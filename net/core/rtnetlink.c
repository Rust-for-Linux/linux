/*
 * INET		An implementation of the TCP/IP protocol suite for the LINUX
 *		operating system.  INET is implemented using the  BSD Socket
 *		interface as the means of communication with the user level.
 *
 *		Routing netlink socket interface: protocol independent part.
 *
 * Authors:	Alexey Kuznetsov, <kuznet@ms2.inr.ac.ru>
 *
 *		This program is free software; you can redistribute it and/or
 *		modify it under the terms of the GNU General Public License
 *		as published by the Free Software Foundation; either version
 *		2 of the License, or (at your option) any later version.
 *
 *	Fixes:
 *	Vitaly E. Lavrov		RTA_OK arithmetics was wrong.
 */

#include <linux/bitops.h>
#include <linux/errno.h>
#include <linux/module.h>
#include <linux/types.h>
#include <linux/socket.h>
#include <linux/kernel.h>
#include <linux/timer.h>
#include <linux/string.h>
#include <linux/sockios.h>
#include <linux/net.h>
#include <linux/fcntl.h>
#include <linux/mm.h>
#include <linux/slab.h>
#include <linux/interrupt.h>
#include <linux/capability.h>
#include <linux/skbuff.h>
#include <linux/init.h>
#include <linux/security.h>
#include <linux/mutex.h>
#include <linux/if_addr.h>
#include <linux/if_bridge.h>
#include <linux/if_vlan.h>
#include <linux/pci.h>
#include <linux/etherdevice.h>
#include <linux/bpf.h>

#include <linux/uaccess.h>

#include <linux/inet.h>
#include <linux/netdevice.h>
#include <net/switchdev.h>
#include <net/ip.h>
#include <net/protocol.h>
#include <net/arp.h>
#include <net/route.h>
#include <net/udp.h>
#include <net/tcp.h>
#include <net/sock.h>
#include <net/pkt_sched.h>
#include <net/fib_rules.h>
#include <net/rtnetlink.h>
#include <net/net_namespace.h>

struct rtnl_link {
	rtnl_doit_func		doit;
	rtnl_dumpit_func	dumpit;
	rtnl_calcit_func 	calcit;
};

static DEFINE_MUTEX(rtnl_mutex);

void rtnl_lock(void)
{
	mutex_lock(&rtnl_mutex);
}
EXPORT_SYMBOL(rtnl_lock);

static struct sk_buff *defer_kfree_skb_list;
void rtnl_kfree_skbs(struct sk_buff *head, struct sk_buff *tail)
{
	if (head && tail) {
		tail->next = defer_kfree_skb_list;
		defer_kfree_skb_list = head;
	}
}
EXPORT_SYMBOL(rtnl_kfree_skbs);

void __rtnl_unlock(void)
{
	struct sk_buff *head = defer_kfree_skb_list;

	defer_kfree_skb_list = NULL;

	mutex_unlock(&rtnl_mutex);

	while (head) {
		struct sk_buff *next = head->next;

		kfree_skb(head);
		cond_resched();
		head = next;
	}
}

void rtnl_unlock(void)
{
	/* This fellow will unlock it for us. */
	netdev_run_todo();
}
EXPORT_SYMBOL(rtnl_unlock);

int rtnl_trylock(void)
{
	return mutex_trylock(&rtnl_mutex);
}
EXPORT_SYMBOL(rtnl_trylock);

int rtnl_is_locked(void)
{
	return mutex_is_locked(&rtnl_mutex);
}
EXPORT_SYMBOL(rtnl_is_locked);

#ifdef CONFIG_PROVE_LOCKING
bool lockdep_rtnl_is_held(void)
{
	return lockdep_is_held(&rtnl_mutex);
}
EXPORT_SYMBOL(lockdep_rtnl_is_held);
#endif /* #ifdef CONFIG_PROVE_LOCKING */

static struct rtnl_link *rtnl_msg_handlers[RTNL_FAMILY_MAX + 1];

static inline int rtm_msgindex(int msgtype)
{
	int msgindex = msgtype - RTM_BASE;

	/*
	 * msgindex < 0 implies someone tried to register a netlink
	 * control code. msgindex >= RTM_NR_MSGTYPES may indicate that
	 * the message type has not been added to linux/rtnetlink.h
	 */
	BUG_ON(msgindex < 0 || msgindex >= RTM_NR_MSGTYPES);

	return msgindex;
}

static rtnl_doit_func rtnl_get_doit(int protocol, int msgindex)
{
	struct rtnl_link *tab;

	if (protocol <= RTNL_FAMILY_MAX)
		tab = rtnl_msg_handlers[protocol];
	else
		tab = NULL;

	if (tab == NULL || tab[msgindex].doit == NULL)
		tab = rtnl_msg_handlers[PF_UNSPEC];

	return tab[msgindex].doit;
}

static rtnl_dumpit_func rtnl_get_dumpit(int protocol, int msgindex)
{
	struct rtnl_link *tab;

	if (protocol <= RTNL_FAMILY_MAX)
		tab = rtnl_msg_handlers[protocol];
	else
		tab = NULL;

	if (tab == NULL || tab[msgindex].dumpit == NULL)
		tab = rtnl_msg_handlers[PF_UNSPEC];

	return tab[msgindex].dumpit;
}

static rtnl_calcit_func rtnl_get_calcit(int protocol, int msgindex)
{
	struct rtnl_link *tab;

	if (protocol <= RTNL_FAMILY_MAX)
		tab = rtnl_msg_handlers[protocol];
	else
		tab = NULL;

	if (tab == NULL || tab[msgindex].calcit == NULL)
		tab = rtnl_msg_handlers[PF_UNSPEC];

	return tab[msgindex].calcit;
}

/**
 * __rtnl_register - Register a rtnetlink message type
 * @protocol: Protocol family or PF_UNSPEC
 * @msgtype: rtnetlink message type
 * @doit: Function pointer called for each request message
 * @dumpit: Function pointer called for each dump request (NLM_F_DUMP) message
 * @calcit: Function pointer to calc size of dump message
 *
 * Registers the specified function pointers (at least one of them has
 * to be non-NULL) to be called whenever a request message for the
 * specified protocol family and message type is received.
 *
 * The special protocol family PF_UNSPEC may be used to define fallback
 * function pointers for the case when no entry for the specific protocol
 * family exists.
 *
 * Returns 0 on success or a negative error code.
 */
int __rtnl_register(int protocol, int msgtype,
		    rtnl_doit_func doit, rtnl_dumpit_func dumpit,
		    rtnl_calcit_func calcit)
{
	struct rtnl_link *tab;
	int msgindex;

	BUG_ON(protocol < 0 || protocol > RTNL_FAMILY_MAX);
	msgindex = rtm_msgindex(msgtype);

	tab = rtnl_msg_handlers[protocol];
	if (tab == NULL) {
		tab = kcalloc(RTM_NR_MSGTYPES, sizeof(*tab), GFP_KERNEL);
		if (tab == NULL)
			return -ENOBUFS;

		rtnl_msg_handlers[protocol] = tab;
	}

	if (doit)
		tab[msgindex].doit = doit;

	if (dumpit)
		tab[msgindex].dumpit = dumpit;

	if (calcit)
		tab[msgindex].calcit = calcit;

	return 0;
}
EXPORT_SYMBOL_GPL(__rtnl_register);

/**
 * rtnl_register - Register a rtnetlink message type
 *
 * Identical to __rtnl_register() but panics on failure. This is useful
 * as failure of this function is very unlikely, it can only happen due
 * to lack of memory when allocating the chain to store all message
 * handlers for a protocol. Meant for use in init functions where lack
 * of memory implies no sense in continuing.
 */
void rtnl_register(int protocol, int msgtype,
		   rtnl_doit_func doit, rtnl_dumpit_func dumpit,
		   rtnl_calcit_func calcit)
{
	if (__rtnl_register(protocol, msgtype, doit, dumpit, calcit) < 0)
		panic("Unable to register rtnetlink message handler, "
		      "protocol = %d, message type = %d\n",
		      protocol, msgtype);
}
EXPORT_SYMBOL_GPL(rtnl_register);

/**
 * rtnl_unregister - Unregister a rtnetlink message type
 * @protocol: Protocol family or PF_UNSPEC
 * @msgtype: rtnetlink message type
 *
 * Returns 0 on success or a negative error code.
 */
int rtnl_unregister(int protocol, int msgtype)
{
	int msgindex;

	BUG_ON(protocol < 0 || protocol > RTNL_FAMILY_MAX);
	msgindex = rtm_msgindex(msgtype);

	if (rtnl_msg_handlers[protocol] == NULL)
		return -ENOENT;

	rtnl_msg_handlers[protocol][msgindex].doit = NULL;
	rtnl_msg_handlers[protocol][msgindex].dumpit = NULL;
	rtnl_msg_handlers[protocol][msgindex].calcit = NULL;

	return 0;
}
EXPORT_SYMBOL_GPL(rtnl_unregister);

/**
 * rtnl_unregister_all - Unregister all rtnetlink message type of a protocol
 * @protocol : Protocol family or PF_UNSPEC
 *
 * Identical to calling rtnl_unregster() for all registered message types
 * of a certain protocol family.
 */
void rtnl_unregister_all(int protocol)
{
	BUG_ON(protocol < 0 || protocol > RTNL_FAMILY_MAX);

	kfree(rtnl_msg_handlers[protocol]);
	rtnl_msg_handlers[protocol] = NULL;
}
EXPORT_SYMBOL_GPL(rtnl_unregister_all);

static LIST_HEAD(link_ops);

static const struct rtnl_link_ops *rtnl_link_ops_get(const char *kind)
{
	const struct rtnl_link_ops *ops;

	list_for_each_entry(ops, &link_ops, list) {
		if (!strcmp(ops->kind, kind))
			return ops;
	}
	return NULL;
}

/**
 * __rtnl_link_register - Register rtnl_link_ops with rtnetlink.
 * @ops: struct rtnl_link_ops * to register
 *
 * The caller must hold the rtnl_mutex. This function should be used
 * by drivers that create devices during module initialization. It
 * must be called before registering the devices.
 *
 * Returns 0 on success or a negative error code.
 */
int __rtnl_link_register(struct rtnl_link_ops *ops)
{
	if (rtnl_link_ops_get(ops->kind))
		return -EEXIST;

	/* The check for setup is here because if ops
	 * does not have that filled up, it is not possible
	 * to use the ops for creating device. So do not
	 * fill up dellink as well. That disables rtnl_dellink.
	 */
	if (ops->setup && !ops->dellink)
		ops->dellink = unregister_netdevice_queue;

	list_add_tail(&ops->list, &link_ops);
	return 0;
}
EXPORT_SYMBOL_GPL(__rtnl_link_register);

/**
 * rtnl_link_register - Register rtnl_link_ops with rtnetlink.
 * @ops: struct rtnl_link_ops * to register
 *
 * Returns 0 on success or a negative error code.
 */
int rtnl_link_register(struct rtnl_link_ops *ops)
{
	int err;

	rtnl_lock();
	err = __rtnl_link_register(ops);
	rtnl_unlock();
	return err;
}
EXPORT_SYMBOL_GPL(rtnl_link_register);

static void __rtnl_kill_links(struct net *net, struct rtnl_link_ops *ops)
{
	struct net_device *dev;
	LIST_HEAD(list_kill);

	for_each_netdev(net, dev) {
		if (dev->rtnl_link_ops == ops)
			ops->dellink(dev, &list_kill);
	}
	unregister_netdevice_many(&list_kill);
}

/**
 * __rtnl_link_unregister - Unregister rtnl_link_ops from rtnetlink.
 * @ops: struct rtnl_link_ops * to unregister
 *
 * The caller must hold the rtnl_mutex.
 */
void __rtnl_link_unregister(struct rtnl_link_ops *ops)
{
	struct net *net;

	for_each_net(net) {
		__rtnl_kill_links(net, ops);
	}
	list_del(&ops->list);
}
EXPORT_SYMBOL_GPL(__rtnl_link_unregister);

/* Return with the rtnl_lock held when there are no network
 * devices unregistering in any network namespace.
 */
static void rtnl_lock_unregistering_all(void)
{
	struct net *net;
	bool unregistering;
	DEFINE_WAIT_FUNC(wait, woken_wake_function);

	add_wait_queue(&netdev_unregistering_wq, &wait);
	for (;;) {
		unregistering = false;
		rtnl_lock();
		for_each_net(net) {
			if (net->dev_unreg_count > 0) {
				unregistering = true;
				break;
			}
		}
		if (!unregistering)
			break;
		__rtnl_unlock();

		wait_woken(&wait, TASK_UNINTERRUPTIBLE, MAX_SCHEDULE_TIMEOUT);
	}
	remove_wait_queue(&netdev_unregistering_wq, &wait);
}

/**
 * rtnl_link_unregister - Unregister rtnl_link_ops from rtnetlink.
 * @ops: struct rtnl_link_ops * to unregister
 */
void rtnl_link_unregister(struct rtnl_link_ops *ops)
{
	/* Close the race with cleanup_net() */
	mutex_lock(&net_mutex);
	rtnl_lock_unregistering_all();
	__rtnl_link_unregister(ops);
	rtnl_unlock();
	mutex_unlock(&net_mutex);
}
EXPORT_SYMBOL_GPL(rtnl_link_unregister);

static size_t rtnl_link_get_slave_info_data_size(const struct net_device *dev)
{
	struct net_device *master_dev;
	const struct rtnl_link_ops *ops;

	master_dev = netdev_master_upper_dev_get((struct net_device *) dev);
	if (!master_dev)
		return 0;
	ops = master_dev->rtnl_link_ops;
	if (!ops || !ops->get_slave_size)
		return 0;
	/* IFLA_INFO_SLAVE_DATA + nested data */
	return nla_total_size(sizeof(struct nlattr)) +
	       ops->get_slave_size(master_dev, dev);
}

static size_t rtnl_link_get_size(const struct net_device *dev)
{
	const struct rtnl_link_ops *ops = dev->rtnl_link_ops;
	size_t size;

	if (!ops)
		return 0;

	size = nla_total_size(sizeof(struct nlattr)) + /* IFLA_LINKINFO */
	       nla_total_size(strlen(ops->kind) + 1);  /* IFLA_INFO_KIND */

	if (ops->get_size)
		/* IFLA_INFO_DATA + nested data */
		size += nla_total_size(sizeof(struct nlattr)) +
			ops->get_size(dev);

	if (ops->get_xstats_size)
		/* IFLA_INFO_XSTATS */
		size += nla_total_size(ops->get_xstats_size(dev));

	size += rtnl_link_get_slave_info_data_size(dev);

	return size;
}

static LIST_HEAD(rtnl_af_ops);

static const struct rtnl_af_ops *rtnl_af_lookup(const int family)
{
	const struct rtnl_af_ops *ops;

	list_for_each_entry(ops, &rtnl_af_ops, list) {
		if (ops->family == family)
			return ops;
	}

	return NULL;
}

/**
 * rtnl_af_register - Register rtnl_af_ops with rtnetlink.
 * @ops: struct rtnl_af_ops * to register
 *
 * Returns 0 on success or a negative error code.
 */
void rtnl_af_register(struct rtnl_af_ops *ops)
{
	rtnl_lock();
	list_add_tail(&ops->list, &rtnl_af_ops);
	rtnl_unlock();
}
EXPORT_SYMBOL_GPL(rtnl_af_register);

/**
 * __rtnl_af_unregister - Unregister rtnl_af_ops from rtnetlink.
 * @ops: struct rtnl_af_ops * to unregister
 *
 * The caller must hold the rtnl_mutex.
 */
void __rtnl_af_unregister(struct rtnl_af_ops *ops)
{
	list_del(&ops->list);
}
EXPORT_SYMBOL_GPL(__rtnl_af_unregister);

/**
 * rtnl_af_unregister - Unregister rtnl_af_ops from rtnetlink.
 * @ops: struct rtnl_af_ops * to unregister
 */
void rtnl_af_unregister(struct rtnl_af_ops *ops)
{
	rtnl_lock();
	__rtnl_af_unregister(ops);
	rtnl_unlock();
}
EXPORT_SYMBOL_GPL(rtnl_af_unregister);

static size_t rtnl_link_get_af_size(const struct net_device *dev,
				    u32 ext_filter_mask)
{
	struct rtnl_af_ops *af_ops;
	size_t size;

	/* IFLA_AF_SPEC */
	size = nla_total_size(sizeof(struct nlattr));

	list_for_each_entry(af_ops, &rtnl_af_ops, list) {
		if (af_ops->get_link_af_size) {
			/* AF_* + nested data */
			size += nla_total_size(sizeof(struct nlattr)) +
				af_ops->get_link_af_size(dev, ext_filter_mask);
		}
	}

	return size;
}

static bool rtnl_have_link_slave_info(const struct net_device *dev)
{
	struct net_device *master_dev;

	master_dev = netdev_master_upper_dev_get((struct net_device *) dev);
	if (master_dev && master_dev->rtnl_link_ops)
		return true;
	return false;
}

static int rtnl_link_slave_info_fill(struct sk_buff *skb,
				     const struct net_device *dev)
{
	struct net_device *master_dev;
	const struct rtnl_link_ops *ops;
	struct nlattr *slave_data;
	int err;

	master_dev = netdev_master_upper_dev_get((struct net_device *) dev);
	if (!master_dev)
		return 0;
	ops = master_dev->rtnl_link_ops;
	if (!ops)
		return 0;
	if (nla_put_string(skb, IFLA_INFO_SLAVE_KIND, ops->kind) < 0)
		return -EMSGSIZE;
	if (ops->fill_slave_info) {
		slave_data = nla_nest_start(skb, IFLA_INFO_SLAVE_DATA);
		if (!slave_data)
			return -EMSGSIZE;
		err = ops->fill_slave_info(skb, master_dev, dev);
		if (err < 0)
			goto err_cancel_slave_data;
		nla_nest_end(skb, slave_data);
	}
	return 0;

err_cancel_slave_data:
	nla_nest_cancel(skb, slave_data);
	return err;
}

static int rtnl_link_info_fill(struct sk_buff *skb,
			       const struct net_device *dev)
{
	const struct rtnl_link_ops *ops = dev->rtnl_link_ops;
	struct nlattr *data;
	int err;

	if (!ops)
		return 0;
	if (nla_put_string(skb, IFLA_INFO_KIND, ops->kind) < 0)
		return -EMSGSIZE;
	if (ops->fill_xstats) {
		err = ops->fill_xstats(skb, dev);
		if (err < 0)
			return err;
	}
	if (ops->fill_info) {
		data = nla_nest_start(skb, IFLA_INFO_DATA);
		if (data == NULL)
			return -EMSGSIZE;
		err = ops->fill_info(skb, dev);
		if (err < 0)
			goto err_cancel_data;
		nla_nest_end(skb, data);
	}
	return 0;

err_cancel_data:
	nla_nest_cancel(skb, data);
	return err;
}

static int rtnl_link_fill(struct sk_buff *skb, const struct net_device *dev)
{
	struct nlattr *linkinfo;
	int err = -EMSGSIZE;

	linkinfo = nla_nest_start(skb, IFLA_LINKINFO);
	if (linkinfo == NULL)
		goto out;

	err = rtnl_link_info_fill(skb, dev);
	if (err < 0)
		goto err_cancel_link;

	err = rtnl_link_slave_info_fill(skb, dev);
	if (err < 0)
		goto err_cancel_link;

	nla_nest_end(skb, linkinfo);
	return 0;

err_cancel_link:
	nla_nest_cancel(skb, linkinfo);
out:
	return err;
}

int rtnetlink_send(struct sk_buff *skb, struct net *net, u32 pid, unsigned int group, int echo)
{
	struct sock *rtnl = net->rtnl;
	int err = 0;

	NETLINK_CB(skb).dst_group = group;
	if (echo)
		refcount_inc(&skb->users);
	netlink_broadcast(rtnl, skb, pid, group, GFP_KERNEL);
	if (echo)
		err = netlink_unicast(rtnl, skb, pid, MSG_DONTWAIT);
	return err;
}

int rtnl_unicast(struct sk_buff *skb, struct net *net, u32 pid)
{
	struct sock *rtnl = net->rtnl;

	return nlmsg_unicast(rtnl, skb, pid);
}
EXPORT_SYMBOL(rtnl_unicast);

void rtnl_notify(struct sk_buff *skb, struct net *net, u32 pid, u32 group,
		 struct nlmsghdr *nlh, gfp_t flags)
{
	struct sock *rtnl = net->rtnl;
	int report = 0;

	if (nlh)
		report = nlmsg_report(nlh);

	nlmsg_notify(rtnl, skb, pid, group, report, flags);
}
EXPORT_SYMBOL(rtnl_notify);

void rtnl_set_sk_err(struct net *net, u32 group, int error)
{
	struct sock *rtnl = net->rtnl;

	netlink_set_err(rtnl, 0, group, error);
}
EXPORT_SYMBOL(rtnl_set_sk_err);

int rtnetlink_put_metrics(struct sk_buff *skb, u32 *metrics)
{
	struct nlattr *mx;
	int i, valid = 0;

	mx = nla_nest_start(skb, RTA_METRICS);
	if (mx == NULL)
		return -ENOBUFS;

	for (i = 0; i < RTAX_MAX; i++) {
		if (metrics[i]) {
			if (i == RTAX_CC_ALGO - 1) {
				char tmp[TCP_CA_NAME_MAX], *name;

				name = tcp_ca_get_name_by_key(metrics[i], tmp);
				if (!name)
					continue;
				if (nla_put_string(skb, i + 1, name))
					goto nla_put_failure;
			} else if (i == RTAX_FEATURES - 1) {
				u32 user_features = metrics[i] & RTAX_FEATURE_MASK;

				if (!user_features)
					continue;
				BUILD_BUG_ON(RTAX_FEATURE_MASK & DST_FEATURE_MASK);
				if (nla_put_u32(skb, i + 1, user_features))
					goto nla_put_failure;
			} else {
				if (nla_put_u32(skb, i + 1, metrics[i]))
					goto nla_put_failure;
			}
			valid++;
		}
	}

	if (!valid) {
		nla_nest_cancel(skb, mx);
		return 0;
	}

	return nla_nest_end(skb, mx);

nla_put_failure:
	nla_nest_cancel(skb, mx);
	return -EMSGSIZE;
}
EXPORT_SYMBOL(rtnetlink_put_metrics);

int rtnl_put_cacheinfo(struct sk_buff *skb, struct dst_entry *dst, u32 id,
		       long expires, u32 error)
{
	struct rta_cacheinfo ci = {
		.rta_lastuse = jiffies_delta_to_clock_t(jiffies - dst->lastuse),
		.rta_used = dst->__use,
		.rta_clntref = atomic_read(&(dst->__refcnt)),
		.rta_error = error,
		.rta_id =  id,
	};

	if (expires) {
		unsigned long clock;

		clock = jiffies_to_clock_t(abs(expires));
		clock = min_t(unsigned long, clock, INT_MAX);
		ci.rta_expires = (expires > 0) ? clock : -clock;
	}
	return nla_put(skb, RTA_CACHEINFO, sizeof(ci), &ci);
}
EXPORT_SYMBOL_GPL(rtnl_put_cacheinfo);

static void set_operstate(struct net_device *dev, unsigned char transition)
{
	unsigned char operstate = dev->operstate;

	switch (transition) {
	case IF_OPER_UP:
		if ((operstate == IF_OPER_DORMANT ||
		     operstate == IF_OPER_UNKNOWN) &&
		    !netif_dormant(dev))
			operstate = IF_OPER_UP;
		break;

	case IF_OPER_DORMANT:
		if (operstate == IF_OPER_UP ||
		    operstate == IF_OPER_UNKNOWN)
			operstate = IF_OPER_DORMANT;
		break;
	}

	if (dev->operstate != operstate) {
		write_lock_bh(&dev_base_lock);
		dev->operstate = operstate;
		write_unlock_bh(&dev_base_lock);
		netdev_state_change(dev);
	}
}

static unsigned int rtnl_dev_get_flags(const struct net_device *dev)
{
	return (dev->flags & ~(IFF_PROMISC | IFF_ALLMULTI)) |
	       (dev->gflags & (IFF_PROMISC | IFF_ALLMULTI));
}

static unsigned int rtnl_dev_combine_flags(const struct net_device *dev,
					   const struct ifinfomsg *ifm)
{
	unsigned int flags = ifm->ifi_flags;

	/* bugwards compatibility: ifi_change == 0 is treated as ~0 */
	if (ifm->ifi_change)
		flags = (flags & ifm->ifi_change) |
			(rtnl_dev_get_flags(dev) & ~ifm->ifi_change);

	return flags;
}

static void copy_rtnl_link_stats(struct rtnl_link_stats *a,
				 const struct rtnl_link_stats64 *b)
{
	a->rx_packets = b->rx_packets;
	a->tx_packets = b->tx_packets;
	a->rx_bytes = b->rx_bytes;
	a->tx_bytes = b->tx_bytes;
	a->rx_errors = b->rx_errors;
	a->tx_errors = b->tx_errors;
	a->rx_dropped = b->rx_dropped;
	a->tx_dropped = b->tx_dropped;

	a->multicast = b->multicast;
	a->collisions = b->collisions;

	a->rx_length_errors = b->rx_length_errors;
	a->rx_over_errors = b->rx_over_errors;
	a->rx_crc_errors = b->rx_crc_errors;
	a->rx_frame_errors = b->rx_frame_errors;
	a->rx_fifo_errors = b->rx_fifo_errors;
	a->rx_missed_errors = b->rx_missed_errors;

	a->tx_aborted_errors = b->tx_aborted_errors;
	a->tx_carrier_errors = b->tx_carrier_errors;
	a->tx_fifo_errors = b->tx_fifo_errors;
	a->tx_heartbeat_errors = b->tx_heartbeat_errors;
	a->tx_window_errors = b->tx_window_errors;

	a->rx_compressed = b->rx_compressed;
	a->tx_compressed = b->tx_compressed;

	a->rx_nohandler = b->rx_nohandler;
}

/* All VF info */
static inline int rtnl_vfinfo_size(const struct net_device *dev,
				   u32 ext_filter_mask)
{
	if (dev->dev.parent && (ext_filter_mask & RTEXT_FILTER_VF)) {
		int num_vfs = dev_num_vf(dev->dev.parent);
		size_t size = nla_total_size(0);
		size += num_vfs *
			(nla_total_size(0) +
			 nla_total_size(sizeof(struct ifla_vf_mac)) +
			 nla_total_size(sizeof(struct ifla_vf_vlan)) +
			 nla_total_size(0) + /* nest IFLA_VF_VLAN_LIST */
			 nla_total_size(MAX_VLAN_LIST_LEN *
					sizeof(struct ifla_vf_vlan_info)) +
			 nla_total_size(sizeof(struct ifla_vf_spoofchk)) +
			 nla_total_size(sizeof(struct ifla_vf_tx_rate)) +
			 nla_total_size(sizeof(struct ifla_vf_rate)) +
			 nla_total_size(sizeof(struct ifla_vf_link_state)) +
			 nla_total_size(sizeof(struct ifla_vf_rss_query_en)) +
			 nla_total_size(0) + /* nest IFLA_VF_STATS */
			 /* IFLA_VF_STATS_RX_PACKETS */
			 nla_total_size_64bit(sizeof(__u64)) +
			 /* IFLA_VF_STATS_TX_PACKETS */
			 nla_total_size_64bit(sizeof(__u64)) +
			 /* IFLA_VF_STATS_RX_BYTES */
			 nla_total_size_64bit(sizeof(__u64)) +
			 /* IFLA_VF_STATS_TX_BYTES */
			 nla_total_size_64bit(sizeof(__u64)) +
			 /* IFLA_VF_STATS_BROADCAST */
			 nla_total_size_64bit(sizeof(__u64)) +
			 /* IFLA_VF_STATS_MULTICAST */
			 nla_total_size_64bit(sizeof(__u64)) +
			 nla_total_size(sizeof(struct ifla_vf_trust)));
		return size;
	} else
		return 0;
}

static size_t rtnl_port_size(const struct net_device *dev,
			     u32 ext_filter_mask)
{
	size_t port_size = nla_total_size(4)		/* PORT_VF */
		+ nla_total_size(PORT_PROFILE_MAX)	/* PORT_PROFILE */
		+ nla_total_size(PORT_UUID_MAX)		/* PORT_INSTANCE_UUID */
		+ nla_total_size(PORT_UUID_MAX)		/* PORT_HOST_UUID */
		+ nla_total_size(1)			/* PROT_VDP_REQUEST */
		+ nla_total_size(2);			/* PORT_VDP_RESPONSE */
	size_t vf_ports_size = nla_total_size(sizeof(struct nlattr));
	size_t vf_port_size = nla_total_size(sizeof(struct nlattr))
		+ port_size;
	size_t port_self_size = nla_total_size(sizeof(struct nlattr))
		+ port_size;

	if (!dev->netdev_ops->ndo_get_vf_port || !dev->dev.parent ||
	    !(ext_filter_mask & RTEXT_FILTER_VF))
		return 0;
	if (dev_num_vf(dev->dev.parent))
		return port_self_size + vf_ports_size +
			vf_port_size * dev_num_vf(dev->dev.parent);
	else
		return port_self_size;
}

static size_t rtnl_xdp_size(void)
{
	size_t xdp_size = nla_total_size(0) +	/* nest IFLA_XDP */
			  nla_total_size(1) +	/* XDP_ATTACHED */
			  nla_total_size(4);	/* XDP_PROG_ID */

	return xdp_size;
}

static noinline size_t if_nlmsg_size(const struct net_device *dev,
				     u32 ext_filter_mask)
{
	return NLMSG_ALIGN(sizeof(struct ifinfomsg))
	       + nla_total_size(IFNAMSIZ) /* IFLA_IFNAME */
	       + nla_total_size(IFALIASZ) /* IFLA_IFALIAS */
	       + nla_total_size(IFNAMSIZ) /* IFLA_QDISC */
	       + nla_total_size_64bit(sizeof(struct rtnl_link_ifmap))
	       + nla_total_size(sizeof(struct rtnl_link_stats))
	       + nla_total_size_64bit(sizeof(struct rtnl_link_stats64))
	       + nla_total_size(MAX_ADDR_LEN) /* IFLA_ADDRESS */
	       + nla_total_size(MAX_ADDR_LEN) /* IFLA_BROADCAST */
	       + nla_total_size(4) /* IFLA_TXQLEN */
	       + nla_total_size(4) /* IFLA_WEIGHT */
	       + nla_total_size(4) /* IFLA_MTU */
	       + nla_total_size(4) /* IFLA_LINK */
	       + nla_total_size(4) /* IFLA_MASTER */
	       + nla_total_size(1) /* IFLA_CARRIER */
	       + nla_total_size(4) /* IFLA_PROMISCUITY */
	       + nla_total_size(4) /* IFLA_NUM_TX_QUEUES */
	       + nla_total_size(4) /* IFLA_NUM_RX_QUEUES */
	       + nla_total_size(4) /* IFLA_GSO_MAX_SEGS */
	       + nla_total_size(4) /* IFLA_GSO_MAX_SIZE */
	       + nla_total_size(1) /* IFLA_OPERSTATE */
	       + nla_total_size(1) /* IFLA_LINKMODE */
	       + nla_total_size(4) /* IFLA_CARRIER_CHANGES */
	       + nla_total_size(4) /* IFLA_LINK_NETNSID */
	       + nla_total_size(4) /* IFLA_GROUP */
	       + nla_total_size(ext_filter_mask
			        & RTEXT_FILTER_VF ? 4 : 0) /* IFLA_NUM_VF */
	       + rtnl_vfinfo_size(dev, ext_filter_mask) /* IFLA_VFINFO_LIST */
	       + rtnl_port_size(dev, ext_filter_mask) /* IFLA_VF_PORTS + IFLA_PORT_SELF */
	       + rtnl_link_get_size(dev) /* IFLA_LINKINFO */
	       + rtnl_link_get_af_size(dev, ext_filter_mask) /* IFLA_AF_SPEC */
	       + nla_total_size(MAX_PHYS_ITEM_ID_LEN) /* IFLA_PHYS_PORT_ID */
	       + nla_total_size(MAX_PHYS_ITEM_ID_LEN) /* IFLA_PHYS_SWITCH_ID */
	       + nla_total_size(IFNAMSIZ) /* IFLA_PHYS_PORT_NAME */
	       + rtnl_xdp_size() /* IFLA_XDP */
	       + nla_total_size(4)  /* IFLA_EVENT */
	       + nla_total_size(1); /* IFLA_PROTO_DOWN */

}

static int rtnl_vf_ports_fill(struct sk_buff *skb, struct net_device *dev)
{
	struct nlattr *vf_ports;
	struct nlattr *vf_port;
	int vf;
	int err;

	vf_ports = nla_nest_start(skb, IFLA_VF_PORTS);
	if (!vf_ports)
		return -EMSGSIZE;

	for (vf = 0; vf < dev_num_vf(dev->dev.parent); vf++) {
		vf_port = nla_nest_start(skb, IFLA_VF_PORT);
		if (!vf_port)
			goto nla_put_failure;
		if (nla_put_u32(skb, IFLA_PORT_VF, vf))
			goto nla_put_failure;
		err = dev->netdev_ops->ndo_get_vf_port(dev, vf, skb);
		if (err == -EMSGSIZE)
			goto nla_put_failure;
		if (err) {
			nla_nest_cancel(skb, vf_port);
			continue;
		}
		nla_nest_end(skb, vf_port);
	}

	nla_nest_end(skb, vf_ports);

	return 0;

nla_put_failure:
	nla_nest_cancel(skb, vf_ports);
	return -EMSGSIZE;
}

static int rtnl_port_self_fill(struct sk_buff *skb, struct net_device *dev)
{
	struct nlattr *port_self;
	int err;

	port_self = nla_nest_start(skb, IFLA_PORT_SELF);
	if (!port_self)
		return -EMSGSIZE;

	err = dev->netdev_ops->ndo_get_vf_port(dev, PORT_SELF_VF, skb);
	if (err) {
		nla_nest_cancel(skb, port_self);
		return (err == -EMSGSIZE) ? err : 0;
	}

	nla_nest_end(skb, port_self);

	return 0;
}

static int rtnl_port_fill(struct sk_buff *skb, struct net_device *dev,
			  u32 ext_filter_mask)
{
	int err;

	if (!dev->netdev_ops->ndo_get_vf_port || !dev->dev.parent ||
	    !(ext_filter_mask & RTEXT_FILTER_VF))
		return 0;

	err = rtnl_port_self_fill(skb, dev);
	if (err)
		return err;

	if (dev_num_vf(dev->dev.parent)) {
		err = rtnl_vf_ports_fill(skb, dev);
		if (err)
			return err;
	}

	return 0;
}

static int rtnl_phys_port_id_fill(struct sk_buff *skb, struct net_device *dev)
{
	int err;
	struct netdev_phys_item_id ppid;

	err = dev_get_phys_port_id(dev, &ppid);
	if (err) {
		if (err == -EOPNOTSUPP)
			return 0;
		return err;
	}

	if (nla_put(skb, IFLA_PHYS_PORT_ID, ppid.id_len, ppid.id))
		return -EMSGSIZE;

	return 0;
}

static int rtnl_phys_port_name_fill(struct sk_buff *skb, struct net_device *dev)
{
	char name[IFNAMSIZ];
	int err;

	err = dev_get_phys_port_name(dev, name, sizeof(name));
	if (err) {
		if (err == -EOPNOTSUPP)
			return 0;
		return err;
	}

	if (nla_put_string(skb, IFLA_PHYS_PORT_NAME, name))
		return -EMSGSIZE;

	return 0;
}

static int rtnl_phys_switch_id_fill(struct sk_buff *skb, struct net_device *dev)
{
	int err;
	struct switchdev_attr attr = {
		.orig_dev = dev,
		.id = SWITCHDEV_ATTR_ID_PORT_PARENT_ID,
		.flags = SWITCHDEV_F_NO_RECURSE,
	};

	err = switchdev_port_attr_get(dev, &attr);
	if (err) {
		if (err == -EOPNOTSUPP)
			return 0;
		return err;
	}

	if (nla_put(skb, IFLA_PHYS_SWITCH_ID, attr.u.ppid.id_len,
		    attr.u.ppid.id))
		return -EMSGSIZE;

	return 0;
}

static noinline_for_stack int rtnl_fill_stats(struct sk_buff *skb,
					      struct net_device *dev)
{
	struct rtnl_link_stats64 *sp;
	struct nlattr *attr;

	attr = nla_reserve_64bit(skb, IFLA_STATS64,
				 sizeof(struct rtnl_link_stats64), IFLA_PAD);
	if (!attr)
		return -EMSGSIZE;

	sp = nla_data(attr);
	dev_get_stats(dev, sp);

	attr = nla_reserve(skb, IFLA_STATS,
			   sizeof(struct rtnl_link_stats));
	if (!attr)
		return -EMSGSIZE;

	copy_rtnl_link_stats(nla_data(attr), sp);

	return 0;
}

static noinline_for_stack int rtnl_fill_vfinfo(struct sk_buff *skb,
					       struct net_device *dev,
					       int vfs_num,
					       struct nlattr *vfinfo)
{
	struct ifla_vf_rss_query_en vf_rss_query_en;
	struct nlattr *vf, *vfstats, *vfvlanlist;
	struct ifla_vf_link_state vf_linkstate;
	struct ifla_vf_vlan_info vf_vlan_info;
	struct ifla_vf_spoofchk vf_spoofchk;
	struct ifla_vf_tx_rate vf_tx_rate;
	struct ifla_vf_stats vf_stats;
	struct ifla_vf_trust vf_trust;
	struct ifla_vf_vlan vf_vlan;
	struct ifla_vf_rate vf_rate;
	struct ifla_vf_mac vf_mac;
	struct ifla_vf_info ivi;

	memset(&ivi, 0, sizeof(ivi));

	/* Not all SR-IOV capable drivers support the
	 * spoofcheck and "RSS query enable" query.  Preset to
	 * -1 so the user space tool can detect that the driver
	 * didn't report anything.
	 */
	ivi.spoofchk = -1;
	ivi.rss_query_en = -1;
	ivi.trusted = -1;
	/* The default value for VF link state is "auto"
	 * IFLA_VF_LINK_STATE_AUTO which equals zero
	 */
	ivi.linkstate = 0;
	/* VLAN Protocol by default is 802.1Q */
	ivi.vlan_proto = htons(ETH_P_8021Q);
	if (dev->netdev_ops->ndo_get_vf_config(dev, vfs_num, &ivi))
		return 0;

	memset(&vf_vlan_info, 0, sizeof(vf_vlan_info));

	vf_mac.vf =
		vf_vlan.vf =
		vf_vlan_info.vf =
		vf_rate.vf =
		vf_tx_rate.vf =
		vf_spoofchk.vf =
		vf_linkstate.vf =
		vf_rss_query_en.vf =
		vf_trust.vf = ivi.vf;

	memcpy(vf_mac.mac, ivi.mac, sizeof(ivi.mac));
	vf_vlan.vlan = ivi.vlan;
	vf_vlan.qos = ivi.qos;
	vf_vlan_info.vlan = ivi.vlan;
	vf_vlan_info.qos = ivi.qos;
	vf_vlan_info.vlan_proto = ivi.vlan_proto;
	vf_tx_rate.rate = ivi.max_tx_rate;
	vf_rate.min_tx_rate = ivi.min_tx_rate;
	vf_rate.max_tx_rate = ivi.max_tx_rate;
	vf_spoofchk.setting = ivi.spoofchk;
	vf_linkstate.link_state = ivi.linkstate;
	vf_rss_query_en.setting = ivi.rss_query_en;
	vf_trust.setting = ivi.trusted;
	vf = nla_nest_start(skb, IFLA_VF_INFO);
	if (!vf)
		goto nla_put_vfinfo_failure;
	if (nla_put(skb, IFLA_VF_MAC, sizeof(vf_mac), &vf_mac) ||
	    nla_put(skb, IFLA_VF_VLAN, sizeof(vf_vlan), &vf_vlan) ||
	    nla_put(skb, IFLA_VF_RATE, sizeof(vf_rate),
		    &vf_rate) ||
	    nla_put(skb, IFLA_VF_TX_RATE, sizeof(vf_tx_rate),
		    &vf_tx_rate) ||
	    nla_put(skb, IFLA_VF_SPOOFCHK, sizeof(vf_spoofchk),
		    &vf_spoofchk) ||
	    nla_put(skb, IFLA_VF_LINK_STATE, sizeof(vf_linkstate),
		    &vf_linkstate) ||
	    nla_put(skb, IFLA_VF_RSS_QUERY_EN,
		    sizeof(vf_rss_query_en),
		    &vf_rss_query_en) ||
	    nla_put(skb, IFLA_VF_TRUST,
		    sizeof(vf_trust), &vf_trust))
		goto nla_put_vf_failure;
	vfvlanlist = nla_nest_start(skb, IFLA_VF_VLAN_LIST);
	if (!vfvlanlist)
		goto nla_put_vf_failure;
	if (nla_put(skb, IFLA_VF_VLAN_INFO, sizeof(vf_vlan_info),
		    &vf_vlan_info)) {
		nla_nest_cancel(skb, vfvlanlist);
		goto nla_put_vf_failure;
	}
	nla_nest_end(skb, vfvlanlist);
	memset(&vf_stats, 0, sizeof(vf_stats));
	if (dev->netdev_ops->ndo_get_vf_stats)
		dev->netdev_ops->ndo_get_vf_stats(dev, vfs_num,
						&vf_stats);
	vfstats = nla_nest_start(skb, IFLA_VF_STATS);
	if (!vfstats)
		goto nla_put_vf_failure;
	if (nla_put_u64_64bit(skb, IFLA_VF_STATS_RX_PACKETS,
			      vf_stats.rx_packets, IFLA_VF_STATS_PAD) ||
	    nla_put_u64_64bit(skb, IFLA_VF_STATS_TX_PACKETS,
			      vf_stats.tx_packets, IFLA_VF_STATS_PAD) ||
	    nla_put_u64_64bit(skb, IFLA_VF_STATS_RX_BYTES,
			      vf_stats.rx_bytes, IFLA_VF_STATS_PAD) ||
	    nla_put_u64_64bit(skb, IFLA_VF_STATS_TX_BYTES,
			      vf_stats.tx_bytes, IFLA_VF_STATS_PAD) ||
	    nla_put_u64_64bit(skb, IFLA_VF_STATS_BROADCAST,
			      vf_stats.broadcast, IFLA_VF_STATS_PAD) ||
	    nla_put_u64_64bit(skb, IFLA_VF_STATS_MULTICAST,
			      vf_stats.multicast, IFLA_VF_STATS_PAD)) {
		nla_nest_cancel(skb, vfstats);
		goto nla_put_vf_failure;
	}
	nla_nest_end(skb, vfstats);
	nla_nest_end(skb, vf);
	return 0;

nla_put_vf_failure:
	nla_nest_cancel(skb, vf);
nla_put_vfinfo_failure:
	nla_nest_cancel(skb, vfinfo);
	return -EMSGSIZE;
}

static int rtnl_fill_link_ifmap(struct sk_buff *skb, struct net_device *dev)
{
	struct rtnl_link_ifmap map;

	memset(&map, 0, sizeof(map));
	map.mem_start   = dev->mem_start;
	map.mem_end     = dev->mem_end;
	map.base_addr   = dev->base_addr;
	map.irq         = dev->irq;
	map.dma         = dev->dma;
	map.port        = dev->if_port;

	if (nla_put_64bit(skb, IFLA_MAP, sizeof(map), &map, IFLA_PAD))
		return -EMSGSIZE;

	return 0;
}

static u8 rtnl_xdp_attached_mode(struct net_device *dev, u32 *prog_id)
{
	const struct net_device_ops *ops = dev->netdev_ops;
	const struct bpf_prog *generic_xdp_prog;

	ASSERT_RTNL();

	*prog_id = 0;
	generic_xdp_prog = rtnl_dereference(dev->xdp_prog);
	if (generic_xdp_prog) {
		*prog_id = generic_xdp_prog->aux->id;
		return XDP_ATTACHED_SKB;
	}
	if (!ops->ndo_xdp)
		return XDP_ATTACHED_NONE;

	return __dev_xdp_attached(dev, ops->ndo_xdp, prog_id);
}

static int rtnl_xdp_fill(struct sk_buff *skb, struct net_device *dev)
{
	struct nlattr *xdp;
	u32 prog_id;
	int err;

	xdp = nla_nest_start(skb, IFLA_XDP);
	if (!xdp)
		return -EMSGSIZE;

	err = nla_put_u8(skb, IFLA_XDP_ATTACHED,
			 rtnl_xdp_attached_mode(dev, &prog_id));
	if (err)
		goto err_cancel;

	if (prog_id) {
		err = nla_put_u32(skb, IFLA_XDP_PROG_ID, prog_id);
		if (err)
			goto err_cancel;
	}

	nla_nest_end(skb, xdp);
	return 0;

err_cancel:
	nla_nest_cancel(skb, xdp);
	return err;
}

static u32 rtnl_get_event(unsigned long event)
{
	u32 rtnl_event_type = IFLA_EVENT_NONE;

	switch (event) {
	case NETDEV_REBOOT:
		rtnl_event_type = IFLA_EVENT_REBOOT;
		break;
	case NETDEV_FEAT_CHANGE:
		rtnl_event_type = IFLA_EVENT_FEATURES;
		break;
	case NETDEV_BONDING_FAILOVER:
		rtnl_event_type = IFLA_EVENT_BONDING_FAILOVER;
		break;
	case NETDEV_NOTIFY_PEERS:
		rtnl_event_type = IFLA_EVENT_NOTIFY_PEERS;
		break;
	case NETDEV_RESEND_IGMP:
		rtnl_event_type = IFLA_EVENT_IGMP_RESEND;
		break;
	case NETDEV_CHANGEINFODATA:
		rtnl_event_type = IFLA_EVENT_BONDING_OPTIONS;
		break;
	default:
		break;
	}

	return rtnl_event_type;
}

static int rtnl_fill_ifinfo(struct sk_buff *skb, struct net_device *dev,
			    int type, u32 pid, u32 seq, u32 change,
			    unsigned int flags, u32 ext_filter_mask,
			    u32 event)
{
	struct ifinfomsg *ifm;
	struct nlmsghdr *nlh;
	struct nlattr *af_spec;
	struct rtnl_af_ops *af_ops;
	struct net_device *upper_dev = netdev_master_upper_dev_get(dev);

	ASSERT_RTNL();
	nlh = nlmsg_put(skb, pid, seq, type, sizeof(*ifm), flags);
	if (nlh == NULL)
		return -EMSGSIZE;

	ifm = nlmsg_data(nlh);
	ifm->ifi_family = AF_UNSPEC;
	ifm->__ifi_pad = 0;
	ifm->ifi_type = dev->type;
	ifm->ifi_index = dev->ifindex;
	ifm->ifi_flags = dev_get_flags(dev);
	ifm->ifi_change = change;

	if (nla_put_string(skb, IFLA_IFNAME, dev->name) ||
	    nla_put_u32(skb, IFLA_TXQLEN, dev->tx_queue_len) ||
	    nla_put_u8(skb, IFLA_OPERSTATE,
		       netif_running(dev) ? dev->operstate : IF_OPER_DOWN) ||
	    nla_put_u8(skb, IFLA_LINKMODE, dev->link_mode) ||
	    nla_put_u32(skb, IFLA_MTU, dev->mtu) ||
	    nla_put_u32(skb, IFLA_GROUP, dev->group) ||
	    nla_put_u32(skb, IFLA_PROMISCUITY, dev->promiscuity) ||
	    nla_put_u32(skb, IFLA_NUM_TX_QUEUES, dev->num_tx_queues) ||
	    nla_put_u32(skb, IFLA_GSO_MAX_SEGS, dev->gso_max_segs) ||
	    nla_put_u32(skb, IFLA_GSO_MAX_SIZE, dev->gso_max_size) ||
#ifdef CONFIG_RPS
	    nla_put_u32(skb, IFLA_NUM_RX_QUEUES, dev->num_rx_queues) ||
#endif
	    (dev->ifindex != dev_get_iflink(dev) &&
	     nla_put_u32(skb, IFLA_LINK, dev_get_iflink(dev))) ||
	    (upper_dev &&
	     nla_put_u32(skb, IFLA_MASTER, upper_dev->ifindex)) ||
	    nla_put_u8(skb, IFLA_CARRIER, netif_carrier_ok(dev)) ||
	    (dev->qdisc &&
	     nla_put_string(skb, IFLA_QDISC, dev->qdisc->ops->id)) ||
	    (dev->ifalias &&
	     nla_put_string(skb, IFLA_IFALIAS, dev->ifalias)) ||
	    nla_put_u32(skb, IFLA_CARRIER_CHANGES,
			atomic_read(&dev->carrier_changes)) ||
	    nla_put_u8(skb, IFLA_PROTO_DOWN, dev->proto_down))
		goto nla_put_failure;

	if (event != IFLA_EVENT_NONE) {
		if (nla_put_u32(skb, IFLA_EVENT, event))
			goto nla_put_failure;
	}

	if (rtnl_fill_link_ifmap(skb, dev))
		goto nla_put_failure;

	if (dev->addr_len) {
		if (nla_put(skb, IFLA_ADDRESS, dev->addr_len, dev->dev_addr) ||
		    nla_put(skb, IFLA_BROADCAST, dev->addr_len, dev->broadcast))
			goto nla_put_failure;
	}

	if (rtnl_phys_port_id_fill(skb, dev))
		goto nla_put_failure;

	if (rtnl_phys_port_name_fill(skb, dev))
		goto nla_put_failure;

	if (rtnl_phys_switch_id_fill(skb, dev))
		goto nla_put_failure;

	if (rtnl_fill_stats(skb, dev))
		goto nla_put_failure;

	if (dev->dev.parent && (ext_filter_mask & RTEXT_FILTER_VF) &&
	    nla_put_u32(skb, IFLA_NUM_VF, dev_num_vf(dev->dev.parent)))
		goto nla_put_failure;

	if (dev->netdev_ops->ndo_get_vf_config && dev->dev.parent &&
	    ext_filter_mask & RTEXT_FILTER_VF) {
		int i;
		struct nlattr *vfinfo;
		int num_vfs = dev_num_vf(dev->dev.parent);

		vfinfo = nla_nest_start(skb, IFLA_VFINFO_LIST);
		if (!vfinfo)
			goto nla_put_failure;
		for (i = 0; i < num_vfs; i++) {
			if (rtnl_fill_vfinfo(skb, dev, i, vfinfo))
				goto nla_put_failure;
		}

		nla_nest_end(skb, vfinfo);
	}

	if (rtnl_port_fill(skb, dev, ext_filter_mask))
		goto nla_put_failure;

	if (rtnl_xdp_fill(skb, dev))
		goto nla_put_failure;

	if (dev->rtnl_link_ops || rtnl_have_link_slave_info(dev)) {
		if (rtnl_link_fill(skb, dev) < 0)
			goto nla_put_failure;
	}

	if (dev->rtnl_link_ops &&
	    dev->rtnl_link_ops->get_link_net) {
		struct net *link_net = dev->rtnl_link_ops->get_link_net(dev);

		if (!net_eq(dev_net(dev), link_net)) {
			int id = peernet2id_alloc(dev_net(dev), link_net);

			if (nla_put_s32(skb, IFLA_LINK_NETNSID, id))
				goto nla_put_failure;
		}
	}

	if (!(af_spec = nla_nest_start(skb, IFLA_AF_SPEC)))
		goto nla_put_failure;

	list_for_each_entry(af_ops, &rtnl_af_ops, list) {
		if (af_ops->fill_link_af) {
			struct nlattr *af;
			int err;

			if (!(af = nla_nest_start(skb, af_ops->family)))
				goto nla_put_failure;

			err = af_ops->fill_link_af(skb, dev, ext_filter_mask);

			/*
			 * Caller may return ENODATA to indicate that there
			 * was no data to be dumped. This is not an error, it
			 * means we should trim the attribute header and
			 * continue.
			 */
			if (err == -ENODATA)
				nla_nest_cancel(skb, af);
			else if (err < 0)
				goto nla_put_failure;

			nla_nest_end(skb, af);
		}
	}

	nla_nest_end(skb, af_spec);

	nlmsg_end(skb, nlh);
	return 0;

nla_put_failure:
	nlmsg_cancel(skb, nlh);
	return -EMSGSIZE;
}

static const struct nla_policy ifla_policy[IFLA_MAX+1] = {
	[IFLA_IFNAME]		= { .type = NLA_STRING, .len = IFNAMSIZ-1 },
	[IFLA_ADDRESS]		= { .type = NLA_BINARY, .len = MAX_ADDR_LEN },
	[IFLA_BROADCAST]	= { .type = NLA_BINARY, .len = MAX_ADDR_LEN },
	[IFLA_MAP]		= { .len = sizeof(struct rtnl_link_ifmap) },
	[IFLA_MTU]		= { .type = NLA_U32 },
	[IFLA_LINK]		= { .type = NLA_U32 },
	[IFLA_MASTER]		= { .type = NLA_U32 },
	[IFLA_CARRIER]		= { .type = NLA_U8 },
	[IFLA_TXQLEN]		= { .type = NLA_U32 },
	[IFLA_WEIGHT]		= { .type = NLA_U32 },
	[IFLA_OPERSTATE]	= { .type = NLA_U8 },
	[IFLA_LINKMODE]		= { .type = NLA_U8 },
	[IFLA_LINKINFO]		= { .type = NLA_NESTED },
	[IFLA_NET_NS_PID]	= { .type = NLA_U32 },
	[IFLA_NET_NS_FD]	= { .type = NLA_U32 },
	[IFLA_IFALIAS]	        = { .type = NLA_STRING, .len = IFALIASZ-1 },
	[IFLA_VFINFO_LIST]	= {. type = NLA_NESTED },
	[IFLA_VF_PORTS]		= { .type = NLA_NESTED },
	[IFLA_PORT_SELF]	= { .type = NLA_NESTED },
	[IFLA_AF_SPEC]		= { .type = NLA_NESTED },
	[IFLA_EXT_MASK]		= { .type = NLA_U32 },
	[IFLA_PROMISCUITY]	= { .type = NLA_U32 },
	[IFLA_NUM_TX_QUEUES]	= { .type = NLA_U32 },
	[IFLA_NUM_RX_QUEUES]	= { .type = NLA_U32 },
	[IFLA_PHYS_PORT_ID]	= { .type = NLA_BINARY, .len = MAX_PHYS_ITEM_ID_LEN },
	[IFLA_CARRIER_CHANGES]	= { .type = NLA_U32 },  /* ignored */
	[IFLA_PHYS_SWITCH_ID]	= { .type = NLA_BINARY, .len = MAX_PHYS_ITEM_ID_LEN },
	[IFLA_LINK_NETNSID]	= { .type = NLA_S32 },
	[IFLA_PROTO_DOWN]	= { .type = NLA_U8 },
	[IFLA_XDP]		= { .type = NLA_NESTED },
<<<<<<< HEAD
=======
	[IFLA_EVENT]		= { .type = NLA_U32 },
>>>>>>> a2054256
	[IFLA_GROUP]		= { .type = NLA_U32 },
};

static const struct nla_policy ifla_info_policy[IFLA_INFO_MAX+1] = {
	[IFLA_INFO_KIND]	= { .type = NLA_STRING },
	[IFLA_INFO_DATA]	= { .type = NLA_NESTED },
	[IFLA_INFO_SLAVE_KIND]	= { .type = NLA_STRING },
	[IFLA_INFO_SLAVE_DATA]	= { .type = NLA_NESTED },
};

static const struct nla_policy ifla_vf_policy[IFLA_VF_MAX+1] = {
	[IFLA_VF_MAC]		= { .len = sizeof(struct ifla_vf_mac) },
	[IFLA_VF_VLAN]		= { .len = sizeof(struct ifla_vf_vlan) },
	[IFLA_VF_VLAN_LIST]     = { .type = NLA_NESTED },
	[IFLA_VF_TX_RATE]	= { .len = sizeof(struct ifla_vf_tx_rate) },
	[IFLA_VF_SPOOFCHK]	= { .len = sizeof(struct ifla_vf_spoofchk) },
	[IFLA_VF_RATE]		= { .len = sizeof(struct ifla_vf_rate) },
	[IFLA_VF_LINK_STATE]	= { .len = sizeof(struct ifla_vf_link_state) },
	[IFLA_VF_RSS_QUERY_EN]	= { .len = sizeof(struct ifla_vf_rss_query_en) },
	[IFLA_VF_STATS]		= { .type = NLA_NESTED },
	[IFLA_VF_TRUST]		= { .len = sizeof(struct ifla_vf_trust) },
	[IFLA_VF_IB_NODE_GUID]	= { .len = sizeof(struct ifla_vf_guid) },
	[IFLA_VF_IB_PORT_GUID]	= { .len = sizeof(struct ifla_vf_guid) },
};

static const struct nla_policy ifla_port_policy[IFLA_PORT_MAX+1] = {
	[IFLA_PORT_VF]		= { .type = NLA_U32 },
	[IFLA_PORT_PROFILE]	= { .type = NLA_STRING,
				    .len = PORT_PROFILE_MAX },
	[IFLA_PORT_INSTANCE_UUID] = { .type = NLA_BINARY,
				      .len = PORT_UUID_MAX },
	[IFLA_PORT_HOST_UUID]	= { .type = NLA_STRING,
				    .len = PORT_UUID_MAX },
	[IFLA_PORT_REQUEST]	= { .type = NLA_U8, },
	[IFLA_PORT_RESPONSE]	= { .type = NLA_U16, },

	/* Unused, but we need to keep it here since user space could
	 * fill it. It's also broken with regard to NLA_BINARY use in
	 * combination with structs.
	 */
	[IFLA_PORT_VSI_TYPE]	= { .type = NLA_BINARY,
				    .len = sizeof(struct ifla_port_vsi) },
};

static const struct nla_policy ifla_xdp_policy[IFLA_XDP_MAX + 1] = {
	[IFLA_XDP_FD]		= { .type = NLA_S32 },
	[IFLA_XDP_ATTACHED]	= { .type = NLA_U8 },
	[IFLA_XDP_FLAGS]	= { .type = NLA_U32 },
	[IFLA_XDP_PROG_ID]	= { .type = NLA_U32 },
};

static const struct rtnl_link_ops *linkinfo_to_kind_ops(const struct nlattr *nla)
{
	const struct rtnl_link_ops *ops = NULL;
	struct nlattr *linfo[IFLA_INFO_MAX + 1];

	if (nla_parse_nested(linfo, IFLA_INFO_MAX, nla,
			     ifla_info_policy, NULL) < 0)
		return NULL;

	if (linfo[IFLA_INFO_KIND]) {
		char kind[MODULE_NAME_LEN];

		nla_strlcpy(kind, linfo[IFLA_INFO_KIND], sizeof(kind));
		ops = rtnl_link_ops_get(kind);
	}

	return ops;
}

static bool link_master_filtered(struct net_device *dev, int master_idx)
{
	struct net_device *master;

	if (!master_idx)
		return false;

	master = netdev_master_upper_dev_get(dev);
	if (!master || master->ifindex != master_idx)
		return true;

	return false;
}

static bool link_kind_filtered(const struct net_device *dev,
			       const struct rtnl_link_ops *kind_ops)
{
	if (kind_ops && dev->rtnl_link_ops != kind_ops)
		return true;

	return false;
}

static bool link_dump_filtered(struct net_device *dev,
			       int master_idx,
			       const struct rtnl_link_ops *kind_ops)
{
	if (link_master_filtered(dev, master_idx) ||
	    link_kind_filtered(dev, kind_ops))
		return true;

	return false;
}

static int rtnl_dump_ifinfo(struct sk_buff *skb, struct netlink_callback *cb)
{
	struct net *net = sock_net(skb->sk);
	int h, s_h;
	int idx = 0, s_idx;
	struct net_device *dev;
	struct hlist_head *head;
	struct nlattr *tb[IFLA_MAX+1];
	u32 ext_filter_mask = 0;
	const struct rtnl_link_ops *kind_ops = NULL;
	unsigned int flags = NLM_F_MULTI;
	int master_idx = 0;
	int err;
	int hdrlen;

	s_h = cb->args[0];
	s_idx = cb->args[1];

	cb->seq = net->dev_base_seq;

	/* A hack to preserve kernel<->userspace interface.
	 * The correct header is ifinfomsg. It is consistent with rtnl_getlink.
	 * However, before Linux v3.9 the code here assumed rtgenmsg and that's
	 * what iproute2 < v3.9.0 used.
	 * We can detect the old iproute2. Even including the IFLA_EXT_MASK
	 * attribute, its netlink message is shorter than struct ifinfomsg.
	 */
	hdrlen = nlmsg_len(cb->nlh) < sizeof(struct ifinfomsg) ?
		 sizeof(struct rtgenmsg) : sizeof(struct ifinfomsg);

	if (nlmsg_parse(cb->nlh, hdrlen, tb, IFLA_MAX,
			ifla_policy, NULL) >= 0) {
		if (tb[IFLA_EXT_MASK])
			ext_filter_mask = nla_get_u32(tb[IFLA_EXT_MASK]);

		if (tb[IFLA_MASTER])
			master_idx = nla_get_u32(tb[IFLA_MASTER]);

		if (tb[IFLA_LINKINFO])
			kind_ops = linkinfo_to_kind_ops(tb[IFLA_LINKINFO]);

		if (master_idx || kind_ops)
			flags |= NLM_F_DUMP_FILTERED;
	}

	for (h = s_h; h < NETDEV_HASHENTRIES; h++, s_idx = 0) {
		idx = 0;
		head = &net->dev_index_head[h];
		hlist_for_each_entry(dev, head, index_hlist) {
			if (link_dump_filtered(dev, master_idx, kind_ops))
				goto cont;
			if (idx < s_idx)
				goto cont;
			err = rtnl_fill_ifinfo(skb, dev, RTM_NEWLINK,
					       NETLINK_CB(cb->skb).portid,
					       cb->nlh->nlmsg_seq, 0,
					       flags,
					       ext_filter_mask, 0);

			if (err < 0) {
				if (likely(skb->len))
					goto out;

				goto out_err;
			}

			nl_dump_check_consistent(cb, nlmsg_hdr(skb));
cont:
			idx++;
		}
	}
out:
	err = skb->len;
out_err:
	cb->args[1] = idx;
	cb->args[0] = h;

	return err;
}

int rtnl_nla_parse_ifla(struct nlattr **tb, const struct nlattr *head, int len,
			struct netlink_ext_ack *exterr)
{
	return nla_parse(tb, IFLA_MAX, head, len, ifla_policy, exterr);
}
EXPORT_SYMBOL(rtnl_nla_parse_ifla);

struct net *rtnl_link_get_net(struct net *src_net, struct nlattr *tb[])
{
	struct net *net;
	/* Examine the link attributes and figure out which
	 * network namespace we are talking about.
	 */
	if (tb[IFLA_NET_NS_PID])
		net = get_net_ns_by_pid(nla_get_u32(tb[IFLA_NET_NS_PID]));
	else if (tb[IFLA_NET_NS_FD])
		net = get_net_ns_by_fd(nla_get_u32(tb[IFLA_NET_NS_FD]));
	else
		net = get_net(src_net);
	return net;
}
EXPORT_SYMBOL(rtnl_link_get_net);

static int validate_linkmsg(struct net_device *dev, struct nlattr *tb[])
{
	if (dev) {
		if (tb[IFLA_ADDRESS] &&
		    nla_len(tb[IFLA_ADDRESS]) < dev->addr_len)
			return -EINVAL;

		if (tb[IFLA_BROADCAST] &&
		    nla_len(tb[IFLA_BROADCAST]) < dev->addr_len)
			return -EINVAL;
	}

	if (tb[IFLA_AF_SPEC]) {
		struct nlattr *af;
		int rem, err;

		nla_for_each_nested(af, tb[IFLA_AF_SPEC], rem) {
			const struct rtnl_af_ops *af_ops;

			if (!(af_ops = rtnl_af_lookup(nla_type(af))))
				return -EAFNOSUPPORT;

			if (!af_ops->set_link_af)
				return -EOPNOTSUPP;

			if (af_ops->validate_link_af) {
				err = af_ops->validate_link_af(dev, af);
				if (err < 0)
					return err;
			}
		}
	}

	return 0;
}

static int handle_infiniband_guid(struct net_device *dev, struct ifla_vf_guid *ivt,
				  int guid_type)
{
	const struct net_device_ops *ops = dev->netdev_ops;

	return ops->ndo_set_vf_guid(dev, ivt->vf, ivt->guid, guid_type);
}

static int handle_vf_guid(struct net_device *dev, struct ifla_vf_guid *ivt, int guid_type)
{
	if (dev->type != ARPHRD_INFINIBAND)
		return -EOPNOTSUPP;

	return handle_infiniband_guid(dev, ivt, guid_type);
}

static int do_setvfinfo(struct net_device *dev, struct nlattr **tb)
{
	const struct net_device_ops *ops = dev->netdev_ops;
	int err = -EINVAL;

	if (tb[IFLA_VF_MAC]) {
		struct ifla_vf_mac *ivm = nla_data(tb[IFLA_VF_MAC]);

		err = -EOPNOTSUPP;
		if (ops->ndo_set_vf_mac)
			err = ops->ndo_set_vf_mac(dev, ivm->vf,
						  ivm->mac);
		if (err < 0)
			return err;
	}

	if (tb[IFLA_VF_VLAN]) {
		struct ifla_vf_vlan *ivv = nla_data(tb[IFLA_VF_VLAN]);

		err = -EOPNOTSUPP;
		if (ops->ndo_set_vf_vlan)
			err = ops->ndo_set_vf_vlan(dev, ivv->vf, ivv->vlan,
						   ivv->qos,
						   htons(ETH_P_8021Q));
		if (err < 0)
			return err;
	}

	if (tb[IFLA_VF_VLAN_LIST]) {
		struct ifla_vf_vlan_info *ivvl[MAX_VLAN_LIST_LEN];
		struct nlattr *attr;
		int rem, len = 0;

		err = -EOPNOTSUPP;
		if (!ops->ndo_set_vf_vlan)
			return err;

		nla_for_each_nested(attr, tb[IFLA_VF_VLAN_LIST], rem) {
			if (nla_type(attr) != IFLA_VF_VLAN_INFO ||
			    nla_len(attr) < NLA_HDRLEN) {
				return -EINVAL;
			}
			if (len >= MAX_VLAN_LIST_LEN)
				return -EOPNOTSUPP;
			ivvl[len] = nla_data(attr);

			len++;
		}
		if (len == 0)
			return -EINVAL;

		err = ops->ndo_set_vf_vlan(dev, ivvl[0]->vf, ivvl[0]->vlan,
					   ivvl[0]->qos, ivvl[0]->vlan_proto);
		if (err < 0)
			return err;
	}

	if (tb[IFLA_VF_TX_RATE]) {
		struct ifla_vf_tx_rate *ivt = nla_data(tb[IFLA_VF_TX_RATE]);
		struct ifla_vf_info ivf;

		err = -EOPNOTSUPP;
		if (ops->ndo_get_vf_config)
			err = ops->ndo_get_vf_config(dev, ivt->vf, &ivf);
		if (err < 0)
			return err;

		err = -EOPNOTSUPP;
		if (ops->ndo_set_vf_rate)
			err = ops->ndo_set_vf_rate(dev, ivt->vf,
						   ivf.min_tx_rate,
						   ivt->rate);
		if (err < 0)
			return err;
	}

	if (tb[IFLA_VF_RATE]) {
		struct ifla_vf_rate *ivt = nla_data(tb[IFLA_VF_RATE]);

		err = -EOPNOTSUPP;
		if (ops->ndo_set_vf_rate)
			err = ops->ndo_set_vf_rate(dev, ivt->vf,
						   ivt->min_tx_rate,
						   ivt->max_tx_rate);
		if (err < 0)
			return err;
	}

	if (tb[IFLA_VF_SPOOFCHK]) {
		struct ifla_vf_spoofchk *ivs = nla_data(tb[IFLA_VF_SPOOFCHK]);

		err = -EOPNOTSUPP;
		if (ops->ndo_set_vf_spoofchk)
			err = ops->ndo_set_vf_spoofchk(dev, ivs->vf,
						       ivs->setting);
		if (err < 0)
			return err;
	}

	if (tb[IFLA_VF_LINK_STATE]) {
		struct ifla_vf_link_state *ivl = nla_data(tb[IFLA_VF_LINK_STATE]);

		err = -EOPNOTSUPP;
		if (ops->ndo_set_vf_link_state)
			err = ops->ndo_set_vf_link_state(dev, ivl->vf,
							 ivl->link_state);
		if (err < 0)
			return err;
	}

	if (tb[IFLA_VF_RSS_QUERY_EN]) {
		struct ifla_vf_rss_query_en *ivrssq_en;

		err = -EOPNOTSUPP;
		ivrssq_en = nla_data(tb[IFLA_VF_RSS_QUERY_EN]);
		if (ops->ndo_set_vf_rss_query_en)
			err = ops->ndo_set_vf_rss_query_en(dev, ivrssq_en->vf,
							   ivrssq_en->setting);
		if (err < 0)
			return err;
	}

	if (tb[IFLA_VF_TRUST]) {
		struct ifla_vf_trust *ivt = nla_data(tb[IFLA_VF_TRUST]);

		err = -EOPNOTSUPP;
		if (ops->ndo_set_vf_trust)
			err = ops->ndo_set_vf_trust(dev, ivt->vf, ivt->setting);
		if (err < 0)
			return err;
	}

	if (tb[IFLA_VF_IB_NODE_GUID]) {
		struct ifla_vf_guid *ivt = nla_data(tb[IFLA_VF_IB_NODE_GUID]);

		if (!ops->ndo_set_vf_guid)
			return -EOPNOTSUPP;

		return handle_vf_guid(dev, ivt, IFLA_VF_IB_NODE_GUID);
	}

	if (tb[IFLA_VF_IB_PORT_GUID]) {
		struct ifla_vf_guid *ivt = nla_data(tb[IFLA_VF_IB_PORT_GUID]);

		if (!ops->ndo_set_vf_guid)
			return -EOPNOTSUPP;

		return handle_vf_guid(dev, ivt, IFLA_VF_IB_PORT_GUID);
	}

	return err;
}

static int do_set_master(struct net_device *dev, int ifindex)
{
	struct net_device *upper_dev = netdev_master_upper_dev_get(dev);
	const struct net_device_ops *ops;
	int err;

	if (upper_dev) {
		if (upper_dev->ifindex == ifindex)
			return 0;
		ops = upper_dev->netdev_ops;
		if (ops->ndo_del_slave) {
			err = ops->ndo_del_slave(upper_dev, dev);
			if (err)
				return err;
		} else {
			return -EOPNOTSUPP;
		}
	}

	if (ifindex) {
		upper_dev = __dev_get_by_index(dev_net(dev), ifindex);
		if (!upper_dev)
			return -EINVAL;
		ops = upper_dev->netdev_ops;
		if (ops->ndo_add_slave) {
			err = ops->ndo_add_slave(upper_dev, dev);
			if (err)
				return err;
		} else {
			return -EOPNOTSUPP;
		}
	}
	return 0;
}

#define DO_SETLINK_MODIFIED	0x01
/* notify flag means notify + modified. */
#define DO_SETLINK_NOTIFY	0x03
static int do_setlink(const struct sk_buff *skb,
		      struct net_device *dev, struct ifinfomsg *ifm,
		      struct netlink_ext_ack *extack,
		      struct nlattr **tb, char *ifname, int status)
{
	const struct net_device_ops *ops = dev->netdev_ops;
	int err;

	if (tb[IFLA_NET_NS_PID] || tb[IFLA_NET_NS_FD]) {
		struct net *net = rtnl_link_get_net(dev_net(dev), tb);
		if (IS_ERR(net)) {
			err = PTR_ERR(net);
			goto errout;
		}
		if (!netlink_ns_capable(skb, net->user_ns, CAP_NET_ADMIN)) {
			put_net(net);
			err = -EPERM;
			goto errout;
		}
		err = dev_change_net_namespace(dev, net, ifname);
		put_net(net);
		if (err)
			goto errout;
		status |= DO_SETLINK_MODIFIED;
	}

	if (tb[IFLA_MAP]) {
		struct rtnl_link_ifmap *u_map;
		struct ifmap k_map;

		if (!ops->ndo_set_config) {
			err = -EOPNOTSUPP;
			goto errout;
		}

		if (!netif_device_present(dev)) {
			err = -ENODEV;
			goto errout;
		}

		u_map = nla_data(tb[IFLA_MAP]);
		k_map.mem_start = (unsigned long) u_map->mem_start;
		k_map.mem_end = (unsigned long) u_map->mem_end;
		k_map.base_addr = (unsigned short) u_map->base_addr;
		k_map.irq = (unsigned char) u_map->irq;
		k_map.dma = (unsigned char) u_map->dma;
		k_map.port = (unsigned char) u_map->port;

		err = ops->ndo_set_config(dev, &k_map);
		if (err < 0)
			goto errout;

		status |= DO_SETLINK_NOTIFY;
	}

	if (tb[IFLA_ADDRESS]) {
		struct sockaddr *sa;
		int len;

		len = sizeof(sa_family_t) + max_t(size_t, dev->addr_len,
						  sizeof(*sa));
		sa = kmalloc(len, GFP_KERNEL);
		if (!sa) {
			err = -ENOMEM;
			goto errout;
		}
		sa->sa_family = dev->type;
		memcpy(sa->sa_data, nla_data(tb[IFLA_ADDRESS]),
		       dev->addr_len);
		err = dev_set_mac_address(dev, sa);
		kfree(sa);
		if (err)
			goto errout;
		status |= DO_SETLINK_MODIFIED;
	}

	if (tb[IFLA_MTU]) {
		err = dev_set_mtu(dev, nla_get_u32(tb[IFLA_MTU]));
		if (err < 0)
			goto errout;
		status |= DO_SETLINK_MODIFIED;
	}

	if (tb[IFLA_GROUP]) {
		dev_set_group(dev, nla_get_u32(tb[IFLA_GROUP]));
		status |= DO_SETLINK_NOTIFY;
	}

	/*
	 * Interface selected by interface index but interface
	 * name provided implies that a name change has been
	 * requested.
	 */
	if (ifm->ifi_index > 0 && ifname[0]) {
		err = dev_change_name(dev, ifname);
		if (err < 0)
			goto errout;
		status |= DO_SETLINK_MODIFIED;
	}

	if (tb[IFLA_IFALIAS]) {
		err = dev_set_alias(dev, nla_data(tb[IFLA_IFALIAS]),
				    nla_len(tb[IFLA_IFALIAS]));
		if (err < 0)
			goto errout;
		status |= DO_SETLINK_NOTIFY;
	}

	if (tb[IFLA_BROADCAST]) {
		nla_memcpy(dev->broadcast, tb[IFLA_BROADCAST], dev->addr_len);
		call_netdevice_notifiers(NETDEV_CHANGEADDR, dev);
	}

	if (ifm->ifi_flags || ifm->ifi_change) {
		err = dev_change_flags(dev, rtnl_dev_combine_flags(dev, ifm));
		if (err < 0)
			goto errout;
	}

	if (tb[IFLA_MASTER]) {
		err = do_set_master(dev, nla_get_u32(tb[IFLA_MASTER]));
		if (err)
			goto errout;
		status |= DO_SETLINK_MODIFIED;
	}

	if (tb[IFLA_CARRIER]) {
		err = dev_change_carrier(dev, nla_get_u8(tb[IFLA_CARRIER]));
		if (err)
			goto errout;
		status |= DO_SETLINK_MODIFIED;
	}

	if (tb[IFLA_TXQLEN]) {
		unsigned int value = nla_get_u32(tb[IFLA_TXQLEN]);
		unsigned int orig_len = dev->tx_queue_len;

		if (dev->tx_queue_len ^ value) {
			dev->tx_queue_len = value;
			err = call_netdevice_notifiers(
			      NETDEV_CHANGE_TX_QUEUE_LEN, dev);
			err = notifier_to_errno(err);
			if (err) {
				dev->tx_queue_len = orig_len;
				goto errout;
			}
			status |= DO_SETLINK_NOTIFY;
		}
	}

	if (tb[IFLA_OPERSTATE])
		set_operstate(dev, nla_get_u8(tb[IFLA_OPERSTATE]));

	if (tb[IFLA_LINKMODE]) {
		unsigned char value = nla_get_u8(tb[IFLA_LINKMODE]);

		write_lock_bh(&dev_base_lock);
		if (dev->link_mode ^ value)
			status |= DO_SETLINK_NOTIFY;
		dev->link_mode = value;
		write_unlock_bh(&dev_base_lock);
	}

	if (tb[IFLA_VFINFO_LIST]) {
		struct nlattr *vfinfo[IFLA_VF_MAX + 1];
		struct nlattr *attr;
		int rem;

		nla_for_each_nested(attr, tb[IFLA_VFINFO_LIST], rem) {
			if (nla_type(attr) != IFLA_VF_INFO ||
			    nla_len(attr) < NLA_HDRLEN) {
				err = -EINVAL;
				goto errout;
			}
			err = nla_parse_nested(vfinfo, IFLA_VF_MAX, attr,
					       ifla_vf_policy, NULL);
			if (err < 0)
				goto errout;
			err = do_setvfinfo(dev, vfinfo);
			if (err < 0)
				goto errout;
			status |= DO_SETLINK_NOTIFY;
		}
	}
	err = 0;

	if (tb[IFLA_VF_PORTS]) {
		struct nlattr *port[IFLA_PORT_MAX+1];
		struct nlattr *attr;
		int vf;
		int rem;

		err = -EOPNOTSUPP;
		if (!ops->ndo_set_vf_port)
			goto errout;

		nla_for_each_nested(attr, tb[IFLA_VF_PORTS], rem) {
			if (nla_type(attr) != IFLA_VF_PORT ||
			    nla_len(attr) < NLA_HDRLEN) {
				err = -EINVAL;
				goto errout;
			}
			err = nla_parse_nested(port, IFLA_PORT_MAX, attr,
					       ifla_port_policy, NULL);
			if (err < 0)
				goto errout;
			if (!port[IFLA_PORT_VF]) {
				err = -EOPNOTSUPP;
				goto errout;
			}
			vf = nla_get_u32(port[IFLA_PORT_VF]);
			err = ops->ndo_set_vf_port(dev, vf, port);
			if (err < 0)
				goto errout;
			status |= DO_SETLINK_NOTIFY;
		}
	}
	err = 0;

	if (tb[IFLA_PORT_SELF]) {
		struct nlattr *port[IFLA_PORT_MAX+1];

		err = nla_parse_nested(port, IFLA_PORT_MAX,
				       tb[IFLA_PORT_SELF], ifla_port_policy,
				       NULL);
		if (err < 0)
			goto errout;

		err = -EOPNOTSUPP;
		if (ops->ndo_set_vf_port)
			err = ops->ndo_set_vf_port(dev, PORT_SELF_VF, port);
		if (err < 0)
			goto errout;
		status |= DO_SETLINK_NOTIFY;
	}

	if (tb[IFLA_AF_SPEC]) {
		struct nlattr *af;
		int rem;

		nla_for_each_nested(af, tb[IFLA_AF_SPEC], rem) {
			const struct rtnl_af_ops *af_ops;

			if (!(af_ops = rtnl_af_lookup(nla_type(af))))
				BUG();

			err = af_ops->set_link_af(dev, af);
			if (err < 0)
				goto errout;

			status |= DO_SETLINK_NOTIFY;
		}
	}
	err = 0;

	if (tb[IFLA_PROTO_DOWN]) {
		err = dev_change_proto_down(dev,
					    nla_get_u8(tb[IFLA_PROTO_DOWN]));
		if (err)
			goto errout;
		status |= DO_SETLINK_NOTIFY;
	}

	if (tb[IFLA_XDP]) {
		struct nlattr *xdp[IFLA_XDP_MAX + 1];
		u32 xdp_flags = 0;

		err = nla_parse_nested(xdp, IFLA_XDP_MAX, tb[IFLA_XDP],
				       ifla_xdp_policy, NULL);
		if (err < 0)
			goto errout;

		if (xdp[IFLA_XDP_ATTACHED] || xdp[IFLA_XDP_PROG_ID]) {
			err = -EINVAL;
			goto errout;
		}

		if (xdp[IFLA_XDP_FLAGS]) {
			xdp_flags = nla_get_u32(xdp[IFLA_XDP_FLAGS]);
			if (xdp_flags & ~XDP_FLAGS_MASK) {
				err = -EINVAL;
				goto errout;
			}
			if (hweight32(xdp_flags & XDP_FLAGS_MODES) > 1) {
				err = -EINVAL;
				goto errout;
			}
		}

		if (xdp[IFLA_XDP_FD]) {
			err = dev_change_xdp_fd(dev, extack,
						nla_get_s32(xdp[IFLA_XDP_FD]),
						xdp_flags);
			if (err)
				goto errout;
			status |= DO_SETLINK_NOTIFY;
		}
	}

errout:
	if (status & DO_SETLINK_MODIFIED) {
		if (status & DO_SETLINK_NOTIFY)
			netdev_state_change(dev);

		if (err < 0)
			net_warn_ratelimited("A link change request failed with some changes committed already. Interface %s may have been left with an inconsistent configuration, please check.\n",
					     dev->name);
	}

	return err;
}

static int rtnl_setlink(struct sk_buff *skb, struct nlmsghdr *nlh,
			struct netlink_ext_ack *extack)
{
	struct net *net = sock_net(skb->sk);
	struct ifinfomsg *ifm;
	struct net_device *dev;
	int err;
	struct nlattr *tb[IFLA_MAX+1];
	char ifname[IFNAMSIZ];

	err = nlmsg_parse(nlh, sizeof(*ifm), tb, IFLA_MAX, ifla_policy,
			  extack);
	if (err < 0)
		goto errout;

	if (tb[IFLA_IFNAME])
		nla_strlcpy(ifname, tb[IFLA_IFNAME], IFNAMSIZ);
	else
		ifname[0] = '\0';

	err = -EINVAL;
	ifm = nlmsg_data(nlh);
	if (ifm->ifi_index > 0)
		dev = __dev_get_by_index(net, ifm->ifi_index);
	else if (tb[IFLA_IFNAME])
		dev = __dev_get_by_name(net, ifname);
	else
		goto errout;

	if (dev == NULL) {
		err = -ENODEV;
		goto errout;
	}

	err = validate_linkmsg(dev, tb);
	if (err < 0)
		goto errout;

	err = do_setlink(skb, dev, ifm, extack, tb, ifname, 0);
errout:
	return err;
}

static int rtnl_group_dellink(const struct net *net, int group)
{
	struct net_device *dev, *aux;
	LIST_HEAD(list_kill);
	bool found = false;

	if (!group)
		return -EPERM;

	for_each_netdev(net, dev) {
		if (dev->group == group) {
			const struct rtnl_link_ops *ops;

			found = true;
			ops = dev->rtnl_link_ops;
			if (!ops || !ops->dellink)
				return -EOPNOTSUPP;
		}
	}

	if (!found)
		return -ENODEV;

	for_each_netdev_safe(net, dev, aux) {
		if (dev->group == group) {
			const struct rtnl_link_ops *ops;

			ops = dev->rtnl_link_ops;
			ops->dellink(dev, &list_kill);
		}
	}
	unregister_netdevice_many(&list_kill);

	return 0;
}

int rtnl_delete_link(struct net_device *dev)
{
	const struct rtnl_link_ops *ops;
	LIST_HEAD(list_kill);

	ops = dev->rtnl_link_ops;
	if (!ops || !ops->dellink)
		return -EOPNOTSUPP;

	ops->dellink(dev, &list_kill);
	unregister_netdevice_many(&list_kill);

	return 0;
}
EXPORT_SYMBOL_GPL(rtnl_delete_link);

static int rtnl_dellink(struct sk_buff *skb, struct nlmsghdr *nlh,
			struct netlink_ext_ack *extack)
{
	struct net *net = sock_net(skb->sk);
	struct net_device *dev;
	struct ifinfomsg *ifm;
	char ifname[IFNAMSIZ];
	struct nlattr *tb[IFLA_MAX+1];
	int err;

	err = nlmsg_parse(nlh, sizeof(*ifm), tb, IFLA_MAX, ifla_policy, extack);
	if (err < 0)
		return err;

	if (tb[IFLA_IFNAME])
		nla_strlcpy(ifname, tb[IFLA_IFNAME], IFNAMSIZ);

	ifm = nlmsg_data(nlh);
	if (ifm->ifi_index > 0)
		dev = __dev_get_by_index(net, ifm->ifi_index);
	else if (tb[IFLA_IFNAME])
		dev = __dev_get_by_name(net, ifname);
	else if (tb[IFLA_GROUP])
		return rtnl_group_dellink(net, nla_get_u32(tb[IFLA_GROUP]));
	else
		return -EINVAL;

	if (!dev)
		return -ENODEV;

	return rtnl_delete_link(dev);
}

int rtnl_configure_link(struct net_device *dev, const struct ifinfomsg *ifm)
{
	unsigned int old_flags;
	int err;

	old_flags = dev->flags;
	if (ifm && (ifm->ifi_flags || ifm->ifi_change)) {
		err = __dev_change_flags(dev, rtnl_dev_combine_flags(dev, ifm));
		if (err < 0)
			return err;
	}

	dev->rtnl_link_state = RTNL_LINK_INITIALIZED;

	__dev_notify_flags(dev, old_flags, ~0U);
	return 0;
}
EXPORT_SYMBOL(rtnl_configure_link);

struct net_device *rtnl_create_link(struct net *net,
	const char *ifname, unsigned char name_assign_type,
	const struct rtnl_link_ops *ops, struct nlattr *tb[])
{
	struct net_device *dev;
	unsigned int num_tx_queues = 1;
	unsigned int num_rx_queues = 1;

	if (tb[IFLA_NUM_TX_QUEUES])
		num_tx_queues = nla_get_u32(tb[IFLA_NUM_TX_QUEUES]);
	else if (ops->get_num_tx_queues)
		num_tx_queues = ops->get_num_tx_queues();

	if (tb[IFLA_NUM_RX_QUEUES])
		num_rx_queues = nla_get_u32(tb[IFLA_NUM_RX_QUEUES]);
	else if (ops->get_num_rx_queues)
		num_rx_queues = ops->get_num_rx_queues();

	dev = alloc_netdev_mqs(ops->priv_size, ifname, name_assign_type,
			       ops->setup, num_tx_queues, num_rx_queues);
	if (!dev)
		return ERR_PTR(-ENOMEM);

	dev_net_set(dev, net);
	dev->rtnl_link_ops = ops;
	dev->rtnl_link_state = RTNL_LINK_INITIALIZING;

	if (tb[IFLA_MTU])
		dev->mtu = nla_get_u32(tb[IFLA_MTU]);
	if (tb[IFLA_ADDRESS]) {
		memcpy(dev->dev_addr, nla_data(tb[IFLA_ADDRESS]),
				nla_len(tb[IFLA_ADDRESS]));
		dev->addr_assign_type = NET_ADDR_SET;
	}
	if (tb[IFLA_BROADCAST])
		memcpy(dev->broadcast, nla_data(tb[IFLA_BROADCAST]),
				nla_len(tb[IFLA_BROADCAST]));
	if (tb[IFLA_TXQLEN])
		dev->tx_queue_len = nla_get_u32(tb[IFLA_TXQLEN]);
	if (tb[IFLA_OPERSTATE])
		set_operstate(dev, nla_get_u8(tb[IFLA_OPERSTATE]));
	if (tb[IFLA_LINKMODE])
		dev->link_mode = nla_get_u8(tb[IFLA_LINKMODE]);
	if (tb[IFLA_GROUP])
		dev_set_group(dev, nla_get_u32(tb[IFLA_GROUP]));

	return dev;
}
EXPORT_SYMBOL(rtnl_create_link);

static int rtnl_group_changelink(const struct sk_buff *skb,
		struct net *net, int group,
		struct ifinfomsg *ifm,
		struct netlink_ext_ack *extack,
		struct nlattr **tb)
{
	struct net_device *dev, *aux;
	int err;

	for_each_netdev_safe(net, dev, aux) {
		if (dev->group == group) {
			err = do_setlink(skb, dev, ifm, extack, tb, NULL, 0);
			if (err < 0)
				return err;
		}
	}

	return 0;
}

static int rtnl_newlink(struct sk_buff *skb, struct nlmsghdr *nlh,
			struct netlink_ext_ack *extack)
{
	struct net *net = sock_net(skb->sk);
	const struct rtnl_link_ops *ops;
	const struct rtnl_link_ops *m_ops = NULL;
	struct net_device *dev;
	struct net_device *master_dev = NULL;
	struct ifinfomsg *ifm;
	char kind[MODULE_NAME_LEN];
	char ifname[IFNAMSIZ];
	struct nlattr *tb[IFLA_MAX+1];
	struct nlattr *linkinfo[IFLA_INFO_MAX+1];
	unsigned char name_assign_type = NET_NAME_USER;
	int err;

#ifdef CONFIG_MODULES
replay:
#endif
	err = nlmsg_parse(nlh, sizeof(*ifm), tb, IFLA_MAX, ifla_policy, extack);
	if (err < 0)
		return err;

	if (tb[IFLA_IFNAME])
		nla_strlcpy(ifname, tb[IFLA_IFNAME], IFNAMSIZ);
	else
		ifname[0] = '\0';

	ifm = nlmsg_data(nlh);
	if (ifm->ifi_index > 0)
		dev = __dev_get_by_index(net, ifm->ifi_index);
	else {
		if (ifname[0])
			dev = __dev_get_by_name(net, ifname);
		else
			dev = NULL;
	}

	if (dev) {
		master_dev = netdev_master_upper_dev_get(dev);
		if (master_dev)
			m_ops = master_dev->rtnl_link_ops;
	}

	err = validate_linkmsg(dev, tb);
	if (err < 0)
		return err;

	if (tb[IFLA_LINKINFO]) {
		err = nla_parse_nested(linkinfo, IFLA_INFO_MAX,
				       tb[IFLA_LINKINFO], ifla_info_policy,
				       NULL);
		if (err < 0)
			return err;
	} else
		memset(linkinfo, 0, sizeof(linkinfo));

	if (linkinfo[IFLA_INFO_KIND]) {
		nla_strlcpy(kind, linkinfo[IFLA_INFO_KIND], sizeof(kind));
		ops = rtnl_link_ops_get(kind);
	} else {
		kind[0] = '\0';
		ops = NULL;
	}

	if (1) {
		struct nlattr *attr[ops ? ops->maxtype + 1 : 1];
		struct nlattr *slave_attr[m_ops ? m_ops->slave_maxtype + 1 : 1];
		struct nlattr **data = NULL;
		struct nlattr **slave_data = NULL;
		struct net *dest_net, *link_net = NULL;

		if (ops) {
			if (ops->maxtype && linkinfo[IFLA_INFO_DATA]) {
				err = nla_parse_nested(attr, ops->maxtype,
						       linkinfo[IFLA_INFO_DATA],
						       ops->policy, NULL);
				if (err < 0)
					return err;
				data = attr;
			}
			if (ops->validate) {
				err = ops->validate(tb, data, extack);
				if (err < 0)
					return err;
			}
		}

		if (m_ops) {
			if (m_ops->slave_maxtype &&
			    linkinfo[IFLA_INFO_SLAVE_DATA]) {
				err = nla_parse_nested(slave_attr,
						       m_ops->slave_maxtype,
						       linkinfo[IFLA_INFO_SLAVE_DATA],
						       m_ops->slave_policy,
						       NULL);
				if (err < 0)
					return err;
				slave_data = slave_attr;
			}
			if (m_ops->slave_validate) {
				err = m_ops->slave_validate(tb, slave_data,
							    extack);
				if (err < 0)
					return err;
			}
		}

		if (dev) {
			int status = 0;

			if (nlh->nlmsg_flags & NLM_F_EXCL)
				return -EEXIST;
			if (nlh->nlmsg_flags & NLM_F_REPLACE)
				return -EOPNOTSUPP;

			if (linkinfo[IFLA_INFO_DATA]) {
				if (!ops || ops != dev->rtnl_link_ops ||
				    !ops->changelink)
					return -EOPNOTSUPP;

				err = ops->changelink(dev, tb, data, extack);
				if (err < 0)
					return err;
				status |= DO_SETLINK_NOTIFY;
			}

			if (linkinfo[IFLA_INFO_SLAVE_DATA]) {
				if (!m_ops || !m_ops->slave_changelink)
					return -EOPNOTSUPP;

				err = m_ops->slave_changelink(master_dev, dev,
							      tb, slave_data,
							      extack);
				if (err < 0)
					return err;
				status |= DO_SETLINK_NOTIFY;
			}

			return do_setlink(skb, dev, ifm, extack, tb, ifname,
					  status);
		}

		if (!(nlh->nlmsg_flags & NLM_F_CREATE)) {
			if (ifm->ifi_index == 0 && tb[IFLA_GROUP])
				return rtnl_group_changelink(skb, net,
						nla_get_u32(tb[IFLA_GROUP]),
						ifm, extack, tb);
			return -ENODEV;
		}

		if (tb[IFLA_MAP] || tb[IFLA_PROTINFO])
			return -EOPNOTSUPP;

		if (!ops) {
#ifdef CONFIG_MODULES
			if (kind[0]) {
				__rtnl_unlock();
				request_module("rtnl-link-%s", kind);
				rtnl_lock();
				ops = rtnl_link_ops_get(kind);
				if (ops)
					goto replay;
			}
#endif
			return -EOPNOTSUPP;
		}

		if (!ops->setup)
			return -EOPNOTSUPP;

		if (!ifname[0]) {
			snprintf(ifname, IFNAMSIZ, "%s%%d", ops->kind);
			name_assign_type = NET_NAME_ENUM;
		}

		dest_net = rtnl_link_get_net(net, tb);
		if (IS_ERR(dest_net))
			return PTR_ERR(dest_net);

		err = -EPERM;
		if (!netlink_ns_capable(skb, dest_net->user_ns, CAP_NET_ADMIN))
			goto out;

		if (tb[IFLA_LINK_NETNSID]) {
			int id = nla_get_s32(tb[IFLA_LINK_NETNSID]);

			link_net = get_net_ns_by_id(dest_net, id);
			if (!link_net) {
				err =  -EINVAL;
				goto out;
			}
			err = -EPERM;
			if (!netlink_ns_capable(skb, link_net->user_ns, CAP_NET_ADMIN))
				goto out;
		}

		dev = rtnl_create_link(link_net ? : dest_net, ifname,
				       name_assign_type, ops, tb);
		if (IS_ERR(dev)) {
			err = PTR_ERR(dev);
			goto out;
		}

		dev->ifindex = ifm->ifi_index;

		if (ops->newlink) {
			err = ops->newlink(link_net ? : net, dev, tb, data,
					   extack);
			/* Drivers should call free_netdev() in ->destructor
			 * and unregister it on failure after registration
			 * so that device could be finally freed in rtnl_unlock.
			 */
			if (err < 0) {
				/* If device is not registered at all, free it now */
				if (dev->reg_state == NETREG_UNINITIALIZED)
					free_netdev(dev);
				goto out;
			}
		} else {
			err = register_netdevice(dev);
			if (err < 0) {
				free_netdev(dev);
				goto out;
			}
		}
		err = rtnl_configure_link(dev, ifm);
		if (err < 0)
			goto out_unregister;
		if (link_net) {
			err = dev_change_net_namespace(dev, dest_net, ifname);
			if (err < 0)
				goto out_unregister;
		}
		if (tb[IFLA_MASTER]) {
			err = do_set_master(dev, nla_get_u32(tb[IFLA_MASTER]));
			if (err)
				goto out_unregister;
		}
out:
		if (link_net)
			put_net(link_net);
		put_net(dest_net);
		return err;
out_unregister:
		if (ops->newlink) {
			LIST_HEAD(list_kill);

			ops->dellink(dev, &list_kill);
			unregister_netdevice_many(&list_kill);
		} else {
			unregister_netdevice(dev);
		}
		goto out;
	}
}

static int rtnl_getlink(struct sk_buff *skb, struct nlmsghdr *nlh,
			struct netlink_ext_ack *extack)
{
	struct net *net = sock_net(skb->sk);
	struct ifinfomsg *ifm;
	char ifname[IFNAMSIZ];
	struct nlattr *tb[IFLA_MAX+1];
	struct net_device *dev = NULL;
	struct sk_buff *nskb;
	int err;
	u32 ext_filter_mask = 0;

	err = nlmsg_parse(nlh, sizeof(*ifm), tb, IFLA_MAX, ifla_policy, extack);
	if (err < 0)
		return err;

	if (tb[IFLA_IFNAME])
		nla_strlcpy(ifname, tb[IFLA_IFNAME], IFNAMSIZ);

	if (tb[IFLA_EXT_MASK])
		ext_filter_mask = nla_get_u32(tb[IFLA_EXT_MASK]);

	ifm = nlmsg_data(nlh);
	if (ifm->ifi_index > 0)
		dev = __dev_get_by_index(net, ifm->ifi_index);
	else if (tb[IFLA_IFNAME])
		dev = __dev_get_by_name(net, ifname);
	else
		return -EINVAL;

	if (dev == NULL)
		return -ENODEV;

	nskb = nlmsg_new(if_nlmsg_size(dev, ext_filter_mask), GFP_KERNEL);
	if (nskb == NULL)
		return -ENOBUFS;

	err = rtnl_fill_ifinfo(nskb, dev, RTM_NEWLINK, NETLINK_CB(skb).portid,
			       nlh->nlmsg_seq, 0, 0, ext_filter_mask, 0);
	if (err < 0) {
		/* -EMSGSIZE implies BUG in if_nlmsg_size */
		WARN_ON(err == -EMSGSIZE);
		kfree_skb(nskb);
	} else
		err = rtnl_unicast(nskb, net, NETLINK_CB(skb).portid);

	return err;
}

static u16 rtnl_calcit(struct sk_buff *skb, struct nlmsghdr *nlh)
{
	struct net *net = sock_net(skb->sk);
	struct net_device *dev;
	struct nlattr *tb[IFLA_MAX+1];
	u32 ext_filter_mask = 0;
	u16 min_ifinfo_dump_size = 0;
	int hdrlen;

	/* Same kernel<->userspace interface hack as in rtnl_dump_ifinfo. */
	hdrlen = nlmsg_len(nlh) < sizeof(struct ifinfomsg) ?
		 sizeof(struct rtgenmsg) : sizeof(struct ifinfomsg);

	if (nlmsg_parse(nlh, hdrlen, tb, IFLA_MAX, ifla_policy, NULL) >= 0) {
		if (tb[IFLA_EXT_MASK])
			ext_filter_mask = nla_get_u32(tb[IFLA_EXT_MASK]);
	}

	if (!ext_filter_mask)
		return NLMSG_GOODSIZE;
	/*
	 * traverse the list of net devices and compute the minimum
	 * buffer size based upon the filter mask.
	 */
	list_for_each_entry(dev, &net->dev_base_head, dev_list) {
		min_ifinfo_dump_size = max_t(u16, min_ifinfo_dump_size,
					     if_nlmsg_size(dev,
						           ext_filter_mask));
	}

	return nlmsg_total_size(min_ifinfo_dump_size);
}

static int rtnl_dump_all(struct sk_buff *skb, struct netlink_callback *cb)
{
	int idx;
	int s_idx = cb->family;

	if (s_idx == 0)
		s_idx = 1;
	for (idx = 1; idx <= RTNL_FAMILY_MAX; idx++) {
		int type = cb->nlh->nlmsg_type-RTM_BASE;
		if (idx < s_idx || idx == PF_PACKET)
			continue;
		if (rtnl_msg_handlers[idx] == NULL ||
		    rtnl_msg_handlers[idx][type].dumpit == NULL)
			continue;
		if (idx > s_idx) {
			memset(&cb->args[0], 0, sizeof(cb->args));
			cb->prev_seq = 0;
			cb->seq = 0;
		}
		if (rtnl_msg_handlers[idx][type].dumpit(skb, cb))
			break;
	}
	cb->family = idx;

	return skb->len;
}

struct sk_buff *rtmsg_ifinfo_build_skb(int type, struct net_device *dev,
				       unsigned int change,
				       u32 event, gfp_t flags)
{
	struct net *net = dev_net(dev);
	struct sk_buff *skb;
	int err = -ENOBUFS;
	size_t if_info_size;

	skb = nlmsg_new((if_info_size = if_nlmsg_size(dev, 0)), flags);
	if (skb == NULL)
		goto errout;

	err = rtnl_fill_ifinfo(skb, dev, type, 0, 0, change, 0, 0, event);
	if (err < 0) {
		/* -EMSGSIZE implies BUG in if_nlmsg_size() */
		WARN_ON(err == -EMSGSIZE);
		kfree_skb(skb);
		goto errout;
	}
	return skb;
errout:
	if (err < 0)
		rtnl_set_sk_err(net, RTNLGRP_LINK, err);
	return NULL;
}

void rtmsg_ifinfo_send(struct sk_buff *skb, struct net_device *dev, gfp_t flags)
{
	struct net *net = dev_net(dev);

	rtnl_notify(skb, net, 0, RTNLGRP_LINK, NULL, flags);
}

static void rtmsg_ifinfo_event(int type, struct net_device *dev,
			       unsigned int change, u32 event,
			       gfp_t flags)
{
	struct sk_buff *skb;

	if (dev->reg_state != NETREG_REGISTERED)
		return;

	skb = rtmsg_ifinfo_build_skb(type, dev, change, event, flags);
	if (skb)
		rtmsg_ifinfo_send(skb, dev, flags);
}

void rtmsg_ifinfo(int type, struct net_device *dev, unsigned int change,
		  gfp_t flags)
{
	rtmsg_ifinfo_event(type, dev, change, rtnl_get_event(0), flags);
}
EXPORT_SYMBOL(rtmsg_ifinfo);

static int nlmsg_populate_fdb_fill(struct sk_buff *skb,
				   struct net_device *dev,
				   u8 *addr, u16 vid, u32 pid, u32 seq,
				   int type, unsigned int flags,
				   int nlflags, u16 ndm_state)
{
	struct nlmsghdr *nlh;
	struct ndmsg *ndm;

	nlh = nlmsg_put(skb, pid, seq, type, sizeof(*ndm), nlflags);
	if (!nlh)
		return -EMSGSIZE;

	ndm = nlmsg_data(nlh);
	ndm->ndm_family  = AF_BRIDGE;
	ndm->ndm_pad1	 = 0;
	ndm->ndm_pad2    = 0;
	ndm->ndm_flags	 = flags;
	ndm->ndm_type	 = 0;
	ndm->ndm_ifindex = dev->ifindex;
	ndm->ndm_state   = ndm_state;

	if (nla_put(skb, NDA_LLADDR, ETH_ALEN, addr))
		goto nla_put_failure;
	if (vid)
		if (nla_put(skb, NDA_VLAN, sizeof(u16), &vid))
			goto nla_put_failure;

	nlmsg_end(skb, nlh);
	return 0;

nla_put_failure:
	nlmsg_cancel(skb, nlh);
	return -EMSGSIZE;
}

static inline size_t rtnl_fdb_nlmsg_size(void)
{
	return NLMSG_ALIGN(sizeof(struct ndmsg)) +
	       nla_total_size(ETH_ALEN) +	/* NDA_LLADDR */
	       nla_total_size(sizeof(u16)) +	/* NDA_VLAN */
	       0;
}

static void rtnl_fdb_notify(struct net_device *dev, u8 *addr, u16 vid, int type,
			    u16 ndm_state)
{
	struct net *net = dev_net(dev);
	struct sk_buff *skb;
	int err = -ENOBUFS;

	skb = nlmsg_new(rtnl_fdb_nlmsg_size(), GFP_ATOMIC);
	if (!skb)
		goto errout;

	err = nlmsg_populate_fdb_fill(skb, dev, addr, vid,
				      0, 0, type, NTF_SELF, 0, ndm_state);
	if (err < 0) {
		kfree_skb(skb);
		goto errout;
	}

	rtnl_notify(skb, net, 0, RTNLGRP_NEIGH, NULL, GFP_ATOMIC);
	return;
errout:
	rtnl_set_sk_err(net, RTNLGRP_NEIGH, err);
}

/**
 * ndo_dflt_fdb_add - default netdevice operation to add an FDB entry
 */
int ndo_dflt_fdb_add(struct ndmsg *ndm,
		     struct nlattr *tb[],
		     struct net_device *dev,
		     const unsigned char *addr, u16 vid,
		     u16 flags)
{
	int err = -EINVAL;

	/* If aging addresses are supported device will need to
	 * implement its own handler for this.
	 */
	if (ndm->ndm_state && !(ndm->ndm_state & NUD_PERMANENT)) {
		pr_info("%s: FDB only supports static addresses\n", dev->name);
		return err;
	}

	if (vid) {
		pr_info("%s: vlans aren't supported yet for dev_uc|mc_add()\n", dev->name);
		return err;
	}

	if (is_unicast_ether_addr(addr) || is_link_local_ether_addr(addr))
		err = dev_uc_add_excl(dev, addr);
	else if (is_multicast_ether_addr(addr))
		err = dev_mc_add_excl(dev, addr);

	/* Only return duplicate errors if NLM_F_EXCL is set */
	if (err == -EEXIST && !(flags & NLM_F_EXCL))
		err = 0;

	return err;
}
EXPORT_SYMBOL(ndo_dflt_fdb_add);

static int fdb_vid_parse(struct nlattr *vlan_attr, u16 *p_vid)
{
	u16 vid = 0;

	if (vlan_attr) {
		if (nla_len(vlan_attr) != sizeof(u16)) {
			pr_info("PF_BRIDGE: RTM_NEWNEIGH with invalid vlan\n");
			return -EINVAL;
		}

		vid = nla_get_u16(vlan_attr);

		if (!vid || vid >= VLAN_VID_MASK) {
			pr_info("PF_BRIDGE: RTM_NEWNEIGH with invalid vlan id %d\n",
				vid);
			return -EINVAL;
		}
	}
	*p_vid = vid;
	return 0;
}

static int rtnl_fdb_add(struct sk_buff *skb, struct nlmsghdr *nlh,
			struct netlink_ext_ack *extack)
{
	struct net *net = sock_net(skb->sk);
	struct ndmsg *ndm;
	struct nlattr *tb[NDA_MAX+1];
	struct net_device *dev;
	u8 *addr;
	u16 vid;
	int err;

	err = nlmsg_parse(nlh, sizeof(*ndm), tb, NDA_MAX, NULL, extack);
	if (err < 0)
		return err;

	ndm = nlmsg_data(nlh);
	if (ndm->ndm_ifindex == 0) {
		pr_info("PF_BRIDGE: RTM_NEWNEIGH with invalid ifindex\n");
		return -EINVAL;
	}

	dev = __dev_get_by_index(net, ndm->ndm_ifindex);
	if (dev == NULL) {
		pr_info("PF_BRIDGE: RTM_NEWNEIGH with unknown ifindex\n");
		return -ENODEV;
	}

	if (!tb[NDA_LLADDR] || nla_len(tb[NDA_LLADDR]) != ETH_ALEN) {
		pr_info("PF_BRIDGE: RTM_NEWNEIGH with invalid address\n");
		return -EINVAL;
	}

	addr = nla_data(tb[NDA_LLADDR]);

	err = fdb_vid_parse(tb[NDA_VLAN], &vid);
	if (err)
		return err;

	err = -EOPNOTSUPP;

	/* Support fdb on master device the net/bridge default case */
	if ((!ndm->ndm_flags || ndm->ndm_flags & NTF_MASTER) &&
	    (dev->priv_flags & IFF_BRIDGE_PORT)) {
		struct net_device *br_dev = netdev_master_upper_dev_get(dev);
		const struct net_device_ops *ops = br_dev->netdev_ops;

		err = ops->ndo_fdb_add(ndm, tb, dev, addr, vid,
				       nlh->nlmsg_flags);
		if (err)
			goto out;
		else
			ndm->ndm_flags &= ~NTF_MASTER;
	}

	/* Embedded bridge, macvlan, and any other device support */
	if ((ndm->ndm_flags & NTF_SELF)) {
		if (dev->netdev_ops->ndo_fdb_add)
			err = dev->netdev_ops->ndo_fdb_add(ndm, tb, dev, addr,
							   vid,
							   nlh->nlmsg_flags);
		else
			err = ndo_dflt_fdb_add(ndm, tb, dev, addr, vid,
					       nlh->nlmsg_flags);

		if (!err) {
			rtnl_fdb_notify(dev, addr, vid, RTM_NEWNEIGH,
					ndm->ndm_state);
			ndm->ndm_flags &= ~NTF_SELF;
		}
	}
out:
	return err;
}

/**
 * ndo_dflt_fdb_del - default netdevice operation to delete an FDB entry
 */
int ndo_dflt_fdb_del(struct ndmsg *ndm,
		     struct nlattr *tb[],
		     struct net_device *dev,
		     const unsigned char *addr, u16 vid)
{
	int err = -EINVAL;

	/* If aging addresses are supported device will need to
	 * implement its own handler for this.
	 */
	if (!(ndm->ndm_state & NUD_PERMANENT)) {
		pr_info("%s: FDB only supports static addresses\n", dev->name);
		return err;
	}

	if (is_unicast_ether_addr(addr) || is_link_local_ether_addr(addr))
		err = dev_uc_del(dev, addr);
	else if (is_multicast_ether_addr(addr))
		err = dev_mc_del(dev, addr);

	return err;
}
EXPORT_SYMBOL(ndo_dflt_fdb_del);

static int rtnl_fdb_del(struct sk_buff *skb, struct nlmsghdr *nlh,
			struct netlink_ext_ack *extack)
{
	struct net *net = sock_net(skb->sk);
	struct ndmsg *ndm;
	struct nlattr *tb[NDA_MAX+1];
	struct net_device *dev;
	int err = -EINVAL;
	__u8 *addr;
	u16 vid;

	if (!netlink_capable(skb, CAP_NET_ADMIN))
		return -EPERM;

	err = nlmsg_parse(nlh, sizeof(*ndm), tb, NDA_MAX, NULL, extack);
	if (err < 0)
		return err;

	ndm = nlmsg_data(nlh);
	if (ndm->ndm_ifindex == 0) {
		pr_info("PF_BRIDGE: RTM_DELNEIGH with invalid ifindex\n");
		return -EINVAL;
	}

	dev = __dev_get_by_index(net, ndm->ndm_ifindex);
	if (dev == NULL) {
		pr_info("PF_BRIDGE: RTM_DELNEIGH with unknown ifindex\n");
		return -ENODEV;
	}

	if (!tb[NDA_LLADDR] || nla_len(tb[NDA_LLADDR]) != ETH_ALEN) {
		pr_info("PF_BRIDGE: RTM_DELNEIGH with invalid address\n");
		return -EINVAL;
	}

	addr = nla_data(tb[NDA_LLADDR]);

	err = fdb_vid_parse(tb[NDA_VLAN], &vid);
	if (err)
		return err;

	err = -EOPNOTSUPP;

	/* Support fdb on master device the net/bridge default case */
	if ((!ndm->ndm_flags || ndm->ndm_flags & NTF_MASTER) &&
	    (dev->priv_flags & IFF_BRIDGE_PORT)) {
		struct net_device *br_dev = netdev_master_upper_dev_get(dev);
		const struct net_device_ops *ops = br_dev->netdev_ops;

		if (ops->ndo_fdb_del)
			err = ops->ndo_fdb_del(ndm, tb, dev, addr, vid);

		if (err)
			goto out;
		else
			ndm->ndm_flags &= ~NTF_MASTER;
	}

	/* Embedded bridge, macvlan, and any other device support */
	if (ndm->ndm_flags & NTF_SELF) {
		if (dev->netdev_ops->ndo_fdb_del)
			err = dev->netdev_ops->ndo_fdb_del(ndm, tb, dev, addr,
							   vid);
		else
			err = ndo_dflt_fdb_del(ndm, tb, dev, addr, vid);

		if (!err) {
			rtnl_fdb_notify(dev, addr, vid, RTM_DELNEIGH,
					ndm->ndm_state);
			ndm->ndm_flags &= ~NTF_SELF;
		}
	}
out:
	return err;
}

static int nlmsg_populate_fdb(struct sk_buff *skb,
			      struct netlink_callback *cb,
			      struct net_device *dev,
			      int *idx,
			      struct netdev_hw_addr_list *list)
{
	struct netdev_hw_addr *ha;
	int err;
	u32 portid, seq;

	portid = NETLINK_CB(cb->skb).portid;
	seq = cb->nlh->nlmsg_seq;

	list_for_each_entry(ha, &list->list, list) {
		if (*idx < cb->args[2])
			goto skip;

		err = nlmsg_populate_fdb_fill(skb, dev, ha->addr, 0,
					      portid, seq,
					      RTM_NEWNEIGH, NTF_SELF,
					      NLM_F_MULTI, NUD_PERMANENT);
		if (err < 0)
			return err;
skip:
		*idx += 1;
	}
	return 0;
}

/**
 * ndo_dflt_fdb_dump - default netdevice operation to dump an FDB table.
 * @nlh: netlink message header
 * @dev: netdevice
 *
 * Default netdevice operation to dump the existing unicast address list.
 * Returns number of addresses from list put in skb.
 */
int ndo_dflt_fdb_dump(struct sk_buff *skb,
		      struct netlink_callback *cb,
		      struct net_device *dev,
		      struct net_device *filter_dev,
		      int *idx)
{
	int err;

	netif_addr_lock_bh(dev);
	err = nlmsg_populate_fdb(skb, cb, dev, idx, &dev->uc);
	if (err)
		goto out;
	err = nlmsg_populate_fdb(skb, cb, dev, idx, &dev->mc);
out:
	netif_addr_unlock_bh(dev);
	return err;
}
EXPORT_SYMBOL(ndo_dflt_fdb_dump);

static int rtnl_fdb_dump(struct sk_buff *skb, struct netlink_callback *cb)
{
	struct net_device *dev;
	struct nlattr *tb[IFLA_MAX+1];
	struct net_device *br_dev = NULL;
	const struct net_device_ops *ops = NULL;
	const struct net_device_ops *cops = NULL;
	struct ifinfomsg *ifm = nlmsg_data(cb->nlh);
	struct net *net = sock_net(skb->sk);
	struct hlist_head *head;
	int brport_idx = 0;
	int br_idx = 0;
	int h, s_h;
	int idx = 0, s_idx;
	int err = 0;
	int fidx = 0;

	err = nlmsg_parse(cb->nlh, sizeof(struct ifinfomsg), tb,
			  IFLA_MAX, ifla_policy, NULL);
	if (err < 0) {
		return -EINVAL;
	} else if (err == 0) {
		if (tb[IFLA_MASTER])
			br_idx = nla_get_u32(tb[IFLA_MASTER]);
	}

	brport_idx = ifm->ifi_index;

	if (br_idx) {
		br_dev = __dev_get_by_index(net, br_idx);
		if (!br_dev)
			return -ENODEV;

		ops = br_dev->netdev_ops;
	}

	s_h = cb->args[0];
	s_idx = cb->args[1];

	for (h = s_h; h < NETDEV_HASHENTRIES; h++, s_idx = 0) {
		idx = 0;
		head = &net->dev_index_head[h];
		hlist_for_each_entry(dev, head, index_hlist) {

			if (brport_idx && (dev->ifindex != brport_idx))
				continue;

			if (!br_idx) { /* user did not specify a specific bridge */
				if (dev->priv_flags & IFF_BRIDGE_PORT) {
					br_dev = netdev_master_upper_dev_get(dev);
					cops = br_dev->netdev_ops;
				}
			} else {
				if (dev != br_dev &&
				    !(dev->priv_flags & IFF_BRIDGE_PORT))
					continue;

				if (br_dev != netdev_master_upper_dev_get(dev) &&
				    !(dev->priv_flags & IFF_EBRIDGE))
					continue;
				cops = ops;
			}

			if (idx < s_idx)
				goto cont;

			if (dev->priv_flags & IFF_BRIDGE_PORT) {
				if (cops && cops->ndo_fdb_dump) {
					err = cops->ndo_fdb_dump(skb, cb,
								br_dev, dev,
								&fidx);
					if (err == -EMSGSIZE)
						goto out;
				}
			}

			if (dev->netdev_ops->ndo_fdb_dump)
				err = dev->netdev_ops->ndo_fdb_dump(skb, cb,
								    dev, NULL,
								    &fidx);
			else
				err = ndo_dflt_fdb_dump(skb, cb, dev, NULL,
							&fidx);
			if (err == -EMSGSIZE)
				goto out;

			cops = NULL;

			/* reset fdb offset to 0 for rest of the interfaces */
			cb->args[2] = 0;
			fidx = 0;
cont:
			idx++;
		}
	}

out:
	cb->args[0] = h;
	cb->args[1] = idx;
	cb->args[2] = fidx;

	return skb->len;
}

static int brport_nla_put_flag(struct sk_buff *skb, u32 flags, u32 mask,
			       unsigned int attrnum, unsigned int flag)
{
	if (mask & flag)
		return nla_put_u8(skb, attrnum, !!(flags & flag));
	return 0;
}

int ndo_dflt_bridge_getlink(struct sk_buff *skb, u32 pid, u32 seq,
			    struct net_device *dev, u16 mode,
			    u32 flags, u32 mask, int nlflags,
			    u32 filter_mask,
			    int (*vlan_fill)(struct sk_buff *skb,
					     struct net_device *dev,
					     u32 filter_mask))
{
	struct nlmsghdr *nlh;
	struct ifinfomsg *ifm;
	struct nlattr *br_afspec;
	struct nlattr *protinfo;
	u8 operstate = netif_running(dev) ? dev->operstate : IF_OPER_DOWN;
	struct net_device *br_dev = netdev_master_upper_dev_get(dev);
	int err = 0;

	nlh = nlmsg_put(skb, pid, seq, RTM_NEWLINK, sizeof(*ifm), nlflags);
	if (nlh == NULL)
		return -EMSGSIZE;

	ifm = nlmsg_data(nlh);
	ifm->ifi_family = AF_BRIDGE;
	ifm->__ifi_pad = 0;
	ifm->ifi_type = dev->type;
	ifm->ifi_index = dev->ifindex;
	ifm->ifi_flags = dev_get_flags(dev);
	ifm->ifi_change = 0;


	if (nla_put_string(skb, IFLA_IFNAME, dev->name) ||
	    nla_put_u32(skb, IFLA_MTU, dev->mtu) ||
	    nla_put_u8(skb, IFLA_OPERSTATE, operstate) ||
	    (br_dev &&
	     nla_put_u32(skb, IFLA_MASTER, br_dev->ifindex)) ||
	    (dev->addr_len &&
	     nla_put(skb, IFLA_ADDRESS, dev->addr_len, dev->dev_addr)) ||
	    (dev->ifindex != dev_get_iflink(dev) &&
	     nla_put_u32(skb, IFLA_LINK, dev_get_iflink(dev))))
		goto nla_put_failure;

	br_afspec = nla_nest_start(skb, IFLA_AF_SPEC);
	if (!br_afspec)
		goto nla_put_failure;

	if (nla_put_u16(skb, IFLA_BRIDGE_FLAGS, BRIDGE_FLAGS_SELF)) {
		nla_nest_cancel(skb, br_afspec);
		goto nla_put_failure;
	}

	if (mode != BRIDGE_MODE_UNDEF) {
		if (nla_put_u16(skb, IFLA_BRIDGE_MODE, mode)) {
			nla_nest_cancel(skb, br_afspec);
			goto nla_put_failure;
		}
	}
	if (vlan_fill) {
		err = vlan_fill(skb, dev, filter_mask);
		if (err) {
			nla_nest_cancel(skb, br_afspec);
			goto nla_put_failure;
		}
	}
	nla_nest_end(skb, br_afspec);

	protinfo = nla_nest_start(skb, IFLA_PROTINFO | NLA_F_NESTED);
	if (!protinfo)
		goto nla_put_failure;

	if (brport_nla_put_flag(skb, flags, mask,
				IFLA_BRPORT_MODE, BR_HAIRPIN_MODE) ||
	    brport_nla_put_flag(skb, flags, mask,
				IFLA_BRPORT_GUARD, BR_BPDU_GUARD) ||
	    brport_nla_put_flag(skb, flags, mask,
				IFLA_BRPORT_FAST_LEAVE,
				BR_MULTICAST_FAST_LEAVE) ||
	    brport_nla_put_flag(skb, flags, mask,
				IFLA_BRPORT_PROTECT, BR_ROOT_BLOCK) ||
	    brport_nla_put_flag(skb, flags, mask,
				IFLA_BRPORT_LEARNING, BR_LEARNING) ||
	    brport_nla_put_flag(skb, flags, mask,
				IFLA_BRPORT_LEARNING_SYNC, BR_LEARNING_SYNC) ||
	    brport_nla_put_flag(skb, flags, mask,
				IFLA_BRPORT_UNICAST_FLOOD, BR_FLOOD) ||
	    brport_nla_put_flag(skb, flags, mask,
				IFLA_BRPORT_PROXYARP, BR_PROXYARP)) {
		nla_nest_cancel(skb, protinfo);
		goto nla_put_failure;
	}

	nla_nest_end(skb, protinfo);

	nlmsg_end(skb, nlh);
	return 0;
nla_put_failure:
	nlmsg_cancel(skb, nlh);
	return err ? err : -EMSGSIZE;
}
EXPORT_SYMBOL_GPL(ndo_dflt_bridge_getlink);

static int rtnl_bridge_getlink(struct sk_buff *skb, struct netlink_callback *cb)
{
	struct net *net = sock_net(skb->sk);
	struct net_device *dev;
	int idx = 0;
	u32 portid = NETLINK_CB(cb->skb).portid;
	u32 seq = cb->nlh->nlmsg_seq;
	u32 filter_mask = 0;
	int err;

	if (nlmsg_len(cb->nlh) > sizeof(struct ifinfomsg)) {
		struct nlattr *extfilt;

		extfilt = nlmsg_find_attr(cb->nlh, sizeof(struct ifinfomsg),
					  IFLA_EXT_MASK);
		if (extfilt) {
			if (nla_len(extfilt) < sizeof(filter_mask))
				return -EINVAL;

			filter_mask = nla_get_u32(extfilt);
		}
	}

	rcu_read_lock();
	for_each_netdev_rcu(net, dev) {
		const struct net_device_ops *ops = dev->netdev_ops;
		struct net_device *br_dev = netdev_master_upper_dev_get(dev);

		if (br_dev && br_dev->netdev_ops->ndo_bridge_getlink) {
			if (idx >= cb->args[0]) {
				err = br_dev->netdev_ops->ndo_bridge_getlink(
						skb, portid, seq, dev,
						filter_mask, NLM_F_MULTI);
				if (err < 0 && err != -EOPNOTSUPP) {
					if (likely(skb->len))
						break;

					goto out_err;
				}
			}
			idx++;
		}

		if (ops->ndo_bridge_getlink) {
			if (idx >= cb->args[0]) {
				err = ops->ndo_bridge_getlink(skb, portid,
							      seq, dev,
							      filter_mask,
							      NLM_F_MULTI);
				if (err < 0 && err != -EOPNOTSUPP) {
					if (likely(skb->len))
						break;

					goto out_err;
				}
			}
			idx++;
		}
	}
	err = skb->len;
out_err:
	rcu_read_unlock();
	cb->args[0] = idx;

	return err;
}

static inline size_t bridge_nlmsg_size(void)
{
	return NLMSG_ALIGN(sizeof(struct ifinfomsg))
		+ nla_total_size(IFNAMSIZ)	/* IFLA_IFNAME */
		+ nla_total_size(MAX_ADDR_LEN)	/* IFLA_ADDRESS */
		+ nla_total_size(sizeof(u32))	/* IFLA_MASTER */
		+ nla_total_size(sizeof(u32))	/* IFLA_MTU */
		+ nla_total_size(sizeof(u32))	/* IFLA_LINK */
		+ nla_total_size(sizeof(u32))	/* IFLA_OPERSTATE */
		+ nla_total_size(sizeof(u8))	/* IFLA_PROTINFO */
		+ nla_total_size(sizeof(struct nlattr))	/* IFLA_AF_SPEC */
		+ nla_total_size(sizeof(u16))	/* IFLA_BRIDGE_FLAGS */
		+ nla_total_size(sizeof(u16));	/* IFLA_BRIDGE_MODE */
}

static int rtnl_bridge_notify(struct net_device *dev)
{
	struct net *net = dev_net(dev);
	struct sk_buff *skb;
	int err = -EOPNOTSUPP;

	if (!dev->netdev_ops->ndo_bridge_getlink)
		return 0;

	skb = nlmsg_new(bridge_nlmsg_size(), GFP_ATOMIC);
	if (!skb) {
		err = -ENOMEM;
		goto errout;
	}

	err = dev->netdev_ops->ndo_bridge_getlink(skb, 0, 0, dev, 0, 0);
	if (err < 0)
		goto errout;

	if (!skb->len)
		goto errout;

	rtnl_notify(skb, net, 0, RTNLGRP_LINK, NULL, GFP_ATOMIC);
	return 0;
errout:
	WARN_ON(err == -EMSGSIZE);
	kfree_skb(skb);
	if (err)
		rtnl_set_sk_err(net, RTNLGRP_LINK, err);
	return err;
}

static int rtnl_bridge_setlink(struct sk_buff *skb, struct nlmsghdr *nlh,
			       struct netlink_ext_ack *extack)
{
	struct net *net = sock_net(skb->sk);
	struct ifinfomsg *ifm;
	struct net_device *dev;
	struct nlattr *br_spec, *attr = NULL;
	int rem, err = -EOPNOTSUPP;
	u16 flags = 0;
	bool have_flags = false;

	if (nlmsg_len(nlh) < sizeof(*ifm))
		return -EINVAL;

	ifm = nlmsg_data(nlh);
	if (ifm->ifi_family != AF_BRIDGE)
		return -EPFNOSUPPORT;

	dev = __dev_get_by_index(net, ifm->ifi_index);
	if (!dev) {
		pr_info("PF_BRIDGE: RTM_SETLINK with unknown ifindex\n");
		return -ENODEV;
	}

	br_spec = nlmsg_find_attr(nlh, sizeof(struct ifinfomsg), IFLA_AF_SPEC);
	if (br_spec) {
		nla_for_each_nested(attr, br_spec, rem) {
			if (nla_type(attr) == IFLA_BRIDGE_FLAGS) {
				if (nla_len(attr) < sizeof(flags))
					return -EINVAL;

				have_flags = true;
				flags = nla_get_u16(attr);
				break;
			}
		}
	}

	if (!flags || (flags & BRIDGE_FLAGS_MASTER)) {
		struct net_device *br_dev = netdev_master_upper_dev_get(dev);

		if (!br_dev || !br_dev->netdev_ops->ndo_bridge_setlink) {
			err = -EOPNOTSUPP;
			goto out;
		}

		err = br_dev->netdev_ops->ndo_bridge_setlink(dev, nlh, flags);
		if (err)
			goto out;

		flags &= ~BRIDGE_FLAGS_MASTER;
	}

	if ((flags & BRIDGE_FLAGS_SELF)) {
		if (!dev->netdev_ops->ndo_bridge_setlink)
			err = -EOPNOTSUPP;
		else
			err = dev->netdev_ops->ndo_bridge_setlink(dev, nlh,
								  flags);
		if (!err) {
			flags &= ~BRIDGE_FLAGS_SELF;

			/* Generate event to notify upper layer of bridge
			 * change
			 */
			err = rtnl_bridge_notify(dev);
		}
	}

	if (have_flags)
		memcpy(nla_data(attr), &flags, sizeof(flags));
out:
	return err;
}

static int rtnl_bridge_dellink(struct sk_buff *skb, struct nlmsghdr *nlh,
			       struct netlink_ext_ack *extack)
{
	struct net *net = sock_net(skb->sk);
	struct ifinfomsg *ifm;
	struct net_device *dev;
	struct nlattr *br_spec, *attr = NULL;
	int rem, err = -EOPNOTSUPP;
	u16 flags = 0;
	bool have_flags = false;

	if (nlmsg_len(nlh) < sizeof(*ifm))
		return -EINVAL;

	ifm = nlmsg_data(nlh);
	if (ifm->ifi_family != AF_BRIDGE)
		return -EPFNOSUPPORT;

	dev = __dev_get_by_index(net, ifm->ifi_index);
	if (!dev) {
		pr_info("PF_BRIDGE: RTM_SETLINK with unknown ifindex\n");
		return -ENODEV;
	}

	br_spec = nlmsg_find_attr(nlh, sizeof(struct ifinfomsg), IFLA_AF_SPEC);
	if (br_spec) {
		nla_for_each_nested(attr, br_spec, rem) {
			if (nla_type(attr) == IFLA_BRIDGE_FLAGS) {
				if (nla_len(attr) < sizeof(flags))
					return -EINVAL;

				have_flags = true;
				flags = nla_get_u16(attr);
				break;
			}
		}
	}

	if (!flags || (flags & BRIDGE_FLAGS_MASTER)) {
		struct net_device *br_dev = netdev_master_upper_dev_get(dev);

		if (!br_dev || !br_dev->netdev_ops->ndo_bridge_dellink) {
			err = -EOPNOTSUPP;
			goto out;
		}

		err = br_dev->netdev_ops->ndo_bridge_dellink(dev, nlh, flags);
		if (err)
			goto out;

		flags &= ~BRIDGE_FLAGS_MASTER;
	}

	if ((flags & BRIDGE_FLAGS_SELF)) {
		if (!dev->netdev_ops->ndo_bridge_dellink)
			err = -EOPNOTSUPP;
		else
			err = dev->netdev_ops->ndo_bridge_dellink(dev, nlh,
								  flags);

		if (!err) {
			flags &= ~BRIDGE_FLAGS_SELF;

			/* Generate event to notify upper layer of bridge
			 * change
			 */
			err = rtnl_bridge_notify(dev);
		}
	}

	if (have_flags)
		memcpy(nla_data(attr), &flags, sizeof(flags));
out:
	return err;
}

static bool stats_attr_valid(unsigned int mask, int attrid, int idxattr)
{
	return (mask & IFLA_STATS_FILTER_BIT(attrid)) &&
	       (!idxattr || idxattr == attrid);
}

#define IFLA_OFFLOAD_XSTATS_FIRST (IFLA_OFFLOAD_XSTATS_UNSPEC + 1)
static int rtnl_get_offload_stats_attr_size(int attr_id)
{
	switch (attr_id) {
	case IFLA_OFFLOAD_XSTATS_CPU_HIT:
		return sizeof(struct rtnl_link_stats64);
	}

	return 0;
}

static int rtnl_get_offload_stats(struct sk_buff *skb, struct net_device *dev,
				  int *prividx)
{
	struct nlattr *attr = NULL;
	int attr_id, size;
	void *attr_data;
	int err;

	if (!(dev->netdev_ops && dev->netdev_ops->ndo_has_offload_stats &&
	      dev->netdev_ops->ndo_get_offload_stats))
		return -ENODATA;

	for (attr_id = IFLA_OFFLOAD_XSTATS_FIRST;
	     attr_id <= IFLA_OFFLOAD_XSTATS_MAX; attr_id++) {
		if (attr_id < *prividx)
			continue;

		size = rtnl_get_offload_stats_attr_size(attr_id);
		if (!size)
			continue;

		if (!dev->netdev_ops->ndo_has_offload_stats(dev, attr_id))
			continue;

		attr = nla_reserve_64bit(skb, attr_id, size,
					 IFLA_OFFLOAD_XSTATS_UNSPEC);
		if (!attr)
			goto nla_put_failure;

		attr_data = nla_data(attr);
		memset(attr_data, 0, size);
		err = dev->netdev_ops->ndo_get_offload_stats(attr_id, dev,
							     attr_data);
		if (err)
			goto get_offload_stats_failure;
	}

	if (!attr)
		return -ENODATA;

	*prividx = 0;
	return 0;

nla_put_failure:
	err = -EMSGSIZE;
get_offload_stats_failure:
	*prividx = attr_id;
	return err;
}

static int rtnl_get_offload_stats_size(const struct net_device *dev)
{
	int nla_size = 0;
	int attr_id;
	int size;

	if (!(dev->netdev_ops && dev->netdev_ops->ndo_has_offload_stats &&
	      dev->netdev_ops->ndo_get_offload_stats))
		return 0;

	for (attr_id = IFLA_OFFLOAD_XSTATS_FIRST;
	     attr_id <= IFLA_OFFLOAD_XSTATS_MAX; attr_id++) {
		if (!dev->netdev_ops->ndo_has_offload_stats(dev, attr_id))
			continue;
		size = rtnl_get_offload_stats_attr_size(attr_id);
		nla_size += nla_total_size_64bit(size);
	}

	if (nla_size != 0)
		nla_size += nla_total_size(0);

	return nla_size;
}

static int rtnl_fill_statsinfo(struct sk_buff *skb, struct net_device *dev,
			       int type, u32 pid, u32 seq, u32 change,
			       unsigned int flags, unsigned int filter_mask,
			       int *idxattr, int *prividx)
{
	struct if_stats_msg *ifsm;
	struct nlmsghdr *nlh;
	struct nlattr *attr;
	int s_prividx = *prividx;
	int err;

	ASSERT_RTNL();

	nlh = nlmsg_put(skb, pid, seq, type, sizeof(*ifsm), flags);
	if (!nlh)
		return -EMSGSIZE;

	ifsm = nlmsg_data(nlh);
	ifsm->ifindex = dev->ifindex;
	ifsm->filter_mask = filter_mask;

	if (stats_attr_valid(filter_mask, IFLA_STATS_LINK_64, *idxattr)) {
		struct rtnl_link_stats64 *sp;

		attr = nla_reserve_64bit(skb, IFLA_STATS_LINK_64,
					 sizeof(struct rtnl_link_stats64),
					 IFLA_STATS_UNSPEC);
		if (!attr)
			goto nla_put_failure;

		sp = nla_data(attr);
		dev_get_stats(dev, sp);
	}

	if (stats_attr_valid(filter_mask, IFLA_STATS_LINK_XSTATS, *idxattr)) {
		const struct rtnl_link_ops *ops = dev->rtnl_link_ops;

		if (ops && ops->fill_linkxstats) {
			*idxattr = IFLA_STATS_LINK_XSTATS;
			attr = nla_nest_start(skb,
					      IFLA_STATS_LINK_XSTATS);
			if (!attr)
				goto nla_put_failure;

			err = ops->fill_linkxstats(skb, dev, prividx, *idxattr);
			nla_nest_end(skb, attr);
			if (err)
				goto nla_put_failure;
			*idxattr = 0;
		}
	}

	if (stats_attr_valid(filter_mask, IFLA_STATS_LINK_XSTATS_SLAVE,
			     *idxattr)) {
		const struct rtnl_link_ops *ops = NULL;
		const struct net_device *master;

		master = netdev_master_upper_dev_get(dev);
		if (master)
			ops = master->rtnl_link_ops;
		if (ops && ops->fill_linkxstats) {
			*idxattr = IFLA_STATS_LINK_XSTATS_SLAVE;
			attr = nla_nest_start(skb,
					      IFLA_STATS_LINK_XSTATS_SLAVE);
			if (!attr)
				goto nla_put_failure;

			err = ops->fill_linkxstats(skb, dev, prividx, *idxattr);
			nla_nest_end(skb, attr);
			if (err)
				goto nla_put_failure;
			*idxattr = 0;
		}
	}

	if (stats_attr_valid(filter_mask, IFLA_STATS_LINK_OFFLOAD_XSTATS,
			     *idxattr)) {
		*idxattr = IFLA_STATS_LINK_OFFLOAD_XSTATS;
		attr = nla_nest_start(skb, IFLA_STATS_LINK_OFFLOAD_XSTATS);
		if (!attr)
			goto nla_put_failure;

		err = rtnl_get_offload_stats(skb, dev, prividx);
		if (err == -ENODATA)
			nla_nest_cancel(skb, attr);
		else
			nla_nest_end(skb, attr);

		if (err && err != -ENODATA)
			goto nla_put_failure;
		*idxattr = 0;
	}

	if (stats_attr_valid(filter_mask, IFLA_STATS_AF_SPEC, *idxattr)) {
		struct rtnl_af_ops *af_ops;

		*idxattr = IFLA_STATS_AF_SPEC;
		attr = nla_nest_start(skb, IFLA_STATS_AF_SPEC);
		if (!attr)
			goto nla_put_failure;

		list_for_each_entry(af_ops, &rtnl_af_ops, list) {
			if (af_ops->fill_stats_af) {
				struct nlattr *af;
				int err;

				af = nla_nest_start(skb, af_ops->family);
				if (!af)
					goto nla_put_failure;

				err = af_ops->fill_stats_af(skb, dev);

				if (err == -ENODATA)
					nla_nest_cancel(skb, af);
				else if (err < 0)
					goto nla_put_failure;

				nla_nest_end(skb, af);
			}
		}

		nla_nest_end(skb, attr);

		*idxattr = 0;
	}

	nlmsg_end(skb, nlh);

	return 0;

nla_put_failure:
	/* not a multi message or no progress mean a real error */
	if (!(flags & NLM_F_MULTI) || s_prividx == *prividx)
		nlmsg_cancel(skb, nlh);
	else
		nlmsg_end(skb, nlh);

	return -EMSGSIZE;
}

static size_t if_nlmsg_stats_size(const struct net_device *dev,
				  u32 filter_mask)
{
	size_t size = 0;

	if (stats_attr_valid(filter_mask, IFLA_STATS_LINK_64, 0))
		size += nla_total_size_64bit(sizeof(struct rtnl_link_stats64));

	if (stats_attr_valid(filter_mask, IFLA_STATS_LINK_XSTATS, 0)) {
		const struct rtnl_link_ops *ops = dev->rtnl_link_ops;
		int attr = IFLA_STATS_LINK_XSTATS;

		if (ops && ops->get_linkxstats_size) {
			size += nla_total_size(ops->get_linkxstats_size(dev,
									attr));
			/* for IFLA_STATS_LINK_XSTATS */
			size += nla_total_size(0);
		}
	}

	if (stats_attr_valid(filter_mask, IFLA_STATS_LINK_XSTATS_SLAVE, 0)) {
		struct net_device *_dev = (struct net_device *)dev;
		const struct rtnl_link_ops *ops = NULL;
		const struct net_device *master;

		/* netdev_master_upper_dev_get can't take const */
		master = netdev_master_upper_dev_get(_dev);
		if (master)
			ops = master->rtnl_link_ops;
		if (ops && ops->get_linkxstats_size) {
			int attr = IFLA_STATS_LINK_XSTATS_SLAVE;

			size += nla_total_size(ops->get_linkxstats_size(dev,
									attr));
			/* for IFLA_STATS_LINK_XSTATS_SLAVE */
			size += nla_total_size(0);
		}
	}

	if (stats_attr_valid(filter_mask, IFLA_STATS_LINK_OFFLOAD_XSTATS, 0))
		size += rtnl_get_offload_stats_size(dev);

	if (stats_attr_valid(filter_mask, IFLA_STATS_AF_SPEC, 0)) {
		struct rtnl_af_ops *af_ops;

		/* for IFLA_STATS_AF_SPEC */
		size += nla_total_size(0);

		list_for_each_entry(af_ops, &rtnl_af_ops, list) {
			if (af_ops->get_stats_af_size) {
				size += nla_total_size(
					af_ops->get_stats_af_size(dev));

				/* for AF_* */
				size += nla_total_size(0);
			}
		}
	}

	return size;
}

static int rtnl_stats_get(struct sk_buff *skb, struct nlmsghdr *nlh,
			  struct netlink_ext_ack *extack)
{
	struct net *net = sock_net(skb->sk);
	struct net_device *dev = NULL;
	int idxattr = 0, prividx = 0;
	struct if_stats_msg *ifsm;
	struct sk_buff *nskb;
	u32 filter_mask;
	int err;

	if (nlmsg_len(nlh) < sizeof(*ifsm))
		return -EINVAL;

	ifsm = nlmsg_data(nlh);
	if (ifsm->ifindex > 0)
		dev = __dev_get_by_index(net, ifsm->ifindex);
	else
		return -EINVAL;

	if (!dev)
		return -ENODEV;

	filter_mask = ifsm->filter_mask;
	if (!filter_mask)
		return -EINVAL;

	nskb = nlmsg_new(if_nlmsg_stats_size(dev, filter_mask), GFP_KERNEL);
	if (!nskb)
		return -ENOBUFS;

	err = rtnl_fill_statsinfo(nskb, dev, RTM_NEWSTATS,
				  NETLINK_CB(skb).portid, nlh->nlmsg_seq, 0,
				  0, filter_mask, &idxattr, &prividx);
	if (err < 0) {
		/* -EMSGSIZE implies BUG in if_nlmsg_stats_size */
		WARN_ON(err == -EMSGSIZE);
		kfree_skb(nskb);
	} else {
		err = rtnl_unicast(nskb, net, NETLINK_CB(skb).portid);
	}

	return err;
}

static int rtnl_stats_dump(struct sk_buff *skb, struct netlink_callback *cb)
{
	int h, s_h, err, s_idx, s_idxattr, s_prividx;
	struct net *net = sock_net(skb->sk);
	unsigned int flags = NLM_F_MULTI;
	struct if_stats_msg *ifsm;
	struct hlist_head *head;
	struct net_device *dev;
	u32 filter_mask = 0;
	int idx = 0;

	s_h = cb->args[0];
	s_idx = cb->args[1];
	s_idxattr = cb->args[2];
	s_prividx = cb->args[3];

	cb->seq = net->dev_base_seq;

	if (nlmsg_len(cb->nlh) < sizeof(*ifsm))
		return -EINVAL;

	ifsm = nlmsg_data(cb->nlh);
	filter_mask = ifsm->filter_mask;
	if (!filter_mask)
		return -EINVAL;

	for (h = s_h; h < NETDEV_HASHENTRIES; h++, s_idx = 0) {
		idx = 0;
		head = &net->dev_index_head[h];
		hlist_for_each_entry(dev, head, index_hlist) {
			if (idx < s_idx)
				goto cont;
			err = rtnl_fill_statsinfo(skb, dev, RTM_NEWSTATS,
						  NETLINK_CB(cb->skb).portid,
						  cb->nlh->nlmsg_seq, 0,
						  flags, filter_mask,
						  &s_idxattr, &s_prividx);
			/* If we ran out of room on the first message,
			 * we're in trouble
			 */
			WARN_ON((err == -EMSGSIZE) && (skb->len == 0));

			if (err < 0)
				goto out;
			s_prividx = 0;
			s_idxattr = 0;
			nl_dump_check_consistent(cb, nlmsg_hdr(skb));
cont:
			idx++;
		}
	}
out:
	cb->args[3] = s_prividx;
	cb->args[2] = s_idxattr;
	cb->args[1] = idx;
	cb->args[0] = h;

	return skb->len;
}

/* Process one rtnetlink message. */

static int rtnetlink_rcv_msg(struct sk_buff *skb, struct nlmsghdr *nlh,
			     struct netlink_ext_ack *extack)
{
	struct net *net = sock_net(skb->sk);
	rtnl_doit_func doit;
	int kind;
	int family;
	int type;
	int err;

	type = nlh->nlmsg_type;
	if (type > RTM_MAX)
		return -EOPNOTSUPP;

	type -= RTM_BASE;

	/* All the messages must have at least 1 byte length */
	if (nlmsg_len(nlh) < sizeof(struct rtgenmsg))
		return 0;

	family = ((struct rtgenmsg *)nlmsg_data(nlh))->rtgen_family;
	kind = type&3;

	if (kind != 2 && !netlink_net_capable(skb, CAP_NET_ADMIN))
		return -EPERM;

	if (kind == 2 && nlh->nlmsg_flags&NLM_F_DUMP) {
		struct sock *rtnl;
		rtnl_dumpit_func dumpit;
		rtnl_calcit_func calcit;
		u16 min_dump_alloc = 0;

		dumpit = rtnl_get_dumpit(family, type);
		if (dumpit == NULL)
			return -EOPNOTSUPP;
		calcit = rtnl_get_calcit(family, type);
		if (calcit)
			min_dump_alloc = calcit(skb, nlh);

		__rtnl_unlock();
		rtnl = net->rtnl;
		{
			struct netlink_dump_control c = {
				.dump		= dumpit,
				.min_dump_alloc	= min_dump_alloc,
			};
			err = netlink_dump_start(rtnl, skb, nlh, &c);
		}
		rtnl_lock();
		return err;
	}

	doit = rtnl_get_doit(family, type);
	if (doit == NULL)
		return -EOPNOTSUPP;

	return doit(skb, nlh, extack);
}

static void rtnetlink_rcv(struct sk_buff *skb)
{
	rtnl_lock();
	netlink_rcv_skb(skb, &rtnetlink_rcv_msg);
	rtnl_unlock();
}

static int rtnetlink_bind(struct net *net, int group)
{
	switch (group) {
	case RTNLGRP_IPV4_MROUTE_R:
	case RTNLGRP_IPV6_MROUTE_R:
		if (!ns_capable(net->user_ns, CAP_NET_ADMIN))
			return -EPERM;
		break;
	}
	return 0;
}

static int rtnetlink_event(struct notifier_block *this, unsigned long event, void *ptr)
{
	struct net_device *dev = netdev_notifier_info_to_dev(ptr);

	switch (event) {
	case NETDEV_REBOOT:
	case NETDEV_CHANGEADDR:
	case NETDEV_CHANGENAME:
	case NETDEV_FEAT_CHANGE:
	case NETDEV_BONDING_FAILOVER:
	case NETDEV_NOTIFY_PEERS:
	case NETDEV_RESEND_IGMP:
	case NETDEV_CHANGEINFODATA:
		rtmsg_ifinfo_event(RTM_NEWLINK, dev, 0, rtnl_get_event(event),
				   GFP_KERNEL);
		break;
	default:
		break;
	}
	return NOTIFY_DONE;
}

static struct notifier_block rtnetlink_dev_notifier = {
	.notifier_call	= rtnetlink_event,
};


static int __net_init rtnetlink_net_init(struct net *net)
{
	struct sock *sk;
	struct netlink_kernel_cfg cfg = {
		.groups		= RTNLGRP_MAX,
		.input		= rtnetlink_rcv,
		.cb_mutex	= &rtnl_mutex,
		.flags		= NL_CFG_F_NONROOT_RECV,
		.bind		= rtnetlink_bind,
	};

	sk = netlink_kernel_create(net, NETLINK_ROUTE, &cfg);
	if (!sk)
		return -ENOMEM;
	net->rtnl = sk;
	return 0;
}

static void __net_exit rtnetlink_net_exit(struct net *net)
{
	netlink_kernel_release(net->rtnl);
	net->rtnl = NULL;
}

static struct pernet_operations rtnetlink_net_ops = {
	.init = rtnetlink_net_init,
	.exit = rtnetlink_net_exit,
};

void __init rtnetlink_init(void)
{
	if (register_pernet_subsys(&rtnetlink_net_ops))
		panic("rtnetlink_init: cannot initialize rtnetlink\n");

	register_netdevice_notifier(&rtnetlink_dev_notifier);

	rtnl_register(PF_UNSPEC, RTM_GETLINK, rtnl_getlink,
		      rtnl_dump_ifinfo, rtnl_calcit);
	rtnl_register(PF_UNSPEC, RTM_SETLINK, rtnl_setlink, NULL, NULL);
	rtnl_register(PF_UNSPEC, RTM_NEWLINK, rtnl_newlink, NULL, NULL);
	rtnl_register(PF_UNSPEC, RTM_DELLINK, rtnl_dellink, NULL, NULL);

	rtnl_register(PF_UNSPEC, RTM_GETADDR, NULL, rtnl_dump_all, NULL);
	rtnl_register(PF_UNSPEC, RTM_GETROUTE, NULL, rtnl_dump_all, NULL);
	rtnl_register(PF_UNSPEC, RTM_GETNETCONF, NULL, rtnl_dump_all, NULL);

	rtnl_register(PF_BRIDGE, RTM_NEWNEIGH, rtnl_fdb_add, NULL, NULL);
	rtnl_register(PF_BRIDGE, RTM_DELNEIGH, rtnl_fdb_del, NULL, NULL);
	rtnl_register(PF_BRIDGE, RTM_GETNEIGH, NULL, rtnl_fdb_dump, NULL);

	rtnl_register(PF_BRIDGE, RTM_GETLINK, NULL, rtnl_bridge_getlink, NULL);
	rtnl_register(PF_BRIDGE, RTM_DELLINK, rtnl_bridge_dellink, NULL, NULL);
	rtnl_register(PF_BRIDGE, RTM_SETLINK, rtnl_bridge_setlink, NULL, NULL);

	rtnl_register(PF_UNSPEC, RTM_GETSTATS, rtnl_stats_get, rtnl_stats_dump,
		      NULL);
}<|MERGE_RESOLUTION|>--- conflicted
+++ resolved
@@ -1521,10 +1521,7 @@
 	[IFLA_LINK_NETNSID]	= { .type = NLA_S32 },
 	[IFLA_PROTO_DOWN]	= { .type = NLA_U8 },
 	[IFLA_XDP]		= { .type = NLA_NESTED },
-<<<<<<< HEAD
-=======
 	[IFLA_EVENT]		= { .type = NLA_U32 },
->>>>>>> a2054256
 	[IFLA_GROUP]		= { .type = NLA_U32 },
 };
 
