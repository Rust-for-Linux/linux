// SPDX-License-Identifier: GPL-2.0-or-later
/*
 * Copyright (C)2002 USAGI/WIDE Project
 *
 * Authors
 *
 *	Mitsuru KANDA @USAGI       : IPv6 Support
 *	Kazunori MIYAZAWA @USAGI   :
 *	Kunihiro Ishiguro <kunihiro@ipinfusion.com>
 *
 *	This file is derived from net/ipv4/esp.c
 */

#define pr_fmt(fmt) "IPv6: " fmt

#include <crypto/aead.h>
#include <crypto/authenc.h>
#include <linux/err.h>
#include <linux/module.h>
#include <net/ip.h>
#include <net/xfrm.h>
#include <net/esp.h>
#include <linux/scatterlist.h>
#include <linux/kernel.h>
#include <linux/pfkeyv2.h>
#include <linux/random.h>
#include <linux/slab.h>
#include <linux/spinlock.h>
#include <net/ip6_checksum.h>
#include <net/ip6_route.h>
#include <net/icmp.h>
#include <net/ipv6.h>
#include <net/protocol.h>
#include <net/udp.h>
#include <linux/icmpv6.h>
#include <net/tcp.h>
#include <net/espintcp.h>
#include <net/inet6_hashtables.h>
#include <linux/skbuff_ref.h>

#include <linux/highmem.h>

struct esp_skb_cb {
	struct xfrm_skb_cb xfrm;
	void *tmp;
};

struct esp_output_extra {
	__be32 seqhi;
	u32 esphoff;
};

#define ESP_SKB_CB(__skb) ((struct esp_skb_cb *)&((__skb)->cb[0]))

/*
 * Allocate an AEAD request structure with extra space for SG and IV.
 *
 * For alignment considerations the upper 32 bits of the sequence number are
 * placed at the front, if present. Followed by the IV, the request and finally
 * the SG list.
 *
 * TODO: Use spare space in skb for this where possible.
 */
static void *esp_alloc_tmp(struct crypto_aead *aead, int nfrags, int seqihlen)
{
	unsigned int len;

	len = seqihlen;

	len += crypto_aead_ivsize(aead);

	if (len) {
		len += crypto_aead_alignmask(aead) &
		       ~(crypto_tfm_ctx_alignment() - 1);
		len = ALIGN(len, crypto_tfm_ctx_alignment());
	}

	len += sizeof(struct aead_request) + crypto_aead_reqsize(aead);
	len = ALIGN(len, __alignof__(struct scatterlist));

	len += sizeof(struct scatterlist) * nfrags;

	return kmalloc(len, GFP_ATOMIC);
}

static inline void *esp_tmp_extra(void *tmp)
{
	return PTR_ALIGN(tmp, __alignof__(struct esp_output_extra));
}

static inline u8 *esp_tmp_iv(struct crypto_aead *aead, void *tmp, int seqhilen)
{
	return crypto_aead_ivsize(aead) ?
	       PTR_ALIGN((u8 *)tmp + seqhilen,
			 crypto_aead_alignmask(aead) + 1) : tmp + seqhilen;
}

static inline struct aead_request *esp_tmp_req(struct crypto_aead *aead, u8 *iv)
{
	struct aead_request *req;

	req = (void *)PTR_ALIGN(iv + crypto_aead_ivsize(aead),
				crypto_tfm_ctx_alignment());
	aead_request_set_tfm(req, aead);
	return req;
}

static inline struct scatterlist *esp_req_sg(struct crypto_aead *aead,
					     struct aead_request *req)
{
	return (void *)ALIGN((unsigned long)(req + 1) +
			     crypto_aead_reqsize(aead),
			     __alignof__(struct scatterlist));
}

static void esp_ssg_unref(struct xfrm_state *x, void *tmp, struct sk_buff *skb)
{
	struct crypto_aead *aead = x->data;
	int extralen = 0;
	u8 *iv;
	struct aead_request *req;
	struct scatterlist *sg;

	if (x->props.flags & XFRM_STATE_ESN)
		extralen += sizeof(struct esp_output_extra);

	iv = esp_tmp_iv(aead, tmp, extralen);
	req = esp_tmp_req(aead, iv);

	/* Unref skb_frag_pages in the src scatterlist if necessary.
	 * Skip the first sg which comes from skb->data.
	 */
	if (req->src != req->dst)
		for (sg = sg_next(req->src); sg; sg = sg_next(sg))
<<<<<<< HEAD
			skb_page_unref(skb, sg_page(sg), false);
=======
			skb_page_unref(sg_page(sg), skb->pp_recycle);
>>>>>>> 0c383648
}

#ifdef CONFIG_INET6_ESPINTCP
struct esp_tcp_sk {
	struct sock *sk;
	struct rcu_head rcu;
};

static void esp_free_tcp_sk(struct rcu_head *head)
{
	struct esp_tcp_sk *esk = container_of(head, struct esp_tcp_sk, rcu);

	sock_put(esk->sk);
	kfree(esk);
}

static struct sock *esp6_find_tcp_sk(struct xfrm_state *x)
{
	struct xfrm_encap_tmpl *encap = x->encap;
	struct net *net = xs_net(x);
	struct esp_tcp_sk *esk;
	__be16 sport, dport;
	struct sock *nsk;
	struct sock *sk;

	sk = rcu_dereference(x->encap_sk);
	if (sk && sk->sk_state == TCP_ESTABLISHED)
		return sk;

	spin_lock_bh(&x->lock);
	sport = encap->encap_sport;
	dport = encap->encap_dport;
	nsk = rcu_dereference_protected(x->encap_sk,
					lockdep_is_held(&x->lock));
	if (sk && sk == nsk) {
		esk = kmalloc(sizeof(*esk), GFP_ATOMIC);
		if (!esk) {
			spin_unlock_bh(&x->lock);
			return ERR_PTR(-ENOMEM);
		}
		RCU_INIT_POINTER(x->encap_sk, NULL);
		esk->sk = sk;
		call_rcu(&esk->rcu, esp_free_tcp_sk);
	}
	spin_unlock_bh(&x->lock);

	sk = __inet6_lookup_established(net, net->ipv4.tcp_death_row.hashinfo, &x->id.daddr.in6,
					dport, &x->props.saddr.in6, ntohs(sport), 0, 0);
	if (!sk)
		return ERR_PTR(-ENOENT);

	if (!tcp_is_ulp_esp(sk)) {
		sock_put(sk);
		return ERR_PTR(-EINVAL);
	}

	spin_lock_bh(&x->lock);
	nsk = rcu_dereference_protected(x->encap_sk,
					lockdep_is_held(&x->lock));
	if (encap->encap_sport != sport ||
	    encap->encap_dport != dport) {
		sock_put(sk);
		sk = nsk ?: ERR_PTR(-EREMCHG);
	} else if (sk == nsk) {
		sock_put(sk);
	} else {
		rcu_assign_pointer(x->encap_sk, sk);
	}
	spin_unlock_bh(&x->lock);

	return sk;
}

static int esp_output_tcp_finish(struct xfrm_state *x, struct sk_buff *skb)
{
	struct sock *sk;
	int err;

	rcu_read_lock();

	sk = esp6_find_tcp_sk(x);
	err = PTR_ERR_OR_ZERO(sk);
	if (err)
		goto out;

	bh_lock_sock(sk);
	if (sock_owned_by_user(sk))
		err = espintcp_queue_out(sk, skb);
	else
		err = espintcp_push_skb(sk, skb);
	bh_unlock_sock(sk);

out:
	rcu_read_unlock();
	return err;
}

static int esp_output_tcp_encap_cb(struct net *net, struct sock *sk,
				   struct sk_buff *skb)
{
	struct dst_entry *dst = skb_dst(skb);
	struct xfrm_state *x = dst->xfrm;

	return esp_output_tcp_finish(x, skb);
}

static int esp_output_tail_tcp(struct xfrm_state *x, struct sk_buff *skb)
{
	int err;

	local_bh_disable();
	err = xfrm_trans_queue_net(xs_net(x), skb, esp_output_tcp_encap_cb);
	local_bh_enable();

	/* EINPROGRESS just happens to do the right thing.  It
	 * actually means that the skb has been consumed and
	 * isn't coming back.
	 */
	return err ?: -EINPROGRESS;
}
#else
static int esp_output_tail_tcp(struct xfrm_state *x, struct sk_buff *skb)
{
	kfree_skb(skb);

	return -EOPNOTSUPP;
}
#endif

static void esp_output_encap_csum(struct sk_buff *skb)
{
	/* UDP encap with IPv6 requires a valid checksum */
	if (*skb_mac_header(skb) == IPPROTO_UDP) {
		struct udphdr *uh = udp_hdr(skb);
		struct ipv6hdr *ip6h = ipv6_hdr(skb);
		int len = ntohs(uh->len);
		unsigned int offset = skb_transport_offset(skb);
		__wsum csum = skb_checksum(skb, offset, skb->len - offset, 0);

		uh->check = csum_ipv6_magic(&ip6h->saddr, &ip6h->daddr,
					    len, IPPROTO_UDP, csum);
		if (uh->check == 0)
			uh->check = CSUM_MANGLED_0;
	}
}

static void esp_output_done(void *data, int err)
{
	struct sk_buff *skb = data;
	struct xfrm_offload *xo = xfrm_offload(skb);
	void *tmp;
	struct xfrm_state *x;

	if (xo && (xo->flags & XFRM_DEV_RESUME)) {
		struct sec_path *sp = skb_sec_path(skb);

		x = sp->xvec[sp->len - 1];
	} else {
		x = skb_dst(skb)->xfrm;
	}

	tmp = ESP_SKB_CB(skb)->tmp;
	esp_ssg_unref(x, tmp, skb);
	kfree(tmp);

	esp_output_encap_csum(skb);

	if (xo && (xo->flags & XFRM_DEV_RESUME)) {
		if (err) {
			XFRM_INC_STATS(xs_net(x), LINUX_MIB_XFRMOUTSTATEPROTOERROR);
			kfree_skb(skb);
			return;
		}

		skb_push(skb, skb->data - skb_mac_header(skb));
		secpath_reset(skb);
		xfrm_dev_resume(skb);
	} else {
		if (!err &&
		    x->encap && x->encap->encap_type == TCP_ENCAP_ESPINTCP)
			esp_output_tail_tcp(x, skb);
		else
			xfrm_output_resume(skb->sk, skb, err);
	}
}

/* Move ESP header back into place. */
static void esp_restore_header(struct sk_buff *skb, unsigned int offset)
{
	struct ip_esp_hdr *esph = (void *)(skb->data + offset);
	void *tmp = ESP_SKB_CB(skb)->tmp;
	__be32 *seqhi = esp_tmp_extra(tmp);

	esph->seq_no = esph->spi;
	esph->spi = *seqhi;
}

static void esp_output_restore_header(struct sk_buff *skb)
{
	void *tmp = ESP_SKB_CB(skb)->tmp;
	struct esp_output_extra *extra = esp_tmp_extra(tmp);

	esp_restore_header(skb, skb_transport_offset(skb) + extra->esphoff -
				sizeof(__be32));
}

static struct ip_esp_hdr *esp_output_set_esn(struct sk_buff *skb,
					     struct xfrm_state *x,
					     struct ip_esp_hdr *esph,
					     struct esp_output_extra *extra)
{
	/* For ESN we move the header forward by 4 bytes to
	 * accommodate the high bits.  We will move it back after
	 * encryption.
	 */
	if ((x->props.flags & XFRM_STATE_ESN)) {
		__u32 seqhi;
		struct xfrm_offload *xo = xfrm_offload(skb);

		if (xo)
			seqhi = xo->seq.hi;
		else
			seqhi = XFRM_SKB_CB(skb)->seq.output.hi;

		extra->esphoff = (unsigned char *)esph -
				 skb_transport_header(skb);
		esph = (struct ip_esp_hdr *)((unsigned char *)esph - 4);
		extra->seqhi = esph->spi;
		esph->seq_no = htonl(seqhi);
	}

	esph->spi = x->id.spi;

	return esph;
}

static void esp_output_done_esn(void *data, int err)
{
	struct sk_buff *skb = data;

	esp_output_restore_header(skb);
	esp_output_done(data, err);
}

static struct ip_esp_hdr *esp6_output_udp_encap(struct sk_buff *skb,
					       int encap_type,
					       struct esp_info *esp,
					       __be16 sport,
					       __be16 dport)
{
	struct udphdr *uh;
	unsigned int len;

	len = skb->len + esp->tailen - skb_transport_offset(skb);
	if (len > U16_MAX)
		return ERR_PTR(-EMSGSIZE);

	uh = (struct udphdr *)esp->esph;
	uh->source = sport;
	uh->dest = dport;
	uh->len = htons(len);
	uh->check = 0;

	*skb_mac_header(skb) = IPPROTO_UDP;

	return (struct ip_esp_hdr *)(uh + 1);
}

#ifdef CONFIG_INET6_ESPINTCP
static struct ip_esp_hdr *esp6_output_tcp_encap(struct xfrm_state *x,
						struct sk_buff *skb,
						struct esp_info *esp)
{
	__be16 *lenp = (void *)esp->esph;
	struct ip_esp_hdr *esph;
	unsigned int len;
	struct sock *sk;

	len = skb->len + esp->tailen - skb_transport_offset(skb);
	if (len > IP_MAX_MTU)
		return ERR_PTR(-EMSGSIZE);

	rcu_read_lock();
	sk = esp6_find_tcp_sk(x);
	rcu_read_unlock();

	if (IS_ERR(sk))
		return ERR_CAST(sk);

	*lenp = htons(len);
	esph = (struct ip_esp_hdr *)(lenp + 1);

	return esph;
}
#else
static struct ip_esp_hdr *esp6_output_tcp_encap(struct xfrm_state *x,
						struct sk_buff *skb,
						struct esp_info *esp)
{
	return ERR_PTR(-EOPNOTSUPP);
}
#endif

static int esp6_output_encap(struct xfrm_state *x, struct sk_buff *skb,
			    struct esp_info *esp)
{
	struct xfrm_encap_tmpl *encap = x->encap;
	struct ip_esp_hdr *esph;
	__be16 sport, dport;
	int encap_type;

	spin_lock_bh(&x->lock);
	sport = encap->encap_sport;
	dport = encap->encap_dport;
	encap_type = encap->encap_type;
	spin_unlock_bh(&x->lock);

	switch (encap_type) {
	default:
	case UDP_ENCAP_ESPINUDP:
		esph = esp6_output_udp_encap(skb, encap_type, esp, sport, dport);
		break;
	case TCP_ENCAP_ESPINTCP:
		esph = esp6_output_tcp_encap(x, skb, esp);
		break;
	}

	if (IS_ERR(esph))
		return PTR_ERR(esph);

	esp->esph = esph;

	return 0;
}

int esp6_output_head(struct xfrm_state *x, struct sk_buff *skb, struct esp_info *esp)
{
	u8 *tail;
	int nfrags;
	int esph_offset;
	struct page *page;
	struct sk_buff *trailer;
	int tailen = esp->tailen;

	if (x->encap) {
		int err = esp6_output_encap(x, skb, esp);

		if (err < 0)
			return err;
	}

	if (ALIGN(tailen, L1_CACHE_BYTES) > PAGE_SIZE ||
	    ALIGN(skb->data_len, L1_CACHE_BYTES) > PAGE_SIZE)
		goto cow;

	if (!skb_cloned(skb)) {
		if (tailen <= skb_tailroom(skb)) {
			nfrags = 1;
			trailer = skb;
			tail = skb_tail_pointer(trailer);

			goto skip_cow;
		} else if ((skb_shinfo(skb)->nr_frags < MAX_SKB_FRAGS)
			   && !skb_has_frag_list(skb)) {
			int allocsize;
			struct sock *sk = skb->sk;
			struct page_frag *pfrag = &x->xfrag;

			esp->inplace = false;

			allocsize = ALIGN(tailen, L1_CACHE_BYTES);

			spin_lock_bh(&x->lock);

			if (unlikely(!skb_page_frag_refill(allocsize, pfrag, GFP_ATOMIC))) {
				spin_unlock_bh(&x->lock);
				goto cow;
			}

			page = pfrag->page;
			get_page(page);

			tail = page_address(page) + pfrag->offset;

			esp_output_fill_trailer(tail, esp->tfclen, esp->plen, esp->proto);

			nfrags = skb_shinfo(skb)->nr_frags;

			__skb_fill_page_desc(skb, nfrags, page, pfrag->offset,
					     tailen);
			skb_shinfo(skb)->nr_frags = ++nfrags;

			pfrag->offset = pfrag->offset + allocsize;

			spin_unlock_bh(&x->lock);

			nfrags++;

			skb->len += tailen;
			skb->data_len += tailen;
			skb->truesize += tailen;
			if (sk && sk_fullsock(sk))
				refcount_add(tailen, &sk->sk_wmem_alloc);

			goto out;
		}
	}

cow:
	esph_offset = (unsigned char *)esp->esph - skb_transport_header(skb);

	nfrags = skb_cow_data(skb, tailen, &trailer);
	if (nfrags < 0)
		goto out;
	tail = skb_tail_pointer(trailer);
	esp->esph = (struct ip_esp_hdr *)(skb_transport_header(skb) + esph_offset);

skip_cow:
	esp_output_fill_trailer(tail, esp->tfclen, esp->plen, esp->proto);
	pskb_put(skb, trailer, tailen);

out:
	return nfrags;
}
EXPORT_SYMBOL_GPL(esp6_output_head);

int esp6_output_tail(struct xfrm_state *x, struct sk_buff *skb, struct esp_info *esp)
{
	u8 *iv;
	int alen;
	void *tmp;
	int ivlen;
	int assoclen;
	int extralen;
	struct page *page;
	struct ip_esp_hdr *esph;
	struct aead_request *req;
	struct crypto_aead *aead;
	struct scatterlist *sg, *dsg;
	struct esp_output_extra *extra;
	int err = -ENOMEM;

	assoclen = sizeof(struct ip_esp_hdr);
	extralen = 0;

	if (x->props.flags & XFRM_STATE_ESN) {
		extralen += sizeof(*extra);
		assoclen += sizeof(__be32);
	}

	aead = x->data;
	alen = crypto_aead_authsize(aead);
	ivlen = crypto_aead_ivsize(aead);

	tmp = esp_alloc_tmp(aead, esp->nfrags + 2, extralen);
	if (!tmp)
		goto error;

	extra = esp_tmp_extra(tmp);
	iv = esp_tmp_iv(aead, tmp, extralen);
	req = esp_tmp_req(aead, iv);
	sg = esp_req_sg(aead, req);

	if (esp->inplace)
		dsg = sg;
	else
		dsg = &sg[esp->nfrags];

	esph = esp_output_set_esn(skb, x, esp->esph, extra);
	esp->esph = esph;

	sg_init_table(sg, esp->nfrags);
	err = skb_to_sgvec(skb, sg,
		           (unsigned char *)esph - skb->data,
		           assoclen + ivlen + esp->clen + alen);
	if (unlikely(err < 0))
		goto error_free;

	if (!esp->inplace) {
		int allocsize;
		struct page_frag *pfrag = &x->xfrag;

		allocsize = ALIGN(skb->data_len, L1_CACHE_BYTES);

		spin_lock_bh(&x->lock);
		if (unlikely(!skb_page_frag_refill(allocsize, pfrag, GFP_ATOMIC))) {
			spin_unlock_bh(&x->lock);
			goto error_free;
		}

		skb_shinfo(skb)->nr_frags = 1;

		page = pfrag->page;
		get_page(page);
		/* replace page frags in skb with new page */
		__skb_fill_page_desc(skb, 0, page, pfrag->offset, skb->data_len);
		pfrag->offset = pfrag->offset + allocsize;
		spin_unlock_bh(&x->lock);

		sg_init_table(dsg, skb_shinfo(skb)->nr_frags + 1);
		err = skb_to_sgvec(skb, dsg,
			           (unsigned char *)esph - skb->data,
			           assoclen + ivlen + esp->clen + alen);
		if (unlikely(err < 0))
			goto error_free;
	}

	if ((x->props.flags & XFRM_STATE_ESN))
		aead_request_set_callback(req, 0, esp_output_done_esn, skb);
	else
		aead_request_set_callback(req, 0, esp_output_done, skb);

	aead_request_set_crypt(req, sg, dsg, ivlen + esp->clen, iv);
	aead_request_set_ad(req, assoclen);

	memset(iv, 0, ivlen);
	memcpy(iv + ivlen - min(ivlen, 8), (u8 *)&esp->seqno + 8 - min(ivlen, 8),
	       min(ivlen, 8));

	ESP_SKB_CB(skb)->tmp = tmp;
	err = crypto_aead_encrypt(req);

	switch (err) {
	case -EINPROGRESS:
		goto error;

	case -ENOSPC:
		err = NET_XMIT_DROP;
		break;

	case 0:
		if ((x->props.flags & XFRM_STATE_ESN))
			esp_output_restore_header(skb);
		esp_output_encap_csum(skb);
	}

	if (sg != dsg)
		esp_ssg_unref(x, tmp, skb);

	if (!err && x->encap && x->encap->encap_type == TCP_ENCAP_ESPINTCP)
		err = esp_output_tail_tcp(x, skb);

error_free:
	kfree(tmp);
error:
	return err;
}
EXPORT_SYMBOL_GPL(esp6_output_tail);

static int esp6_output(struct xfrm_state *x, struct sk_buff *skb)
{
	int alen;
	int blksize;
	struct ip_esp_hdr *esph;
	struct crypto_aead *aead;
	struct esp_info esp;

	esp.inplace = true;

	esp.proto = *skb_mac_header(skb);
	*skb_mac_header(skb) = IPPROTO_ESP;

	/* skb is pure payload to encrypt */

	aead = x->data;
	alen = crypto_aead_authsize(aead);

	esp.tfclen = 0;
	if (x->tfcpad) {
		struct xfrm_dst *dst = (struct xfrm_dst *)skb_dst(skb);
		u32 padto;

		padto = min(x->tfcpad, xfrm_state_mtu(x, dst->child_mtu_cached));
		if (skb->len < padto)
			esp.tfclen = padto - skb->len;
	}
	blksize = ALIGN(crypto_aead_blocksize(aead), 4);
	esp.clen = ALIGN(skb->len + 2 + esp.tfclen, blksize);
	esp.plen = esp.clen - skb->len - esp.tfclen;
	esp.tailen = esp.tfclen + esp.plen + alen;

	esp.esph = ip_esp_hdr(skb);

	esp.nfrags = esp6_output_head(x, skb, &esp);
	if (esp.nfrags < 0)
		return esp.nfrags;

	esph = esp.esph;
	esph->spi = x->id.spi;

	esph->seq_no = htonl(XFRM_SKB_CB(skb)->seq.output.low);
	esp.seqno = cpu_to_be64(XFRM_SKB_CB(skb)->seq.output.low +
			    ((u64)XFRM_SKB_CB(skb)->seq.output.hi << 32));

	skb_push(skb, -skb_network_offset(skb));

	return esp6_output_tail(x, skb, &esp);
}

static inline int esp_remove_trailer(struct sk_buff *skb)
{
	struct xfrm_state *x = xfrm_input_state(skb);
	struct crypto_aead *aead = x->data;
	int alen, hlen, elen;
	int padlen, trimlen;
	__wsum csumdiff;
	u8 nexthdr[2];
	int ret;

	alen = crypto_aead_authsize(aead);
	hlen = sizeof(struct ip_esp_hdr) + crypto_aead_ivsize(aead);
	elen = skb->len - hlen;

	ret = skb_copy_bits(skb, skb->len - alen - 2, nexthdr, 2);
	BUG_ON(ret);

	ret = -EINVAL;
	padlen = nexthdr[0];
	if (padlen + 2 + alen >= elen) {
		net_dbg_ratelimited("ipsec esp packet is garbage padlen=%d, elen=%d\n",
				    padlen + 2, elen - alen);
		goto out;
	}

	trimlen = alen + padlen + 2;
	if (skb->ip_summed == CHECKSUM_COMPLETE) {
		csumdiff = skb_checksum(skb, skb->len - trimlen, trimlen, 0);
		skb->csum = csum_block_sub(skb->csum, csumdiff,
					   skb->len - trimlen);
	}
	ret = pskb_trim(skb, skb->len - trimlen);
	if (unlikely(ret))
		return ret;

	ret = nexthdr[1];

out:
	return ret;
}

int esp6_input_done2(struct sk_buff *skb, int err)
{
	struct xfrm_state *x = xfrm_input_state(skb);
	struct xfrm_offload *xo = xfrm_offload(skb);
	struct crypto_aead *aead = x->data;
	int hlen = sizeof(struct ip_esp_hdr) + crypto_aead_ivsize(aead);
	int hdr_len = skb_network_header_len(skb);

	if (!xo || !(xo->flags & CRYPTO_DONE))
		kfree(ESP_SKB_CB(skb)->tmp);

	if (unlikely(err))
		goto out;

	err = esp_remove_trailer(skb);
	if (unlikely(err < 0))
		goto out;

	if (x->encap) {
		const struct ipv6hdr *ip6h = ipv6_hdr(skb);
		int offset = skb_network_offset(skb) + sizeof(*ip6h);
		struct xfrm_encap_tmpl *encap = x->encap;
		u8 nexthdr = ip6h->nexthdr;
		__be16 frag_off, source;
		struct udphdr *uh;
		struct tcphdr *th;

		offset = ipv6_skip_exthdr(skb, offset, &nexthdr, &frag_off);
		if (offset == -1) {
			err = -EINVAL;
			goto out;
		}

		uh = (void *)(skb->data + offset);
		th = (void *)(skb->data + offset);
		hdr_len += offset;

		switch (x->encap->encap_type) {
		case TCP_ENCAP_ESPINTCP:
			source = th->source;
			break;
		case UDP_ENCAP_ESPINUDP:
			source = uh->source;
			break;
		default:
			WARN_ON_ONCE(1);
			err = -EINVAL;
			goto out;
		}

		/*
		 * 1) if the NAT-T peer's IP or port changed then
		 *    advertise the change to the keying daemon.
		 *    This is an inbound SA, so just compare
		 *    SRC ports.
		 */
		if (!ipv6_addr_equal(&ip6h->saddr, &x->props.saddr.in6) ||
		    source != encap->encap_sport) {
			xfrm_address_t ipaddr;

			memcpy(&ipaddr.a6, &ip6h->saddr.s6_addr, sizeof(ipaddr.a6));
			km_new_mapping(x, &ipaddr, source);

			/* XXX: perhaps add an extra
			 * policy check here, to see
			 * if we should allow or
			 * reject a packet from a
			 * different source
			 * address/port.
			 */
		}

		/*
		 * 2) ignore UDP/TCP checksums in case
		 *    of NAT-T in Transport Mode, or
		 *    perform other post-processing fixes
		 *    as per draft-ietf-ipsec-udp-encaps-06,
		 *    section 3.1.2
		 */
		if (x->props.mode == XFRM_MODE_TRANSPORT)
			skb->ip_summed = CHECKSUM_UNNECESSARY;
	}

	skb_postpull_rcsum(skb, skb_network_header(skb),
			   skb_network_header_len(skb));
	skb_pull_rcsum(skb, hlen);
	if (x->props.mode == XFRM_MODE_TUNNEL)
		skb_reset_transport_header(skb);
	else
		skb_set_transport_header(skb, -hdr_len);

	/* RFC4303: Drop dummy packets without any error */
	if (err == IPPROTO_NONE)
		err = -EINVAL;

out:
	return err;
}
EXPORT_SYMBOL_GPL(esp6_input_done2);

static void esp_input_done(void *data, int err)
{
	struct sk_buff *skb = data;

	xfrm_input_resume(skb, esp6_input_done2(skb, err));
}

static void esp_input_restore_header(struct sk_buff *skb)
{
	esp_restore_header(skb, 0);
	__skb_pull(skb, 4);
}

static void esp_input_set_header(struct sk_buff *skb, __be32 *seqhi)
{
	struct xfrm_state *x = xfrm_input_state(skb);

	/* For ESN we move the header forward by 4 bytes to
	 * accommodate the high bits.  We will move it back after
	 * decryption.
	 */
	if ((x->props.flags & XFRM_STATE_ESN)) {
		struct ip_esp_hdr *esph = skb_push(skb, 4);

		*seqhi = esph->spi;
		esph->spi = esph->seq_no;
		esph->seq_no = XFRM_SKB_CB(skb)->seq.input.hi;
	}
}

static void esp_input_done_esn(void *data, int err)
{
	struct sk_buff *skb = data;

	esp_input_restore_header(skb);
	esp_input_done(data, err);
}

static int esp6_input(struct xfrm_state *x, struct sk_buff *skb)
{
	struct crypto_aead *aead = x->data;
	struct aead_request *req;
	struct sk_buff *trailer;
	int ivlen = crypto_aead_ivsize(aead);
	int elen = skb->len - sizeof(struct ip_esp_hdr) - ivlen;
	int nfrags;
	int assoclen;
	int seqhilen;
	int ret = 0;
	void *tmp;
	__be32 *seqhi;
	u8 *iv;
	struct scatterlist *sg;

	if (!pskb_may_pull(skb, sizeof(struct ip_esp_hdr) + ivlen)) {
		ret = -EINVAL;
		goto out;
	}

	if (elen <= 0) {
		ret = -EINVAL;
		goto out;
	}

	assoclen = sizeof(struct ip_esp_hdr);
	seqhilen = 0;

	if (x->props.flags & XFRM_STATE_ESN) {
		seqhilen += sizeof(__be32);
		assoclen += seqhilen;
	}

	if (!skb_cloned(skb)) {
		if (!skb_is_nonlinear(skb)) {
			nfrags = 1;

			goto skip_cow;
		} else if (!skb_has_frag_list(skb)) {
			nfrags = skb_shinfo(skb)->nr_frags;
			nfrags++;

			goto skip_cow;
		}
	}

	nfrags = skb_cow_data(skb, 0, &trailer);
	if (nfrags < 0) {
		ret = -EINVAL;
		goto out;
	}

skip_cow:
	ret = -ENOMEM;
	tmp = esp_alloc_tmp(aead, nfrags, seqhilen);
	if (!tmp)
		goto out;

	ESP_SKB_CB(skb)->tmp = tmp;
	seqhi = esp_tmp_extra(tmp);
	iv = esp_tmp_iv(aead, tmp, seqhilen);
	req = esp_tmp_req(aead, iv);
	sg = esp_req_sg(aead, req);

	esp_input_set_header(skb, seqhi);

	sg_init_table(sg, nfrags);
	ret = skb_to_sgvec(skb, sg, 0, skb->len);
	if (unlikely(ret < 0)) {
		kfree(tmp);
		goto out;
	}

	skb->ip_summed = CHECKSUM_NONE;

	if ((x->props.flags & XFRM_STATE_ESN))
		aead_request_set_callback(req, 0, esp_input_done_esn, skb);
	else
		aead_request_set_callback(req, 0, esp_input_done, skb);

	aead_request_set_crypt(req, sg, sg, elen + ivlen, iv);
	aead_request_set_ad(req, assoclen);

	ret = crypto_aead_decrypt(req);
	if (ret == -EINPROGRESS)
		goto out;

	if ((x->props.flags & XFRM_STATE_ESN))
		esp_input_restore_header(skb);

	ret = esp6_input_done2(skb, ret);

out:
	return ret;
}

static int esp6_err(struct sk_buff *skb, struct inet6_skb_parm *opt,
		    u8 type, u8 code, int offset, __be32 info)
{
	struct net *net = dev_net(skb->dev);
	const struct ipv6hdr *iph = (const struct ipv6hdr *)skb->data;
	struct ip_esp_hdr *esph = (struct ip_esp_hdr *)(skb->data + offset);
	struct xfrm_state *x;

	if (type != ICMPV6_PKT_TOOBIG &&
	    type != NDISC_REDIRECT)
		return 0;

	x = xfrm_state_lookup(net, skb->mark, (const xfrm_address_t *)&iph->daddr,
			      esph->spi, IPPROTO_ESP, AF_INET6);
	if (!x)
		return 0;

	if (type == NDISC_REDIRECT)
		ip6_redirect(skb, net, skb->dev->ifindex, 0,
			     sock_net_uid(net, NULL));
	else
		ip6_update_pmtu(skb, net, info, 0, 0, sock_net_uid(net, NULL));
	xfrm_state_put(x);

	return 0;
}

static void esp6_destroy(struct xfrm_state *x)
{
	struct crypto_aead *aead = x->data;

	if (!aead)
		return;

	crypto_free_aead(aead);
}

static int esp_init_aead(struct xfrm_state *x, struct netlink_ext_ack *extack)
{
	char aead_name[CRYPTO_MAX_ALG_NAME];
	struct crypto_aead *aead;
	int err;

	if (snprintf(aead_name, CRYPTO_MAX_ALG_NAME, "%s(%s)",
		     x->geniv, x->aead->alg_name) >= CRYPTO_MAX_ALG_NAME) {
		NL_SET_ERR_MSG(extack, "Algorithm name is too long");
		return -ENAMETOOLONG;
	}

	aead = crypto_alloc_aead(aead_name, 0, 0);
	err = PTR_ERR(aead);
	if (IS_ERR(aead))
		goto error;

	x->data = aead;

	err = crypto_aead_setkey(aead, x->aead->alg_key,
				 (x->aead->alg_key_len + 7) / 8);
	if (err)
		goto error;

	err = crypto_aead_setauthsize(aead, x->aead->alg_icv_len / 8);
	if (err)
		goto error;

	return 0;

error:
	NL_SET_ERR_MSG(extack, "Kernel was unable to initialize cryptographic operations");
	return err;
}

static int esp_init_authenc(struct xfrm_state *x,
			    struct netlink_ext_ack *extack)
{
	struct crypto_aead *aead;
	struct crypto_authenc_key_param *param;
	struct rtattr *rta;
	char *key;
	char *p;
	char authenc_name[CRYPTO_MAX_ALG_NAME];
	unsigned int keylen;
	int err;

	err = -ENAMETOOLONG;

	if ((x->props.flags & XFRM_STATE_ESN)) {
		if (snprintf(authenc_name, CRYPTO_MAX_ALG_NAME,
			     "%s%sauthencesn(%s,%s)%s",
			     x->geniv ?: "", x->geniv ? "(" : "",
			     x->aalg ? x->aalg->alg_name : "digest_null",
			     x->ealg->alg_name,
			     x->geniv ? ")" : "") >= CRYPTO_MAX_ALG_NAME) {
			NL_SET_ERR_MSG(extack, "Algorithm name is too long");
			goto error;
		}
	} else {
		if (snprintf(authenc_name, CRYPTO_MAX_ALG_NAME,
			     "%s%sauthenc(%s,%s)%s",
			     x->geniv ?: "", x->geniv ? "(" : "",
			     x->aalg ? x->aalg->alg_name : "digest_null",
			     x->ealg->alg_name,
			     x->geniv ? ")" : "") >= CRYPTO_MAX_ALG_NAME) {
			NL_SET_ERR_MSG(extack, "Algorithm name is too long");
			goto error;
		}
	}

	aead = crypto_alloc_aead(authenc_name, 0, 0);
	err = PTR_ERR(aead);
	if (IS_ERR(aead)) {
		NL_SET_ERR_MSG(extack, "Kernel was unable to initialize cryptographic operations");
		goto error;
	}

	x->data = aead;

	keylen = (x->aalg ? (x->aalg->alg_key_len + 7) / 8 : 0) +
		 (x->ealg->alg_key_len + 7) / 8 + RTA_SPACE(sizeof(*param));
	err = -ENOMEM;
	key = kmalloc(keylen, GFP_KERNEL);
	if (!key)
		goto error;

	p = key;
	rta = (void *)p;
	rta->rta_type = CRYPTO_AUTHENC_KEYA_PARAM;
	rta->rta_len = RTA_LENGTH(sizeof(*param));
	param = RTA_DATA(rta);
	p += RTA_SPACE(sizeof(*param));

	if (x->aalg) {
		struct xfrm_algo_desc *aalg_desc;

		memcpy(p, x->aalg->alg_key, (x->aalg->alg_key_len + 7) / 8);
		p += (x->aalg->alg_key_len + 7) / 8;

		aalg_desc = xfrm_aalg_get_byname(x->aalg->alg_name, 0);
		BUG_ON(!aalg_desc);

		err = -EINVAL;
		if (aalg_desc->uinfo.auth.icv_fullbits / 8 !=
		    crypto_aead_authsize(aead)) {
			NL_SET_ERR_MSG(extack, "Kernel was unable to initialize cryptographic operations");
			goto free_key;
		}

		err = crypto_aead_setauthsize(
			aead, x->aalg->alg_trunc_len / 8);
		if (err) {
			NL_SET_ERR_MSG(extack, "Kernel was unable to initialize cryptographic operations");
			goto free_key;
		}
	}

	param->enckeylen = cpu_to_be32((x->ealg->alg_key_len + 7) / 8);
	memcpy(p, x->ealg->alg_key, (x->ealg->alg_key_len + 7) / 8);

	err = crypto_aead_setkey(aead, key, keylen);

free_key:
	kfree(key);

error:
	return err;
}

static int esp6_init_state(struct xfrm_state *x, struct netlink_ext_ack *extack)
{
	struct crypto_aead *aead;
	u32 align;
	int err;

	x->data = NULL;

	if (x->aead) {
		err = esp_init_aead(x, extack);
	} else if (x->ealg) {
		err = esp_init_authenc(x, extack);
	} else {
		NL_SET_ERR_MSG(extack, "ESP: AEAD or CRYPT must be provided");
		err = -EINVAL;
	}

	if (err)
		goto error;

	aead = x->data;

	x->props.header_len = sizeof(struct ip_esp_hdr) +
			      crypto_aead_ivsize(aead);
	switch (x->props.mode) {
	case XFRM_MODE_BEET:
		if (x->sel.family != AF_INET6)
			x->props.header_len += IPV4_BEET_PHMAXLEN +
					       (sizeof(struct ipv6hdr) - sizeof(struct iphdr));
		break;
	default:
	case XFRM_MODE_TRANSPORT:
		break;
	case XFRM_MODE_TUNNEL:
		x->props.header_len += sizeof(struct ipv6hdr);
		break;
	}

	if (x->encap) {
		struct xfrm_encap_tmpl *encap = x->encap;

		switch (encap->encap_type) {
		default:
			NL_SET_ERR_MSG(extack, "Unsupported encapsulation type for ESP");
			err = -EINVAL;
			goto error;
		case UDP_ENCAP_ESPINUDP:
			x->props.header_len += sizeof(struct udphdr);
			break;
#ifdef CONFIG_INET6_ESPINTCP
		case TCP_ENCAP_ESPINTCP:
			/* only the length field, TCP encap is done by
			 * the socket
			 */
			x->props.header_len += 2;
			break;
#endif
		}
	}

	align = ALIGN(crypto_aead_blocksize(aead), 4);
	x->props.trailer_len = align + 1 + crypto_aead_authsize(aead);

error:
	return err;
}

static int esp6_rcv_cb(struct sk_buff *skb, int err)
{
	return 0;
}

static const struct xfrm_type esp6_type = {
	.owner		= THIS_MODULE,
	.proto		= IPPROTO_ESP,
	.flags		= XFRM_TYPE_REPLAY_PROT,
	.init_state	= esp6_init_state,
	.destructor	= esp6_destroy,
	.input		= esp6_input,
	.output		= esp6_output,
};

static struct xfrm6_protocol esp6_protocol = {
	.handler	=	xfrm6_rcv,
	.input_handler	=	xfrm_input,
	.cb_handler	=	esp6_rcv_cb,
	.err_handler	=	esp6_err,
	.priority	=	0,
};

static int __init esp6_init(void)
{
	if (xfrm_register_type(&esp6_type, AF_INET6) < 0) {
		pr_info("%s: can't add xfrm type\n", __func__);
		return -EAGAIN;
	}
	if (xfrm6_protocol_register(&esp6_protocol, IPPROTO_ESP) < 0) {
		pr_info("%s: can't add protocol\n", __func__);
		xfrm_unregister_type(&esp6_type, AF_INET6);
		return -EAGAIN;
	}

	return 0;
}

static void __exit esp6_fini(void)
{
	if (xfrm6_protocol_deregister(&esp6_protocol, IPPROTO_ESP) < 0)
		pr_info("%s: can't remove protocol\n", __func__);
	xfrm_unregister_type(&esp6_type, AF_INET6);
}

module_init(esp6_init);
module_exit(esp6_fini);

MODULE_DESCRIPTION("IPv6 ESP transformation helpers");
MODULE_LICENSE("GPL");
MODULE_ALIAS_XFRM_TYPE(AF_INET6, XFRM_PROTO_ESP);<|MERGE_RESOLUTION|>--- conflicted
+++ resolved
@@ -132,11 +132,7 @@
 	 */
 	if (req->src != req->dst)
 		for (sg = sg_next(req->src); sg; sg = sg_next(sg))
-<<<<<<< HEAD
-			skb_page_unref(skb, sg_page(sg), false);
-=======
 			skb_page_unref(sg_page(sg), skb->pp_recycle);
->>>>>>> 0c383648
 }
 
 #ifdef CONFIG_INET6_ESPINTCP
