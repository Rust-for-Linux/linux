// SPDX-License-Identifier: GPL-2.0-only
/*
 *  linux/net/sunrpc/clnt.c
 *
 *  This file contains the high-level RPC interface.
 *  It is modeled as a finite state machine to support both synchronous
 *  and asynchronous requests.
 *
 *  -	RPC header generation and argument serialization.
 *  -	Credential refresh.
 *  -	TCP connect handling.
 *  -	Retry of operation when it is suspected the operation failed because
 *	of uid squashing on the server, or when the credentials were stale
 *	and need to be refreshed, or when a packet was damaged in transit.
 *	This may be have to be moved to the VFS layer.
 *
 *  Copyright (C) 1992,1993 Rick Sladkey <jrs@world.std.com>
 *  Copyright (C) 1995,1996 Olaf Kirch <okir@monad.swb.de>
 */


#include <linux/module.h>
#include <linux/types.h>
#include <linux/kallsyms.h>
#include <linux/mm.h>
#include <linux/namei.h>
#include <linux/mount.h>
#include <linux/slab.h>
#include <linux/rcupdate.h>
#include <linux/utsname.h>
#include <linux/workqueue.h>
#include <linux/in.h>
#include <linux/in6.h>
#include <linux/un.h>

#include <linux/sunrpc/clnt.h>
#include <linux/sunrpc/addr.h>
#include <linux/sunrpc/rpc_pipe_fs.h>
#include <linux/sunrpc/metrics.h>
#include <linux/sunrpc/bc_xprt.h>
#include <trace/events/sunrpc.h>

#include "sunrpc.h"
#include "sysfs.h"
#include "netns.h"

#if IS_ENABLED(CONFIG_SUNRPC_DEBUG)
# define RPCDBG_FACILITY	RPCDBG_CALL
#endif

/*
 * All RPC clients are linked into this list
 */

static DECLARE_WAIT_QUEUE_HEAD(destroy_wait);


static void	call_start(struct rpc_task *task);
static void	call_reserve(struct rpc_task *task);
static void	call_reserveresult(struct rpc_task *task);
static void	call_allocate(struct rpc_task *task);
static void	call_encode(struct rpc_task *task);
static void	call_decode(struct rpc_task *task);
static void	call_bind(struct rpc_task *task);
static void	call_bind_status(struct rpc_task *task);
static void	call_transmit(struct rpc_task *task);
static void	call_status(struct rpc_task *task);
static void	call_transmit_status(struct rpc_task *task);
static void	call_refresh(struct rpc_task *task);
static void	call_refreshresult(struct rpc_task *task);
static void	call_connect(struct rpc_task *task);
static void	call_connect_status(struct rpc_task *task);

static int	rpc_encode_header(struct rpc_task *task,
				  struct xdr_stream *xdr);
static int	rpc_decode_header(struct rpc_task *task,
				  struct xdr_stream *xdr);
static int	rpc_ping(struct rpc_clnt *clnt);
static int	rpc_ping_noreply(struct rpc_clnt *clnt);
static void	rpc_check_timeout(struct rpc_task *task);

static void rpc_register_client(struct rpc_clnt *clnt)
{
	struct net *net = rpc_net_ns(clnt);
	struct sunrpc_net *sn = net_generic(net, sunrpc_net_id);

	spin_lock(&sn->rpc_client_lock);
	list_add(&clnt->cl_clients, &sn->all_clients);
	spin_unlock(&sn->rpc_client_lock);
}

static void rpc_unregister_client(struct rpc_clnt *clnt)
{
	struct net *net = rpc_net_ns(clnt);
	struct sunrpc_net *sn = net_generic(net, sunrpc_net_id);

	spin_lock(&sn->rpc_client_lock);
	list_del(&clnt->cl_clients);
	spin_unlock(&sn->rpc_client_lock);
}

static void __rpc_clnt_remove_pipedir(struct rpc_clnt *clnt)
{
	rpc_remove_client_dir(clnt);
}

static void rpc_clnt_remove_pipedir(struct rpc_clnt *clnt)
{
	struct net *net = rpc_net_ns(clnt);
	struct super_block *pipefs_sb;

	pipefs_sb = rpc_get_sb_net(net);
	if (pipefs_sb) {
		__rpc_clnt_remove_pipedir(clnt);
		rpc_put_sb_net(net);
	}
}

static struct dentry *rpc_setup_pipedir_sb(struct super_block *sb,
				    struct rpc_clnt *clnt)
{
	static uint32_t clntid;
	const char *dir_name = clnt->cl_program->pipe_dir_name;
	char name[15];
	struct dentry *dir, *dentry;

	dir = rpc_d_lookup_sb(sb, dir_name);
	if (dir == NULL) {
		pr_info("RPC: pipefs directory doesn't exist: %s\n", dir_name);
		return dir;
	}
	for (;;) {
		snprintf(name, sizeof(name), "clnt%x", (unsigned int)clntid++);
		name[sizeof(name) - 1] = '\0';
		dentry = rpc_create_client_dir(dir, name, clnt);
		if (!IS_ERR(dentry))
			break;
		if (dentry == ERR_PTR(-EEXIST))
			continue;
		printk(KERN_INFO "RPC: Couldn't create pipefs entry"
				" %s/%s, error %ld\n",
				dir_name, name, PTR_ERR(dentry));
		break;
	}
	dput(dir);
	return dentry;
}

static int
rpc_setup_pipedir(struct super_block *pipefs_sb, struct rpc_clnt *clnt)
{
	struct dentry *dentry;

	if (clnt->cl_program->pipe_dir_name != NULL) {
		dentry = rpc_setup_pipedir_sb(pipefs_sb, clnt);
		if (IS_ERR(dentry))
			return PTR_ERR(dentry);
	}
	return 0;
}

static int rpc_clnt_skip_event(struct rpc_clnt *clnt, unsigned long event)
{
	if (clnt->cl_program->pipe_dir_name == NULL)
		return 1;

	switch (event) {
	case RPC_PIPEFS_MOUNT:
		if (clnt->cl_pipedir_objects.pdh_dentry != NULL)
			return 1;
		if (refcount_read(&clnt->cl_count) == 0)
			return 1;
		break;
	case RPC_PIPEFS_UMOUNT:
		if (clnt->cl_pipedir_objects.pdh_dentry == NULL)
			return 1;
		break;
	}
	return 0;
}

static int __rpc_clnt_handle_event(struct rpc_clnt *clnt, unsigned long event,
				   struct super_block *sb)
{
	struct dentry *dentry;

	switch (event) {
	case RPC_PIPEFS_MOUNT:
		dentry = rpc_setup_pipedir_sb(sb, clnt);
		if (!dentry)
			return -ENOENT;
		if (IS_ERR(dentry))
			return PTR_ERR(dentry);
		break;
	case RPC_PIPEFS_UMOUNT:
		__rpc_clnt_remove_pipedir(clnt);
		break;
	default:
		printk(KERN_ERR "%s: unknown event: %ld\n", __func__, event);
		return -ENOTSUPP;
	}
	return 0;
}

static int __rpc_pipefs_event(struct rpc_clnt *clnt, unsigned long event,
				struct super_block *sb)
{
	int error = 0;

	for (;; clnt = clnt->cl_parent) {
		if (!rpc_clnt_skip_event(clnt, event))
			error = __rpc_clnt_handle_event(clnt, event, sb);
		if (error || clnt == clnt->cl_parent)
			break;
	}
	return error;
}

static struct rpc_clnt *rpc_get_client_for_event(struct net *net, int event)
{
	struct sunrpc_net *sn = net_generic(net, sunrpc_net_id);
	struct rpc_clnt *clnt;

	spin_lock(&sn->rpc_client_lock);
	list_for_each_entry(clnt, &sn->all_clients, cl_clients) {
		if (rpc_clnt_skip_event(clnt, event))
			continue;
		spin_unlock(&sn->rpc_client_lock);
		return clnt;
	}
	spin_unlock(&sn->rpc_client_lock);
	return NULL;
}

static int rpc_pipefs_event(struct notifier_block *nb, unsigned long event,
			    void *ptr)
{
	struct super_block *sb = ptr;
	struct rpc_clnt *clnt;
	int error = 0;

	while ((clnt = rpc_get_client_for_event(sb->s_fs_info, event))) {
		error = __rpc_pipefs_event(clnt, event, sb);
		if (error)
			break;
	}
	return error;
}

static struct notifier_block rpc_clients_block = {
	.notifier_call	= rpc_pipefs_event,
	.priority	= SUNRPC_PIPEFS_RPC_PRIO,
};

int rpc_clients_notifier_register(void)
{
	return rpc_pipefs_notifier_register(&rpc_clients_block);
}

void rpc_clients_notifier_unregister(void)
{
	return rpc_pipefs_notifier_unregister(&rpc_clients_block);
}

static struct rpc_xprt *rpc_clnt_set_transport(struct rpc_clnt *clnt,
		struct rpc_xprt *xprt,
		const struct rpc_timeout *timeout)
{
	struct rpc_xprt *old;

	spin_lock(&clnt->cl_lock);
	old = rcu_dereference_protected(clnt->cl_xprt,
			lockdep_is_held(&clnt->cl_lock));

	if (!xprt_bound(xprt))
		clnt->cl_autobind = 1;

	clnt->cl_timeout = timeout;
	rcu_assign_pointer(clnt->cl_xprt, xprt);
	spin_unlock(&clnt->cl_lock);

	return old;
}

static void rpc_clnt_set_nodename(struct rpc_clnt *clnt, const char *nodename)
{
	clnt->cl_nodelen = strlcpy(clnt->cl_nodename,
			nodename, sizeof(clnt->cl_nodename));
}

static int rpc_client_register(struct rpc_clnt *clnt,
			       rpc_authflavor_t pseudoflavor,
			       const char *client_name)
{
	struct rpc_auth_create_args auth_args = {
		.pseudoflavor = pseudoflavor,
		.target_name = client_name,
	};
	struct rpc_auth *auth;
	struct net *net = rpc_net_ns(clnt);
	struct super_block *pipefs_sb;
	int err;

	rpc_clnt_debugfs_register(clnt);

	pipefs_sb = rpc_get_sb_net(net);
	if (pipefs_sb) {
		err = rpc_setup_pipedir(pipefs_sb, clnt);
		if (err)
			goto out;
	}

	rpc_register_client(clnt);
	if (pipefs_sb)
		rpc_put_sb_net(net);

	auth = rpcauth_create(&auth_args, clnt);
	if (IS_ERR(auth)) {
		dprintk("RPC:       Couldn't create auth handle (flavor %u)\n",
				pseudoflavor);
		err = PTR_ERR(auth);
		goto err_auth;
	}
	return 0;
err_auth:
	pipefs_sb = rpc_get_sb_net(net);
	rpc_unregister_client(clnt);
	__rpc_clnt_remove_pipedir(clnt);
out:
	if (pipefs_sb)
		rpc_put_sb_net(net);
	rpc_sysfs_client_destroy(clnt);
	rpc_clnt_debugfs_unregister(clnt);
	return err;
}

static DEFINE_IDA(rpc_clids);

void rpc_cleanup_clids(void)
{
	ida_destroy(&rpc_clids);
}

static int rpc_alloc_clid(struct rpc_clnt *clnt)
{
	int clid;

	clid = ida_alloc(&rpc_clids, GFP_KERNEL);
	if (clid < 0)
		return clid;
	clnt->cl_clid = clid;
	return 0;
}

static void rpc_free_clid(struct rpc_clnt *clnt)
{
	ida_free(&rpc_clids, clnt->cl_clid);
}

static struct rpc_clnt * rpc_new_client(const struct rpc_create_args *args,
		struct rpc_xprt_switch *xps,
		struct rpc_xprt *xprt,
		struct rpc_clnt *parent)
{
	const struct rpc_program *program = args->program;
	const struct rpc_version *version;
	struct rpc_clnt *clnt = NULL;
	const struct rpc_timeout *timeout;
	const char *nodename = args->nodename;
	int err;

	err = rpciod_up();
	if (err)
		goto out_no_rpciod;

	err = -EINVAL;
	if (args->version >= program->nrvers)
		goto out_err;
	version = program->version[args->version];
	if (version == NULL)
		goto out_err;

	err = -ENOMEM;
	clnt = kzalloc(sizeof(*clnt), GFP_KERNEL);
	if (!clnt)
		goto out_err;
	clnt->cl_parent = parent ? : clnt;
	clnt->cl_xprtsec = args->xprtsec;

	err = rpc_alloc_clid(clnt);
	if (err)
		goto out_no_clid;

	clnt->cl_cred	  = get_cred(args->cred);
	clnt->cl_procinfo = version->procs;
	clnt->cl_maxproc  = version->nrprocs;
	clnt->cl_prog     = args->prognumber ? : program->number;
	clnt->cl_vers     = version->number;
	clnt->cl_stats    = program->stats;
	clnt->cl_metrics  = rpc_alloc_iostats(clnt);
	rpc_init_pipe_dir_head(&clnt->cl_pipedir_objects);
	err = -ENOMEM;
	if (clnt->cl_metrics == NULL)
		goto out_no_stats;
	clnt->cl_program  = program;
	INIT_LIST_HEAD(&clnt->cl_tasks);
	spin_lock_init(&clnt->cl_lock);

	timeout = xprt->timeout;
	if (args->timeout != NULL) {
		memcpy(&clnt->cl_timeout_default, args->timeout,
				sizeof(clnt->cl_timeout_default));
		timeout = &clnt->cl_timeout_default;
	}

	rpc_clnt_set_transport(clnt, xprt, timeout);
	xprt->main = true;
	xprt_iter_init(&clnt->cl_xpi, xps);
	xprt_switch_put(xps);

	clnt->cl_rtt = &clnt->cl_rtt_default;
	rpc_init_rtt(&clnt->cl_rtt_default, clnt->cl_timeout->to_initval);

	refcount_set(&clnt->cl_count, 1);

	if (nodename == NULL)
		nodename = utsname()->nodename;
	/* save the nodename */
	rpc_clnt_set_nodename(clnt, nodename);

	rpc_sysfs_client_setup(clnt, xps, rpc_net_ns(clnt));
	err = rpc_client_register(clnt, args->authflavor, args->client_name);
	if (err)
		goto out_no_path;
	if (parent)
		refcount_inc(&parent->cl_count);

	trace_rpc_clnt_new(clnt, xprt, args);
	return clnt;

out_no_path:
	rpc_free_iostats(clnt->cl_metrics);
out_no_stats:
	put_cred(clnt->cl_cred);
	rpc_free_clid(clnt);
out_no_clid:
	kfree(clnt);
out_err:
	rpciod_down();
out_no_rpciod:
	xprt_switch_put(xps);
	xprt_put(xprt);
	trace_rpc_clnt_new_err(program->name, args->servername, err);
	return ERR_PTR(err);
}

static struct rpc_clnt *rpc_create_xprt(struct rpc_create_args *args,
					struct rpc_xprt *xprt)
{
	struct rpc_clnt *clnt = NULL;
	struct rpc_xprt_switch *xps;

	if (args->bc_xprt && args->bc_xprt->xpt_bc_xps) {
		WARN_ON_ONCE(!(args->protocol & XPRT_TRANSPORT_BC));
		xps = args->bc_xprt->xpt_bc_xps;
		xprt_switch_get(xps);
	} else {
		xps = xprt_switch_alloc(xprt, GFP_KERNEL);
		if (xps == NULL) {
			xprt_put(xprt);
			return ERR_PTR(-ENOMEM);
		}
		if (xprt->bc_xprt) {
			xprt_switch_get(xps);
			xprt->bc_xprt->xpt_bc_xps = xps;
		}
	}
	clnt = rpc_new_client(args, xps, xprt, NULL);
	if (IS_ERR(clnt))
		return clnt;

	if (!(args->flags & RPC_CLNT_CREATE_NOPING)) {
		int err = rpc_ping(clnt);
		if (err != 0) {
			rpc_shutdown_client(clnt);
			return ERR_PTR(err);
		}
	} else if (args->flags & RPC_CLNT_CREATE_CONNECTED) {
		int err = rpc_ping_noreply(clnt);
		if (err != 0) {
			rpc_shutdown_client(clnt);
			return ERR_PTR(err);
		}
	}

	clnt->cl_softrtry = 1;
	if (args->flags & (RPC_CLNT_CREATE_HARDRTRY|RPC_CLNT_CREATE_SOFTERR)) {
		clnt->cl_softrtry = 0;
		if (args->flags & RPC_CLNT_CREATE_SOFTERR)
			clnt->cl_softerr = 1;
	}

	if (args->flags & RPC_CLNT_CREATE_AUTOBIND)
		clnt->cl_autobind = 1;
	if (args->flags & RPC_CLNT_CREATE_NO_RETRANS_TIMEOUT)
		clnt->cl_noretranstimeo = 1;
	if (args->flags & RPC_CLNT_CREATE_DISCRTRY)
		clnt->cl_discrtry = 1;
	if (!(args->flags & RPC_CLNT_CREATE_QUIET))
		clnt->cl_chatty = 1;

	return clnt;
}

/**
 * rpc_create - create an RPC client and transport with one call
 * @args: rpc_clnt create argument structure
 *
 * Creates and initializes an RPC transport and an RPC client.
 *
 * It can ping the server in order to determine if it is up, and to see if
 * it supports this program and version.  RPC_CLNT_CREATE_NOPING disables
 * this behavior so asynchronous tasks can also use rpc_create.
 */
struct rpc_clnt *rpc_create(struct rpc_create_args *args)
{
	struct rpc_xprt *xprt;
	struct xprt_create xprtargs = {
		.net = args->net,
		.ident = args->protocol,
		.srcaddr = args->saddress,
		.dstaddr = args->address,
		.addrlen = args->addrsize,
		.servername = args->servername,
		.bc_xprt = args->bc_xprt,
		.xprtsec = args->xprtsec,
		.connect_timeout = args->connect_timeout,
		.reconnect_timeout = args->reconnect_timeout,
	};
	char servername[48];
	struct rpc_clnt *clnt;
	int i;

	if (args->bc_xprt) {
		WARN_ON_ONCE(!(args->protocol & XPRT_TRANSPORT_BC));
		xprt = args->bc_xprt->xpt_bc_xprt;
		if (xprt) {
			xprt_get(xprt);
			return rpc_create_xprt(args, xprt);
		}
	}

	if (args->flags & RPC_CLNT_CREATE_INFINITE_SLOTS)
		xprtargs.flags |= XPRT_CREATE_INFINITE_SLOTS;
	if (args->flags & RPC_CLNT_CREATE_NO_IDLE_TIMEOUT)
		xprtargs.flags |= XPRT_CREATE_NO_IDLE_TIMEOUT;
	/*
	 * If the caller chooses not to specify a hostname, whip
	 * up a string representation of the passed-in address.
	 */
	if (xprtargs.servername == NULL) {
		struct sockaddr_un *sun =
				(struct sockaddr_un *)args->address;
		struct sockaddr_in *sin =
				(struct sockaddr_in *)args->address;
		struct sockaddr_in6 *sin6 =
				(struct sockaddr_in6 *)args->address;

		servername[0] = '\0';
		switch (args->address->sa_family) {
		case AF_LOCAL:
			if (sun->sun_path[0])
				snprintf(servername, sizeof(servername), "%s",
					 sun->sun_path);
			else
				snprintf(servername, sizeof(servername), "@%s",
					 sun->sun_path+1);
			break;
		case AF_INET:
			snprintf(servername, sizeof(servername), "%pI4",
				 &sin->sin_addr.s_addr);
			break;
		case AF_INET6:
			snprintf(servername, sizeof(servername), "%pI6",
				 &sin6->sin6_addr);
			break;
		default:
			/* caller wants default server name, but
			 * address family isn't recognized. */
			return ERR_PTR(-EINVAL);
		}
		xprtargs.servername = servername;
	}

	xprt = xprt_create_transport(&xprtargs);
	if (IS_ERR(xprt))
		return (struct rpc_clnt *)xprt;

	/*
	 * By default, kernel RPC client connects from a reserved port.
	 * CAP_NET_BIND_SERVICE will not be set for unprivileged requesters,
	 * but it is always enabled for rpciod, which handles the connect
	 * operation.
	 */
	xprt->resvport = 1;
	if (args->flags & RPC_CLNT_CREATE_NONPRIVPORT)
		xprt->resvport = 0;
	xprt->reuseport = 0;
	if (args->flags & RPC_CLNT_CREATE_REUSEPORT)
		xprt->reuseport = 1;

	clnt = rpc_create_xprt(args, xprt);
	if (IS_ERR(clnt) || args->nconnect <= 1)
		return clnt;

	for (i = 0; i < args->nconnect - 1; i++) {
		if (rpc_clnt_add_xprt(clnt, &xprtargs, NULL, NULL) < 0)
			break;
	}
	return clnt;
}
EXPORT_SYMBOL_GPL(rpc_create);

/*
 * This function clones the RPC client structure. It allows us to share the
 * same transport while varying parameters such as the authentication
 * flavour.
 */
static struct rpc_clnt *__rpc_clone_client(struct rpc_create_args *args,
					   struct rpc_clnt *clnt)
{
	struct rpc_xprt_switch *xps;
	struct rpc_xprt *xprt;
	struct rpc_clnt *new;
	int err;

	err = -ENOMEM;
	rcu_read_lock();
	xprt = xprt_get(rcu_dereference(clnt->cl_xprt));
	xps = xprt_switch_get(rcu_dereference(clnt->cl_xpi.xpi_xpswitch));
	rcu_read_unlock();
	if (xprt == NULL || xps == NULL) {
		xprt_put(xprt);
		xprt_switch_put(xps);
		goto out_err;
	}
	args->servername = xprt->servername;
	args->nodename = clnt->cl_nodename;

	new = rpc_new_client(args, xps, xprt, clnt);
	if (IS_ERR(new))
		return new;

	/* Turn off autobind on clones */
	new->cl_autobind = 0;
	new->cl_softrtry = clnt->cl_softrtry;
	new->cl_softerr = clnt->cl_softerr;
	new->cl_noretranstimeo = clnt->cl_noretranstimeo;
	new->cl_discrtry = clnt->cl_discrtry;
	new->cl_chatty = clnt->cl_chatty;
	new->cl_principal = clnt->cl_principal;
	new->cl_max_connect = clnt->cl_max_connect;
	return new;

out_err:
	trace_rpc_clnt_clone_err(clnt, err);
	return ERR_PTR(err);
}

/**
 * rpc_clone_client - Clone an RPC client structure
 *
 * @clnt: RPC client whose parameters are copied
 *
 * Returns a fresh RPC client or an ERR_PTR.
 */
struct rpc_clnt *rpc_clone_client(struct rpc_clnt *clnt)
{
	struct rpc_create_args args = {
		.program	= clnt->cl_program,
		.prognumber	= clnt->cl_prog,
		.version	= clnt->cl_vers,
		.authflavor	= clnt->cl_auth->au_flavor,
		.cred		= clnt->cl_cred,
	};
	return __rpc_clone_client(&args, clnt);
}
EXPORT_SYMBOL_GPL(rpc_clone_client);

/**
 * rpc_clone_client_set_auth - Clone an RPC client structure and set its auth
 *
 * @clnt: RPC client whose parameters are copied
 * @flavor: security flavor for new client
 *
 * Returns a fresh RPC client or an ERR_PTR.
 */
struct rpc_clnt *
rpc_clone_client_set_auth(struct rpc_clnt *clnt, rpc_authflavor_t flavor)
{
	struct rpc_create_args args = {
		.program	= clnt->cl_program,
		.prognumber	= clnt->cl_prog,
		.version	= clnt->cl_vers,
		.authflavor	= flavor,
		.cred		= clnt->cl_cred,
	};
	return __rpc_clone_client(&args, clnt);
}
EXPORT_SYMBOL_GPL(rpc_clone_client_set_auth);

/**
 * rpc_switch_client_transport: switch the RPC transport on the fly
 * @clnt: pointer to a struct rpc_clnt
 * @args: pointer to the new transport arguments
 * @timeout: pointer to the new timeout parameters
 *
 * This function allows the caller to switch the RPC transport for the
 * rpc_clnt structure 'clnt' to allow it to connect to a mirrored NFS
 * server, for instance.  It assumes that the caller has ensured that
 * there are no active RPC tasks by using some form of locking.
 *
 * Returns zero if "clnt" is now using the new xprt.  Otherwise a
 * negative errno is returned, and "clnt" continues to use the old
 * xprt.
 */
int rpc_switch_client_transport(struct rpc_clnt *clnt,
		struct xprt_create *args,
		const struct rpc_timeout *timeout)
{
	const struct rpc_timeout *old_timeo;
	rpc_authflavor_t pseudoflavor;
	struct rpc_xprt_switch *xps, *oldxps;
	struct rpc_xprt *xprt, *old;
	struct rpc_clnt *parent;
	int err;

	args->xprtsec = clnt->cl_xprtsec;
	xprt = xprt_create_transport(args);
	if (IS_ERR(xprt))
		return PTR_ERR(xprt);

	xps = xprt_switch_alloc(xprt, GFP_KERNEL);
	if (xps == NULL) {
		xprt_put(xprt);
		return -ENOMEM;
	}

	pseudoflavor = clnt->cl_auth->au_flavor;

	old_timeo = clnt->cl_timeout;
	old = rpc_clnt_set_transport(clnt, xprt, timeout);
	oldxps = xprt_iter_xchg_switch(&clnt->cl_xpi, xps);

	rpc_unregister_client(clnt);
	__rpc_clnt_remove_pipedir(clnt);
	rpc_sysfs_client_destroy(clnt);
	rpc_clnt_debugfs_unregister(clnt);

	/*
	 * A new transport was created.  "clnt" therefore
	 * becomes the root of a new cl_parent tree.  clnt's
	 * children, if it has any, still point to the old xprt.
	 */
	parent = clnt->cl_parent;
	clnt->cl_parent = clnt;

	/*
	 * The old rpc_auth cache cannot be re-used.  GSS
	 * contexts in particular are between a single
	 * client and server.
	 */
	err = rpc_client_register(clnt, pseudoflavor, NULL);
	if (err)
		goto out_revert;

	synchronize_rcu();
	if (parent != clnt)
		rpc_release_client(parent);
	xprt_switch_put(oldxps);
	xprt_put(old);
	trace_rpc_clnt_replace_xprt(clnt);
	return 0;

out_revert:
	xps = xprt_iter_xchg_switch(&clnt->cl_xpi, oldxps);
	rpc_clnt_set_transport(clnt, old, old_timeo);
	clnt->cl_parent = parent;
	rpc_client_register(clnt, pseudoflavor, NULL);
	xprt_switch_put(xps);
	xprt_put(xprt);
	trace_rpc_clnt_replace_xprt_err(clnt);
	return err;
}
EXPORT_SYMBOL_GPL(rpc_switch_client_transport);

static
int _rpc_clnt_xprt_iter_init(struct rpc_clnt *clnt, struct rpc_xprt_iter *xpi,
			     void func(struct rpc_xprt_iter *xpi, struct rpc_xprt_switch *xps))
{
	struct rpc_xprt_switch *xps;

	rcu_read_lock();
	xps = xprt_switch_get(rcu_dereference(clnt->cl_xpi.xpi_xpswitch));
	rcu_read_unlock();
	if (xps == NULL)
		return -EAGAIN;
	func(xpi, xps);
	xprt_switch_put(xps);
	return 0;
}

static
int rpc_clnt_xprt_iter_init(struct rpc_clnt *clnt, struct rpc_xprt_iter *xpi)
{
	return _rpc_clnt_xprt_iter_init(clnt, xpi, xprt_iter_init_listall);
}

static
int rpc_clnt_xprt_iter_offline_init(struct rpc_clnt *clnt,
				    struct rpc_xprt_iter *xpi)
{
	return _rpc_clnt_xprt_iter_init(clnt, xpi, xprt_iter_init_listoffline);
}

/**
 * rpc_clnt_iterate_for_each_xprt - Apply a function to all transports
 * @clnt: pointer to client
 * @fn: function to apply
 * @data: void pointer to function data
 *
 * Iterates through the list of RPC transports currently attached to the
 * client and applies the function fn(clnt, xprt, data).
 *
 * On error, the iteration stops, and the function returns the error value.
 */
int rpc_clnt_iterate_for_each_xprt(struct rpc_clnt *clnt,
		int (*fn)(struct rpc_clnt *, struct rpc_xprt *, void *),
		void *data)
{
	struct rpc_xprt_iter xpi;
	int ret;

	ret = rpc_clnt_xprt_iter_init(clnt, &xpi);
	if (ret)
		return ret;
	for (;;) {
		struct rpc_xprt *xprt = xprt_iter_get_next(&xpi);

		if (!xprt)
			break;
		ret = fn(clnt, xprt, data);
		xprt_put(xprt);
		if (ret < 0)
			break;
	}
	xprt_iter_destroy(&xpi);
	return ret;
}
EXPORT_SYMBOL_GPL(rpc_clnt_iterate_for_each_xprt);

/*
 * Kill all tasks for the given client.
 * XXX: kill their descendants as well?
 */
void rpc_killall_tasks(struct rpc_clnt *clnt)
{
	struct rpc_task	*rovr;


	if (list_empty(&clnt->cl_tasks))
		return;

	/*
	 * Spin lock all_tasks to prevent changes...
	 */
	trace_rpc_clnt_killall(clnt);
	spin_lock(&clnt->cl_lock);
	list_for_each_entry(rovr, &clnt->cl_tasks, tk_task)
		rpc_signal_task(rovr);
	spin_unlock(&clnt->cl_lock);
}
EXPORT_SYMBOL_GPL(rpc_killall_tasks);

/**
 * rpc_cancel_tasks - try to cancel a set of RPC tasks
 * @clnt: Pointer to RPC client
 * @error: RPC task error value to set
 * @fnmatch: Pointer to selector function
 * @data: User data
 *
 * Uses @fnmatch to define a set of RPC tasks that are to be cancelled.
 * The argument @error must be a negative error value.
 */
unsigned long rpc_cancel_tasks(struct rpc_clnt *clnt, int error,
			       bool (*fnmatch)(const struct rpc_task *,
					       const void *),
			       const void *data)
{
	struct rpc_task *task;
	unsigned long count = 0;

	if (list_empty(&clnt->cl_tasks))
		return 0;
	/*
	 * Spin lock all_tasks to prevent changes...
	 */
	spin_lock(&clnt->cl_lock);
	list_for_each_entry(task, &clnt->cl_tasks, tk_task) {
		if (!RPC_IS_ACTIVATED(task))
			continue;
		if (!fnmatch(task, data))
			continue;
		rpc_task_try_cancel(task, error);
		count++;
	}
	spin_unlock(&clnt->cl_lock);
	return count;
}
EXPORT_SYMBOL_GPL(rpc_cancel_tasks);

static int rpc_clnt_disconnect_xprt(struct rpc_clnt *clnt,
				    struct rpc_xprt *xprt, void *dummy)
{
	if (xprt_connected(xprt))
		xprt_force_disconnect(xprt);
	return 0;
}

void rpc_clnt_disconnect(struct rpc_clnt *clnt)
{
	rpc_clnt_iterate_for_each_xprt(clnt, rpc_clnt_disconnect_xprt, NULL);
}
EXPORT_SYMBOL_GPL(rpc_clnt_disconnect);

/*
 * Properly shut down an RPC client, terminating all outstanding
 * requests.
 */
void rpc_shutdown_client(struct rpc_clnt *clnt)
{
	might_sleep();

	trace_rpc_clnt_shutdown(clnt);

	while (!list_empty(&clnt->cl_tasks)) {
		rpc_killall_tasks(clnt);
		wait_event_timeout(destroy_wait,
			list_empty(&clnt->cl_tasks), 1*HZ);
	}

	rpc_release_client(clnt);
}
EXPORT_SYMBOL_GPL(rpc_shutdown_client);

/*
 * Free an RPC client
 */
static void rpc_free_client_work(struct work_struct *work)
{
	struct rpc_clnt *clnt = container_of(work, struct rpc_clnt, cl_work);

	trace_rpc_clnt_free(clnt);

	/* These might block on processes that might allocate memory,
	 * so they cannot be called in rpciod, so they are handled separately
	 * here.
	 */
	rpc_sysfs_client_destroy(clnt);
	rpc_clnt_debugfs_unregister(clnt);
	rpc_free_clid(clnt);
	rpc_clnt_remove_pipedir(clnt);
	xprt_put(rcu_dereference_raw(clnt->cl_xprt));

	kfree(clnt);
	rpciod_down();
}
static struct rpc_clnt *
rpc_free_client(struct rpc_clnt *clnt)
{
	struct rpc_clnt *parent = NULL;

	trace_rpc_clnt_release(clnt);
	if (clnt->cl_parent != clnt)
		parent = clnt->cl_parent;
	rpc_unregister_client(clnt);
	rpc_free_iostats(clnt->cl_metrics);
	clnt->cl_metrics = NULL;
	xprt_iter_destroy(&clnt->cl_xpi);
	put_cred(clnt->cl_cred);

	INIT_WORK(&clnt->cl_work, rpc_free_client_work);
	schedule_work(&clnt->cl_work);
	return parent;
}

/*
 * Free an RPC client
 */
static struct rpc_clnt *
rpc_free_auth(struct rpc_clnt *clnt)
{
	/*
	 * Note: RPCSEC_GSS may need to send NULL RPC calls in order to
	 *       release remaining GSS contexts. This mechanism ensures
	 *       that it can do so safely.
	 */
	if (clnt->cl_auth != NULL) {
		rpcauth_release(clnt->cl_auth);
		clnt->cl_auth = NULL;
	}
	if (refcount_dec_and_test(&clnt->cl_count))
		return rpc_free_client(clnt);
	return NULL;
}

/*
 * Release reference to the RPC client
 */
void
rpc_release_client(struct rpc_clnt *clnt)
{
	do {
		if (list_empty(&clnt->cl_tasks))
			wake_up(&destroy_wait);
		if (refcount_dec_not_one(&clnt->cl_count))
			break;
		clnt = rpc_free_auth(clnt);
	} while (clnt != NULL);
}
EXPORT_SYMBOL_GPL(rpc_release_client);

/**
 * rpc_bind_new_program - bind a new RPC program to an existing client
 * @old: old rpc_client
 * @program: rpc program to set
 * @vers: rpc program version
 *
 * Clones the rpc client and sets up a new RPC program. This is mainly
 * of use for enabling different RPC programs to share the same transport.
 * The Sun NFSv2/v3 ACL protocol can do this.
 */
struct rpc_clnt *rpc_bind_new_program(struct rpc_clnt *old,
				      const struct rpc_program *program,
				      u32 vers)
{
	struct rpc_create_args args = {
		.program	= program,
		.prognumber	= program->number,
		.version	= vers,
		.authflavor	= old->cl_auth->au_flavor,
		.cred		= old->cl_cred,
	};
	struct rpc_clnt *clnt;
	int err;

	clnt = __rpc_clone_client(&args, old);
	if (IS_ERR(clnt))
		goto out;
	err = rpc_ping(clnt);
	if (err != 0) {
		rpc_shutdown_client(clnt);
		clnt = ERR_PTR(err);
	}
out:
	return clnt;
}
EXPORT_SYMBOL_GPL(rpc_bind_new_program);

struct rpc_xprt *
rpc_task_get_xprt(struct rpc_clnt *clnt, struct rpc_xprt *xprt)
{
	struct rpc_xprt_switch *xps;

	if (!xprt)
		return NULL;
	rcu_read_lock();
	xps = rcu_dereference(clnt->cl_xpi.xpi_xpswitch);
	atomic_long_inc(&xps->xps_queuelen);
	rcu_read_unlock();
	atomic_long_inc(&xprt->queuelen);

	return xprt;
}

static void
rpc_task_release_xprt(struct rpc_clnt *clnt, struct rpc_xprt *xprt)
{
	struct rpc_xprt_switch *xps;

	atomic_long_dec(&xprt->queuelen);
	rcu_read_lock();
	xps = rcu_dereference(clnt->cl_xpi.xpi_xpswitch);
	atomic_long_dec(&xps->xps_queuelen);
	rcu_read_unlock();

	xprt_put(xprt);
}

void rpc_task_release_transport(struct rpc_task *task)
{
	struct rpc_xprt *xprt = task->tk_xprt;

	if (xprt) {
		task->tk_xprt = NULL;
		if (task->tk_client)
			rpc_task_release_xprt(task->tk_client, xprt);
		else
			xprt_put(xprt);
	}
}
EXPORT_SYMBOL_GPL(rpc_task_release_transport);

void rpc_task_release_client(struct rpc_task *task)
{
	struct rpc_clnt *clnt = task->tk_client;

	rpc_task_release_transport(task);
	if (clnt != NULL) {
		/* Remove from client task list */
		spin_lock(&clnt->cl_lock);
		list_del(&task->tk_task);
		spin_unlock(&clnt->cl_lock);
		task->tk_client = NULL;

		rpc_release_client(clnt);
	}
}

static struct rpc_xprt *
rpc_task_get_first_xprt(struct rpc_clnt *clnt)
{
	struct rpc_xprt *xprt;

	rcu_read_lock();
	xprt = xprt_get(rcu_dereference(clnt->cl_xprt));
	rcu_read_unlock();
	return rpc_task_get_xprt(clnt, xprt);
}

static struct rpc_xprt *
rpc_task_get_next_xprt(struct rpc_clnt *clnt)
{
	return rpc_task_get_xprt(clnt, xprt_iter_get_next(&clnt->cl_xpi));
}

static
void rpc_task_set_transport(struct rpc_task *task, struct rpc_clnt *clnt)
{
	if (task->tk_xprt) {
		if (!(test_bit(XPRT_OFFLINE, &task->tk_xprt->state) &&
		      (task->tk_flags & RPC_TASK_MOVEABLE)))
			return;
		xprt_release(task);
		xprt_put(task->tk_xprt);
	}
	if (task->tk_flags & RPC_TASK_NO_ROUND_ROBIN)
		task->tk_xprt = rpc_task_get_first_xprt(clnt);
	else
		task->tk_xprt = rpc_task_get_next_xprt(clnt);
}

static
void rpc_task_set_client(struct rpc_task *task, struct rpc_clnt *clnt)
{
	rpc_task_set_transport(task, clnt);
	task->tk_client = clnt;
	refcount_inc(&clnt->cl_count);
	if (clnt->cl_softrtry)
		task->tk_flags |= RPC_TASK_SOFT;
	if (clnt->cl_softerr)
		task->tk_flags |= RPC_TASK_TIMEOUT;
	if (clnt->cl_noretranstimeo)
		task->tk_flags |= RPC_TASK_NO_RETRANS_TIMEOUT;
	/* Add to the client's list of all tasks */
	spin_lock(&clnt->cl_lock);
	list_add_tail(&task->tk_task, &clnt->cl_tasks);
	spin_unlock(&clnt->cl_lock);
}

static void
rpc_task_set_rpc_message(struct rpc_task *task, const struct rpc_message *msg)
{
	if (msg != NULL) {
		task->tk_msg.rpc_proc = msg->rpc_proc;
		task->tk_msg.rpc_argp = msg->rpc_argp;
		task->tk_msg.rpc_resp = msg->rpc_resp;
		task->tk_msg.rpc_cred = msg->rpc_cred;
		if (!(task->tk_flags & RPC_TASK_CRED_NOREF))
			get_cred(task->tk_msg.rpc_cred);
	}
}

/*
 * Default callback for async RPC calls
 */
static void
rpc_default_callback(struct rpc_task *task, void *data)
{
}

static const struct rpc_call_ops rpc_default_ops = {
	.rpc_call_done = rpc_default_callback,
};

/**
 * rpc_run_task - Allocate a new RPC task, then run rpc_execute against it
 * @task_setup_data: pointer to task initialisation data
 */
struct rpc_task *rpc_run_task(const struct rpc_task_setup *task_setup_data)
{
	struct rpc_task *task;

	task = rpc_new_task(task_setup_data);
	if (IS_ERR(task))
		return task;

	if (!RPC_IS_ASYNC(task))
		task->tk_flags |= RPC_TASK_CRED_NOREF;

	rpc_task_set_client(task, task_setup_data->rpc_client);
	rpc_task_set_rpc_message(task, task_setup_data->rpc_message);

	if (task->tk_action == NULL)
		rpc_call_start(task);

	atomic_inc(&task->tk_count);
	rpc_execute(task);
	return task;
}
EXPORT_SYMBOL_GPL(rpc_run_task);

/**
 * rpc_call_sync - Perform a synchronous RPC call
 * @clnt: pointer to RPC client
 * @msg: RPC call parameters
 * @flags: RPC call flags
 */
int rpc_call_sync(struct rpc_clnt *clnt, const struct rpc_message *msg, int flags)
{
	struct rpc_task	*task;
	struct rpc_task_setup task_setup_data = {
		.rpc_client = clnt,
		.rpc_message = msg,
		.callback_ops = &rpc_default_ops,
		.flags = flags,
	};
	int status;

	WARN_ON_ONCE(flags & RPC_TASK_ASYNC);
	if (flags & RPC_TASK_ASYNC) {
		rpc_release_calldata(task_setup_data.callback_ops,
			task_setup_data.callback_data);
		return -EINVAL;
	}

	task = rpc_run_task(&task_setup_data);
	if (IS_ERR(task))
		return PTR_ERR(task);
	status = task->tk_status;
	rpc_put_task(task);
	return status;
}
EXPORT_SYMBOL_GPL(rpc_call_sync);

/**
 * rpc_call_async - Perform an asynchronous RPC call
 * @clnt: pointer to RPC client
 * @msg: RPC call parameters
 * @flags: RPC call flags
 * @tk_ops: RPC call ops
 * @data: user call data
 */
int
rpc_call_async(struct rpc_clnt *clnt, const struct rpc_message *msg, int flags,
	       const struct rpc_call_ops *tk_ops, void *data)
{
	struct rpc_task	*task;
	struct rpc_task_setup task_setup_data = {
		.rpc_client = clnt,
		.rpc_message = msg,
		.callback_ops = tk_ops,
		.callback_data = data,
		.flags = flags|RPC_TASK_ASYNC,
	};

	task = rpc_run_task(&task_setup_data);
	if (IS_ERR(task))
		return PTR_ERR(task);
	rpc_put_task(task);
	return 0;
}
EXPORT_SYMBOL_GPL(rpc_call_async);

#if defined(CONFIG_SUNRPC_BACKCHANNEL)
static void call_bc_encode(struct rpc_task *task);

/**
 * rpc_run_bc_task - Allocate a new RPC task for backchannel use, then run
 * rpc_execute against it
 * @req: RPC request
 */
struct rpc_task *rpc_run_bc_task(struct rpc_rqst *req)
{
	struct rpc_task *task;
	struct rpc_task_setup task_setup_data = {
		.callback_ops = &rpc_default_ops,
		.flags = RPC_TASK_SOFTCONN |
			RPC_TASK_NO_RETRANS_TIMEOUT,
	};

	dprintk("RPC: rpc_run_bc_task req= %p\n", req);
	/*
	 * Create an rpc_task to send the data
	 */
	task = rpc_new_task(&task_setup_data);
	if (IS_ERR(task)) {
		xprt_free_bc_request(req);
		return task;
	}

	xprt_init_bc_request(req, task);

	task->tk_action = call_bc_encode;
	atomic_inc(&task->tk_count);
	WARN_ON_ONCE(atomic_read(&task->tk_count) != 2);
	rpc_execute(task);

	dprintk("RPC: rpc_run_bc_task: task= %p\n", task);
	return task;
}
#endif /* CONFIG_SUNRPC_BACKCHANNEL */

/**
 * rpc_prepare_reply_pages - Prepare to receive a reply data payload into pages
 * @req: RPC request to prepare
 * @pages: vector of struct page pointers
 * @base: offset in first page where receive should start, in bytes
 * @len: expected size of the upper layer data payload, in bytes
 * @hdrsize: expected size of upper layer reply header, in XDR words
 *
 */
void rpc_prepare_reply_pages(struct rpc_rqst *req, struct page **pages,
			     unsigned int base, unsigned int len,
			     unsigned int hdrsize)
{
	hdrsize += RPC_REPHDRSIZE + req->rq_cred->cr_auth->au_ralign;

	xdr_inline_pages(&req->rq_rcv_buf, hdrsize << 2, pages, base, len);
	trace_rpc_xdr_reply_pages(req->rq_task, &req->rq_rcv_buf);
}
EXPORT_SYMBOL_GPL(rpc_prepare_reply_pages);

void
rpc_call_start(struct rpc_task *task)
{
	task->tk_action = call_start;
}
EXPORT_SYMBOL_GPL(rpc_call_start);

/**
 * rpc_peeraddr - extract remote peer address from clnt's xprt
 * @clnt: RPC client structure
 * @buf: target buffer
 * @bufsize: length of target buffer
 *
 * Returns the number of bytes that are actually in the stored address.
 */
size_t rpc_peeraddr(struct rpc_clnt *clnt, struct sockaddr *buf, size_t bufsize)
{
	size_t bytes;
	struct rpc_xprt *xprt;

	rcu_read_lock();
	xprt = rcu_dereference(clnt->cl_xprt);

	bytes = xprt->addrlen;
	if (bytes > bufsize)
		bytes = bufsize;
	memcpy(buf, &xprt->addr, bytes);
	rcu_read_unlock();

	return bytes;
}
EXPORT_SYMBOL_GPL(rpc_peeraddr);

/**
 * rpc_peeraddr2str - return remote peer address in printable format
 * @clnt: RPC client structure
 * @format: address format
 *
 * NB: the lifetime of the memory referenced by the returned pointer is
 * the same as the rpc_xprt itself.  As long as the caller uses this
 * pointer, it must hold the RCU read lock.
 */
const char *rpc_peeraddr2str(struct rpc_clnt *clnt,
			     enum rpc_display_format_t format)
{
	struct rpc_xprt *xprt;

	xprt = rcu_dereference(clnt->cl_xprt);

	if (xprt->address_strings[format] != NULL)
		return xprt->address_strings[format];
	else
		return "unprintable";
}
EXPORT_SYMBOL_GPL(rpc_peeraddr2str);

static const struct sockaddr_in rpc_inaddr_loopback = {
	.sin_family		= AF_INET,
	.sin_addr.s_addr	= htonl(INADDR_ANY),
};

static const struct sockaddr_in6 rpc_in6addr_loopback = {
	.sin6_family		= AF_INET6,
	.sin6_addr		= IN6ADDR_ANY_INIT,
};

/*
 * Try a getsockname() on a connected datagram socket.  Using a
 * connected datagram socket prevents leaving a socket in TIME_WAIT.
 * This conserves the ephemeral port number space.
 *
 * Returns zero and fills in "buf" if successful; otherwise, a
 * negative errno is returned.
 */
static int rpc_sockname(struct net *net, struct sockaddr *sap, size_t salen,
			struct sockaddr *buf)
{
	struct socket *sock;
	int err;

	err = __sock_create(net, sap->sa_family,
				SOCK_DGRAM, IPPROTO_UDP, &sock, 1);
	if (err < 0) {
		dprintk("RPC:       can't create UDP socket (%d)\n", err);
		goto out;
	}

	switch (sap->sa_family) {
	case AF_INET:
		err = kernel_bind(sock,
				(struct sockaddr *)&rpc_inaddr_loopback,
				sizeof(rpc_inaddr_loopback));
		break;
	case AF_INET6:
		err = kernel_bind(sock,
				(struct sockaddr *)&rpc_in6addr_loopback,
				sizeof(rpc_in6addr_loopback));
		break;
	default:
		err = -EAFNOSUPPORT;
		goto out_release;
	}
	if (err < 0) {
		dprintk("RPC:       can't bind UDP socket (%d)\n", err);
		goto out_release;
	}

	err = kernel_connect(sock, sap, salen, 0);
	if (err < 0) {
		dprintk("RPC:       can't connect UDP socket (%d)\n", err);
		goto out_release;
	}

	err = kernel_getsockname(sock, buf);
	if (err < 0) {
		dprintk("RPC:       getsockname failed (%d)\n", err);
		goto out_release;
	}

	err = 0;
	if (buf->sa_family == AF_INET6) {
		struct sockaddr_in6 *sin6 = (struct sockaddr_in6 *)buf;
		sin6->sin6_scope_id = 0;
	}
	dprintk("RPC:       %s succeeded\n", __func__);

out_release:
	sock_release(sock);
out:
	return err;
}

/*
 * Scraping a connected socket failed, so we don't have a useable
 * local address.  Fallback: generate an address that will prevent
 * the server from calling us back.
 *
 * Returns zero and fills in "buf" if successful; otherwise, a
 * negative errno is returned.
 */
static int rpc_anyaddr(int family, struct sockaddr *buf, size_t buflen)
{
	switch (family) {
	case AF_INET:
		if (buflen < sizeof(rpc_inaddr_loopback))
			return -EINVAL;
		memcpy(buf, &rpc_inaddr_loopback,
				sizeof(rpc_inaddr_loopback));
		break;
	case AF_INET6:
		if (buflen < sizeof(rpc_in6addr_loopback))
			return -EINVAL;
		memcpy(buf, &rpc_in6addr_loopback,
				sizeof(rpc_in6addr_loopback));
		break;
	default:
		dprintk("RPC:       %s: address family not supported\n",
			__func__);
		return -EAFNOSUPPORT;
	}
	dprintk("RPC:       %s: succeeded\n", __func__);
	return 0;
}

/**
 * rpc_localaddr - discover local endpoint address for an RPC client
 * @clnt: RPC client structure
 * @buf: target buffer
 * @buflen: size of target buffer, in bytes
 *
 * Returns zero and fills in "buf" and "buflen" if successful;
 * otherwise, a negative errno is returned.
 *
 * This works even if the underlying transport is not currently connected,
 * or if the upper layer never previously provided a source address.
 *
 * The result of this function call is transient: multiple calls in
 * succession may give different results, depending on how local
 * networking configuration changes over time.
 */
int rpc_localaddr(struct rpc_clnt *clnt, struct sockaddr *buf, size_t buflen)
{
	struct sockaddr_storage address;
	struct sockaddr *sap = (struct sockaddr *)&address;
	struct rpc_xprt *xprt;
	struct net *net;
	size_t salen;
	int err;

	rcu_read_lock();
	xprt = rcu_dereference(clnt->cl_xprt);
	salen = xprt->addrlen;
	memcpy(sap, &xprt->addr, salen);
	net = get_net(xprt->xprt_net);
	rcu_read_unlock();

	rpc_set_port(sap, 0);
	err = rpc_sockname(net, sap, salen, buf);
	put_net(net);
	if (err != 0)
		/* Couldn't discover local address, return ANYADDR */
		return rpc_anyaddr(sap->sa_family, buf, buflen);
	return 0;
}
EXPORT_SYMBOL_GPL(rpc_localaddr);

void
rpc_setbufsize(struct rpc_clnt *clnt, unsigned int sndsize, unsigned int rcvsize)
{
	struct rpc_xprt *xprt;

	rcu_read_lock();
	xprt = rcu_dereference(clnt->cl_xprt);
	if (xprt->ops->set_buffer_size)
		xprt->ops->set_buffer_size(xprt, sndsize, rcvsize);
	rcu_read_unlock();
}
EXPORT_SYMBOL_GPL(rpc_setbufsize);

/**
 * rpc_net_ns - Get the network namespace for this RPC client
 * @clnt: RPC client to query
 *
 */
struct net *rpc_net_ns(struct rpc_clnt *clnt)
{
	struct net *ret;

	rcu_read_lock();
	ret = rcu_dereference(clnt->cl_xprt)->xprt_net;
	rcu_read_unlock();
	return ret;
}
EXPORT_SYMBOL_GPL(rpc_net_ns);

/**
 * rpc_max_payload - Get maximum payload size for a transport, in bytes
 * @clnt: RPC client to query
 *
 * For stream transports, this is one RPC record fragment (see RFC
 * 1831), as we don't support multi-record requests yet.  For datagram
 * transports, this is the size of an IP packet minus the IP, UDP, and
 * RPC header sizes.
 */
size_t rpc_max_payload(struct rpc_clnt *clnt)
{
	size_t ret;

	rcu_read_lock();
	ret = rcu_dereference(clnt->cl_xprt)->max_payload;
	rcu_read_unlock();
	return ret;
}
EXPORT_SYMBOL_GPL(rpc_max_payload);

/**
 * rpc_max_bc_payload - Get maximum backchannel payload size, in bytes
 * @clnt: RPC client to query
 */
size_t rpc_max_bc_payload(struct rpc_clnt *clnt)
{
	struct rpc_xprt *xprt;
	size_t ret;

	rcu_read_lock();
	xprt = rcu_dereference(clnt->cl_xprt);
	ret = xprt->ops->bc_maxpayload(xprt);
	rcu_read_unlock();
	return ret;
}
EXPORT_SYMBOL_GPL(rpc_max_bc_payload);

unsigned int rpc_num_bc_slots(struct rpc_clnt *clnt)
{
	struct rpc_xprt *xprt;
	unsigned int ret;

	rcu_read_lock();
	xprt = rcu_dereference(clnt->cl_xprt);
	ret = xprt->ops->bc_num_slots(xprt);
	rcu_read_unlock();
	return ret;
}
EXPORT_SYMBOL_GPL(rpc_num_bc_slots);

/**
 * rpc_force_rebind - force transport to check that remote port is unchanged
 * @clnt: client to rebind
 *
 */
void rpc_force_rebind(struct rpc_clnt *clnt)
{
	if (clnt->cl_autobind) {
		rcu_read_lock();
		xprt_clear_bound(rcu_dereference(clnt->cl_xprt));
		rcu_read_unlock();
	}
}
EXPORT_SYMBOL_GPL(rpc_force_rebind);

static int
__rpc_restart_call(struct rpc_task *task, void (*action)(struct rpc_task *))
{
	task->tk_status = 0;
	task->tk_rpc_status = 0;
	task->tk_action = action;
	return 1;
}

/*
 * Restart an (async) RPC call. Usually called from within the
 * exit handler.
 */
int
rpc_restart_call(struct rpc_task *task)
{
	return __rpc_restart_call(task, call_start);
}
EXPORT_SYMBOL_GPL(rpc_restart_call);

/*
 * Restart an (async) RPC call from the call_prepare state.
 * Usually called from within the exit handler.
 */
int
rpc_restart_call_prepare(struct rpc_task *task)
{
	if (task->tk_ops->rpc_call_prepare != NULL)
		return __rpc_restart_call(task, rpc_prepare_task);
	return rpc_restart_call(task);
}
EXPORT_SYMBOL_GPL(rpc_restart_call_prepare);

const char
*rpc_proc_name(const struct rpc_task *task)
{
	const struct rpc_procinfo *proc = task->tk_msg.rpc_proc;

	if (proc) {
		if (proc->p_name)
			return proc->p_name;
		else
			return "NULL";
	} else
		return "no proc";
}

static void
__rpc_call_rpcerror(struct rpc_task *task, int tk_status, int rpc_status)
{
	trace_rpc_call_rpcerror(task, tk_status, rpc_status);
	rpc_task_set_rpc_status(task, rpc_status);
	rpc_exit(task, tk_status);
}

static void
rpc_call_rpcerror(struct rpc_task *task, int status)
{
	__rpc_call_rpcerror(task, status, status);
}

/*
 * 0.  Initial state
 *
 *     Other FSM states can be visited zero or more times, but
 *     this state is visited exactly once for each RPC.
 */
static void
call_start(struct rpc_task *task)
{
	struct rpc_clnt	*clnt = task->tk_client;
	int idx = task->tk_msg.rpc_proc->p_statidx;

	trace_rpc_request(task);

	if (task->tk_client->cl_shutdown) {
		rpc_call_rpcerror(task, -EIO);
		return;
	}

	/* Increment call count (version might not be valid for ping) */
	if (clnt->cl_program->version[clnt->cl_vers])
		clnt->cl_program->version[clnt->cl_vers]->counts[idx]++;
	clnt->cl_stats->rpccnt++;
	task->tk_action = call_reserve;
	rpc_task_set_transport(task, clnt);
}

/*
 * 1.	Reserve an RPC call slot
 */
static void
call_reserve(struct rpc_task *task)
{
	task->tk_status  = 0;
	task->tk_action  = call_reserveresult;
	xprt_reserve(task);
}

static void call_retry_reserve(struct rpc_task *task);

/*
 * 1b.	Grok the result of xprt_reserve()
 */
static void
call_reserveresult(struct rpc_task *task)
{
	int status = task->tk_status;

	/*
	 * After a call to xprt_reserve(), we must have either
	 * a request slot or else an error status.
	 */
	task->tk_status = 0;
	if (status >= 0) {
		if (task->tk_rqstp) {
			task->tk_action = call_refresh;
			return;
		}

		rpc_call_rpcerror(task, -EIO);
		return;
	}

	switch (status) {
	case -ENOMEM:
		rpc_delay(task, HZ >> 2);
		fallthrough;
	case -EAGAIN:	/* woken up; retry */
		task->tk_action = call_retry_reserve;
		return;
	default:
		rpc_call_rpcerror(task, status);
	}
}

/*
 * 1c.	Retry reserving an RPC call slot
 */
static void
call_retry_reserve(struct rpc_task *task)
{
	task->tk_status  = 0;
	task->tk_action  = call_reserveresult;
	xprt_retry_reserve(task);
}

/*
 * 2.	Bind and/or refresh the credentials
 */
static void
call_refresh(struct rpc_task *task)
{
	task->tk_action = call_refreshresult;
	task->tk_status = 0;
	task->tk_client->cl_stats->rpcauthrefresh++;
	rpcauth_refreshcred(task);
}

/*
 * 2a.	Process the results of a credential refresh
 */
static void
call_refreshresult(struct rpc_task *task)
{
	int status = task->tk_status;

	task->tk_status = 0;
	task->tk_action = call_refresh;
	switch (status) {
	case 0:
		if (rpcauth_uptodatecred(task)) {
			task->tk_action = call_allocate;
			return;
		}
		/* Use rate-limiting and a max number of retries if refresh
		 * had status 0 but failed to update the cred.
		 */
		fallthrough;
	case -ETIMEDOUT:
		rpc_delay(task, 3*HZ);
		fallthrough;
	case -EAGAIN:
		status = -EACCES;
		fallthrough;
	case -EKEYEXPIRED:
		if (!task->tk_cred_retry)
			break;
		task->tk_cred_retry--;
		trace_rpc_retry_refresh_status(task);
		return;
	case -ENOMEM:
		rpc_delay(task, HZ >> 4);
		return;
	}
	trace_rpc_refresh_status(task);
	rpc_call_rpcerror(task, status);
}

/*
 * 2b.	Allocate the buffer. For details, see sched.c:rpc_malloc.
 *	(Note: buffer memory is freed in xprt_release).
 */
static void
call_allocate(struct rpc_task *task)
{
	const struct rpc_auth *auth = task->tk_rqstp->rq_cred->cr_auth;
	struct rpc_rqst *req = task->tk_rqstp;
	struct rpc_xprt *xprt = req->rq_xprt;
	const struct rpc_procinfo *proc = task->tk_msg.rpc_proc;
	int status;

	task->tk_status = 0;
	task->tk_action = call_encode;

	if (req->rq_buffer)
		return;

	if (proc->p_proc != 0) {
		BUG_ON(proc->p_arglen == 0);
		if (proc->p_decode != NULL)
			BUG_ON(proc->p_replen == 0);
	}

	/*
	 * Calculate the size (in quads) of the RPC call
	 * and reply headers, and convert both values
	 * to byte sizes.
	 */
	req->rq_callsize = RPC_CALLHDRSIZE + (auth->au_cslack << 1) +
			   proc->p_arglen;
	req->rq_callsize <<= 2;
	/*
	 * Note: the reply buffer must at minimum allocate enough space
	 * for the 'struct accepted_reply' from RFC5531.
	 */
	req->rq_rcvsize = RPC_REPHDRSIZE + auth->au_rslack + \
			max_t(size_t, proc->p_replen, 2);
	req->rq_rcvsize <<= 2;

	status = xprt->ops->buf_alloc(task);
	trace_rpc_buf_alloc(task, status);
	if (status == 0)
		return;
	if (status != -ENOMEM) {
		rpc_call_rpcerror(task, status);
		return;
	}

	if (RPC_IS_ASYNC(task) || !fatal_signal_pending(current)) {
		task->tk_action = call_allocate;
		rpc_delay(task, HZ>>4);
		return;
	}

	rpc_call_rpcerror(task, -ERESTARTSYS);
}

static int
rpc_task_need_encode(struct rpc_task *task)
{
	return test_bit(RPC_TASK_NEED_XMIT, &task->tk_runstate) == 0 &&
		(!(task->tk_flags & RPC_TASK_SENT) ||
		 !(task->tk_flags & RPC_TASK_NO_RETRANS_TIMEOUT) ||
		 xprt_request_need_retransmit(task));
}

static void
rpc_xdr_encode(struct rpc_task *task)
{
	struct rpc_rqst	*req = task->tk_rqstp;
	struct xdr_stream xdr;

	xdr_buf_init(&req->rq_snd_buf,
		     req->rq_buffer,
		     req->rq_callsize);
	xdr_buf_init(&req->rq_rcv_buf,
		     req->rq_rbuffer,
		     req->rq_rcvsize);

	req->rq_reply_bytes_recvd = 0;
	req->rq_snd_buf.head[0].iov_len = 0;
	xdr_init_encode(&xdr, &req->rq_snd_buf,
			req->rq_snd_buf.head[0].iov_base, req);
	if (rpc_encode_header(task, &xdr))
		return;

	task->tk_status = rpcauth_wrap_req(task, &xdr);
}

/*
 * 3.	Encode arguments of an RPC call
 */
static void
call_encode(struct rpc_task *task)
{
	if (!rpc_task_need_encode(task))
		goto out;

	/* Dequeue task from the receive queue while we're encoding */
	xprt_request_dequeue_xprt(task);
	/* Encode here so that rpcsec_gss can use correct sequence number. */
	rpc_xdr_encode(task);
	/* Add task to reply queue before transmission to avoid races */
	if (task->tk_status == 0 && rpc_reply_expected(task))
		task->tk_status = xprt_request_enqueue_receive(task);
	/* Did the encode result in an error condition? */
	if (task->tk_status != 0) {
		/* Was the error nonfatal? */
		switch (task->tk_status) {
		case -EAGAIN:
		case -ENOMEM:
			rpc_delay(task, HZ >> 4);
			break;
		case -EKEYEXPIRED:
			if (!task->tk_cred_retry) {
				rpc_call_rpcerror(task, task->tk_status);
			} else {
				task->tk_action = call_refresh;
				task->tk_cred_retry--;
				trace_rpc_retry_refresh_status(task);
			}
			break;
		default:
			rpc_call_rpcerror(task, task->tk_status);
		}
		return;
	}

	xprt_request_enqueue_transmit(task);
out:
	task->tk_action = call_transmit;
	/* Check that the connection is OK */
	if (!xprt_bound(task->tk_xprt))
		task->tk_action = call_bind;
	else if (!xprt_connected(task->tk_xprt))
		task->tk_action = call_connect;
}

/*
 * Helpers to check if the task was already transmitted, and
 * to take action when that is the case.
 */
static bool
rpc_task_transmitted(struct rpc_task *task)
{
	return !test_bit(RPC_TASK_NEED_XMIT, &task->tk_runstate);
}

static void
rpc_task_handle_transmitted(struct rpc_task *task)
{
	xprt_end_transmit(task);
	task->tk_action = call_transmit_status;
}

/*
 * 4.	Get the server port number if not yet set
 */
static void
call_bind(struct rpc_task *task)
{
	struct rpc_xprt *xprt = task->tk_rqstp->rq_xprt;

	if (rpc_task_transmitted(task)) {
		rpc_task_handle_transmitted(task);
		return;
	}

	if (xprt_bound(xprt)) {
		task->tk_action = call_connect;
		return;
	}

	task->tk_action = call_bind_status;
	if (!xprt_prepare_transmit(task))
		return;

	xprt->ops->rpcbind(task);
}

/*
 * 4a.	Sort out bind result
 */
static void
call_bind_status(struct rpc_task *task)
{
	struct rpc_xprt *xprt = task->tk_rqstp->rq_xprt;
	int status = -EIO;

	if (rpc_task_transmitted(task)) {
		rpc_task_handle_transmitted(task);
		return;
	}

	if (task->tk_status >= 0)
		goto out_next;
	if (xprt_bound(xprt)) {
		task->tk_status = 0;
		goto out_next;
	}

	switch (task->tk_status) {
	case -ENOMEM:
		rpc_delay(task, HZ >> 2);
		goto retry_timeout;
	case -EACCES:
		trace_rpcb_prog_unavail_err(task);
		/* fail immediately if this is an RPC ping */
		if (task->tk_msg.rpc_proc->p_proc == 0) {
			status = -EOPNOTSUPP;
			break;
		}
		rpc_delay(task, 3*HZ);
		goto retry_timeout;
	case -ENOBUFS:
		rpc_delay(task, HZ >> 2);
		goto retry_timeout;
	case -EAGAIN:
		goto retry_timeout;
	case -ETIMEDOUT:
		trace_rpcb_timeout_err(task);
		goto retry_timeout;
	case -EPFNOSUPPORT:
		/* server doesn't support any rpcbind version we know of */
		trace_rpcb_bind_version_err(task);
		break;
	case -EPROTONOSUPPORT:
		trace_rpcb_bind_version_err(task);
		goto retry_timeout;
	case -ECONNREFUSED:		/* connection problems */
	case -ECONNRESET:
	case -ECONNABORTED:
	case -ENOTCONN:
	case -EHOSTDOWN:
	case -ENETDOWN:
	case -EHOSTUNREACH:
	case -ENETUNREACH:
	case -EPIPE:
		trace_rpcb_unreachable_err(task);
		if (!RPC_IS_SOFTCONN(task)) {
			rpc_delay(task, 5*HZ);
			goto retry_timeout;
		}
		status = task->tk_status;
		break;
	default:
		trace_rpcb_unrecognized_err(task);
	}

	rpc_call_rpcerror(task, status);
	return;
out_next:
	task->tk_action = call_connect;
	return;
retry_timeout:
	task->tk_status = 0;
	task->tk_action = call_bind;
	rpc_check_timeout(task);
}

/*
 * 4b.	Connect to the RPC server
 */
static void
call_connect(struct rpc_task *task)
{
	struct rpc_xprt *xprt = task->tk_rqstp->rq_xprt;

	if (rpc_task_transmitted(task)) {
		rpc_task_handle_transmitted(task);
		return;
	}

	if (xprt_connected(xprt)) {
		task->tk_action = call_transmit;
		return;
	}

	task->tk_action = call_connect_status;
	if (task->tk_status < 0)
		return;
	if (task->tk_flags & RPC_TASK_NOCONNECT) {
		rpc_call_rpcerror(task, -ENOTCONN);
		return;
	}
	if (!xprt_prepare_transmit(task))
		return;
	xprt_connect(task);
}

/*
 * 4c.	Sort out connect result
 */
static void
call_connect_status(struct rpc_task *task)
{
	struct rpc_xprt *xprt = task->tk_rqstp->rq_xprt;
	struct rpc_clnt *clnt = task->tk_client;
	int status = task->tk_status;

	if (rpc_task_transmitted(task)) {
		rpc_task_handle_transmitted(task);
		return;
	}

	trace_rpc_connect_status(task);

	if (task->tk_status == 0) {
		clnt->cl_stats->netreconn++;
		goto out_next;
	}
	if (xprt_connected(xprt)) {
		task->tk_status = 0;
		goto out_next;
	}

	task->tk_status = 0;
	switch (status) {
	case -ECONNREFUSED:
		/* A positive refusal suggests a rebind is needed. */
		if (RPC_IS_SOFTCONN(task))
			break;
		if (clnt->cl_autobind) {
			rpc_force_rebind(clnt);
			goto out_retry;
		}
		fallthrough;
	case -ECONNRESET:
	case -ECONNABORTED:
	case -ENETDOWN:
	case -ENETUNREACH:
	case -EHOSTUNREACH:
	case -EPIPE:
	case -EPROTO:
		xprt_conditional_disconnect(task->tk_rqstp->rq_xprt,
					    task->tk_rqstp->rq_connect_cookie);
		if (RPC_IS_SOFTCONN(task))
			break;
		/* retry with existing socket, after a delay */
		rpc_delay(task, 3*HZ);
		fallthrough;
	case -EADDRINUSE:
	case -ENOTCONN:
	case -EAGAIN:
	case -ETIMEDOUT:
		if (!(task->tk_flags & RPC_TASK_NO_ROUND_ROBIN) &&
		    (task->tk_flags & RPC_TASK_MOVEABLE) &&
		    test_bit(XPRT_REMOVE, &xprt->state)) {
			struct rpc_xprt *saved = task->tk_xprt;
			struct rpc_xprt_switch *xps;

			rcu_read_lock();
			xps = xprt_switch_get(rcu_dereference(clnt->cl_xpi.xpi_xpswitch));
			rcu_read_unlock();
			if (xps->xps_nxprts > 1) {
				long value;

				xprt_release(task);
				value = atomic_long_dec_return(&xprt->queuelen);
				if (value == 0)
					rpc_xprt_switch_remove_xprt(xps, saved,
								    true);
				xprt_put(saved);
				task->tk_xprt = NULL;
				task->tk_action = call_start;
			}
			xprt_switch_put(xps);
			if (!task->tk_xprt)
				return;
		}
		goto out_retry;
	case -ENOBUFS:
		rpc_delay(task, HZ >> 2);
		goto out_retry;
	}
	rpc_call_rpcerror(task, status);
	return;
out_next:
	task->tk_action = call_transmit;
	return;
out_retry:
	/* Check for timeouts before looping back to call_bind */
	task->tk_action = call_bind;
	rpc_check_timeout(task);
}

/*
 * 5.	Transmit the RPC request, and wait for reply
 */
static void
call_transmit(struct rpc_task *task)
{
	if (rpc_task_transmitted(task)) {
		rpc_task_handle_transmitted(task);
		return;
	}

	task->tk_action = call_transmit_status;
	if (!xprt_prepare_transmit(task))
		return;
	task->tk_status = 0;
	if (test_bit(RPC_TASK_NEED_XMIT, &task->tk_runstate)) {
		if (!xprt_connected(task->tk_xprt)) {
			task->tk_status = -ENOTCONN;
			return;
		}
		xprt_transmit(task);
	}
	xprt_end_transmit(task);
}

/*
 * 5a.	Handle cleanup after a transmission
 */
static void
call_transmit_status(struct rpc_task *task)
{
	task->tk_action = call_status;

	/*
	 * Common case: success.  Force the compiler to put this
	 * test first.
	 */
	if (rpc_task_transmitted(task)) {
		task->tk_status = 0;
		xprt_request_wait_receive(task);
		return;
	}

	switch (task->tk_status) {
	default:
		break;
	case -EBADMSG:
		task->tk_status = 0;
		task->tk_action = call_encode;
		break;
		/*
		 * Special cases: if we've been waiting on the
		 * socket's write_space() callback, or if the
		 * socket just returned a connection error,
		 * then hold onto the transport lock.
		 */
	case -ENOMEM:
	case -ENOBUFS:
		rpc_delay(task, HZ>>2);
		fallthrough;
	case -EBADSLT:
	case -EAGAIN:
		task->tk_action = call_transmit;
		task->tk_status = 0;
		break;
	case -ECONNREFUSED:
	case -EHOSTDOWN:
	case -ENETDOWN:
	case -EHOSTUNREACH:
	case -ENETUNREACH:
	case -EPERM:
		if (RPC_IS_SOFTCONN(task)) {
			if (!task->tk_msg.rpc_proc->p_proc)
				trace_xprt_ping(task->tk_xprt,
						task->tk_status);
			rpc_call_rpcerror(task, task->tk_status);
			return;
		}
		fallthrough;
	case -ECONNRESET:
	case -ECONNABORTED:
	case -EADDRINUSE:
	case -ENOTCONN:
	case -EPIPE:
		task->tk_action = call_bind;
		task->tk_status = 0;
		break;
	}
	rpc_check_timeout(task);
}

#if defined(CONFIG_SUNRPC_BACKCHANNEL)
static void call_bc_transmit(struct rpc_task *task);
static void call_bc_transmit_status(struct rpc_task *task);

static void
call_bc_encode(struct rpc_task *task)
{
	xprt_request_enqueue_transmit(task);
	task->tk_action = call_bc_transmit;
}

/*
 * 5b.	Send the backchannel RPC reply.  On error, drop the reply.  In
 * addition, disconnect on connectivity errors.
 */
static void
call_bc_transmit(struct rpc_task *task)
{
	task->tk_action = call_bc_transmit_status;
	if (test_bit(RPC_TASK_NEED_XMIT, &task->tk_runstate)) {
		if (!xprt_prepare_transmit(task))
			return;
		task->tk_status = 0;
		xprt_transmit(task);
	}
	xprt_end_transmit(task);
}

static void
call_bc_transmit_status(struct rpc_task *task)
{
	struct rpc_rqst *req = task->tk_rqstp;

	if (rpc_task_transmitted(task))
		task->tk_status = 0;

	switch (task->tk_status) {
	case 0:
		/* Success */
	case -ENETDOWN:
	case -EHOSTDOWN:
	case -EHOSTUNREACH:
	case -ENETUNREACH:
	case -ECONNRESET:
	case -ECONNREFUSED:
	case -EADDRINUSE:
	case -ENOTCONN:
	case -EPIPE:
		break;
	case -ENOMEM:
	case -ENOBUFS:
		rpc_delay(task, HZ>>2);
		fallthrough;
	case -EBADSLT:
	case -EAGAIN:
		task->tk_status = 0;
		task->tk_action = call_bc_transmit;
		return;
	case -ETIMEDOUT:
		/*
		 * Problem reaching the server.  Disconnect and let the
		 * forechannel reestablish the connection.  The server will
		 * have to retransmit the backchannel request and we'll
		 * reprocess it.  Since these ops are idempotent, there's no
		 * need to cache our reply at this time.
		 */
		printk(KERN_NOTICE "RPC: Could not send backchannel reply "
			"error: %d\n", task->tk_status);
		xprt_conditional_disconnect(req->rq_xprt,
			req->rq_connect_cookie);
		break;
	default:
		/*
		 * We were unable to reply and will have to drop the
		 * request.  The server should reconnect and retransmit.
		 */
		printk(KERN_NOTICE "RPC: Could not send backchannel reply "
			"error: %d\n", task->tk_status);
		break;
	}
	task->tk_action = rpc_exit_task;
}
#endif /* CONFIG_SUNRPC_BACKCHANNEL */

/*
 * 6.	Sort out the RPC call status
 */
static void
call_status(struct rpc_task *task)
{
	struct rpc_clnt	*clnt = task->tk_client;
	int		status;

	if (!task->tk_msg.rpc_proc->p_proc)
		trace_xprt_ping(task->tk_xprt, task->tk_status);

	status = task->tk_status;
	if (status >= 0) {
		task->tk_action = call_decode;
		return;
	}

	trace_rpc_call_status(task);
	task->tk_status = 0;
	switch(status) {
	case -EHOSTDOWN:
	case -ENETDOWN:
	case -EHOSTUNREACH:
	case -ENETUNREACH:
	case -EPERM:
		if (RPC_IS_SOFTCONN(task))
			goto out_exit;
		/*
		 * Delay any retries for 3 seconds, then handle as if it
		 * were a timeout.
		 */
		rpc_delay(task, 3*HZ);
		fallthrough;
	case -ETIMEDOUT:
		break;
	case -ECONNREFUSED:
	case -ECONNRESET:
	case -ECONNABORTED:
	case -ENOTCONN:
		rpc_force_rebind(clnt);
		break;
	case -EADDRINUSE:
		rpc_delay(task, 3*HZ);
		fallthrough;
	case -EPIPE:
	case -EAGAIN:
		break;
	case -ENFILE:
	case -ENOBUFS:
	case -ENOMEM:
		rpc_delay(task, HZ>>2);
		break;
	case -EIO:
		/* shutdown or soft timeout */
		goto out_exit;
	default:
		if (clnt->cl_chatty)
			printk("%s: RPC call returned error %d\n",
			       clnt->cl_program->name, -status);
		goto out_exit;
	}
	task->tk_action = call_encode;
	rpc_check_timeout(task);
	return;
out_exit:
	rpc_call_rpcerror(task, status);
}

static bool
rpc_check_connected(const struct rpc_rqst *req)
{
	/* No allocated request or transport? return true */
	if (!req || !req->rq_xprt)
		return true;
	return xprt_connected(req->rq_xprt);
}

static void
rpc_check_timeout(struct rpc_task *task)
{
	struct rpc_clnt	*clnt = task->tk_client;

	if (RPC_SIGNALLED(task))
		return;

	if (xprt_adjust_timeout(task->tk_rqstp) == 0)
		return;

	trace_rpc_timeout_status(task);
	task->tk_timeouts++;

	if (RPC_IS_SOFTCONN(task) && !rpc_check_connected(task->tk_rqstp)) {
		rpc_call_rpcerror(task, -ETIMEDOUT);
		return;
	}

	if (RPC_IS_SOFT(task)) {
		/*
		 * Once a "no retrans timeout" soft tasks (a.k.a NFSv4) has
		 * been sent, it should time out only if the transport
		 * connection gets terminally broken.
		 */
		if ((task->tk_flags & RPC_TASK_NO_RETRANS_TIMEOUT) &&
		    rpc_check_connected(task->tk_rqstp))
			return;

		if (clnt->cl_chatty) {
			pr_notice_ratelimited(
				"%s: server %s not responding, timed out\n",
				clnt->cl_program->name,
				task->tk_xprt->servername);
		}
		if (task->tk_flags & RPC_TASK_TIMEOUT)
			rpc_call_rpcerror(task, -ETIMEDOUT);
		else
			__rpc_call_rpcerror(task, -EIO, -ETIMEDOUT);
		return;
	}

	if (!(task->tk_flags & RPC_CALL_MAJORSEEN)) {
		task->tk_flags |= RPC_CALL_MAJORSEEN;
		if (clnt->cl_chatty) {
			pr_notice_ratelimited(
				"%s: server %s not responding, still trying\n",
				clnt->cl_program->name,
				task->tk_xprt->servername);
		}
	}
	rpc_force_rebind(clnt);
	/*
	 * Did our request time out due to an RPCSEC_GSS out-of-sequence
	 * event? RFC2203 requires the server to drop all such requests.
	 */
	rpcauth_invalcred(task);
}

/*
 * 7.	Decode the RPC reply
 */
static void
call_decode(struct rpc_task *task)
{
	struct rpc_clnt	*clnt = task->tk_client;
	struct rpc_rqst	*req = task->tk_rqstp;
	struct xdr_stream xdr;
	int err;

	if (!task->tk_msg.rpc_proc->p_decode) {
		task->tk_action = rpc_exit_task;
		return;
	}

	if (task->tk_flags & RPC_CALL_MAJORSEEN) {
		if (clnt->cl_chatty) {
			pr_notice_ratelimited("%s: server %s OK\n",
				clnt->cl_program->name,
				task->tk_xprt->servername);
		}
		task->tk_flags &= ~RPC_CALL_MAJORSEEN;
	}

	/*
	 * Did we ever call xprt_complete_rqst()? If not, we should assume
	 * the message is incomplete.
	 */
	err = -EAGAIN;
	if (!req->rq_reply_bytes_recvd)
		goto out;

	/* Ensure that we see all writes made by xprt_complete_rqst()
	 * before it changed req->rq_reply_bytes_recvd.
	 */
	smp_rmb();

	req->rq_rcv_buf.len = req->rq_private_buf.len;
	trace_rpc_xdr_recvfrom(task, &req->rq_rcv_buf);

	/* Check that the softirq receive buffer is valid */
	WARN_ON(memcmp(&req->rq_rcv_buf, &req->rq_private_buf,
				sizeof(req->rq_rcv_buf)) != 0);

	xdr_init_decode(&xdr, &req->rq_rcv_buf,
			req->rq_rcv_buf.head[0].iov_base, req);
	err = rpc_decode_header(task, &xdr);
out:
	switch (err) {
	case 0:
		task->tk_action = rpc_exit_task;
		task->tk_status = rpcauth_unwrap_resp(task, &xdr);
		xdr_finish_decode(&xdr);
		return;
	case -EAGAIN:
		task->tk_status = 0;
		if (task->tk_client->cl_discrtry)
			xprt_conditional_disconnect(req->rq_xprt,
						    req->rq_connect_cookie);
		task->tk_action = call_encode;
		rpc_check_timeout(task);
		break;
	case -EKEYREJECTED:
		task->tk_action = call_reserve;
		rpc_check_timeout(task);
		rpcauth_invalcred(task);
		/* Ensure we obtain a new XID if we retry! */
		xprt_release(task);
	}
}

static int
rpc_encode_header(struct rpc_task *task, struct xdr_stream *xdr)
{
	struct rpc_clnt *clnt = task->tk_client;
	struct rpc_rqst	*req = task->tk_rqstp;
	__be32 *p;
	int error;

	error = -EMSGSIZE;
	p = xdr_reserve_space(xdr, RPC_CALLHDRSIZE << 2);
	if (!p)
		goto out_fail;
	*p++ = req->rq_xid;
	*p++ = rpc_call;
	*p++ = cpu_to_be32(RPC_VERSION);
	*p++ = cpu_to_be32(clnt->cl_prog);
	*p++ = cpu_to_be32(clnt->cl_vers);
	*p   = cpu_to_be32(task->tk_msg.rpc_proc->p_proc);

	error = rpcauth_marshcred(task, xdr);
	if (error < 0)
		goto out_fail;
	return 0;
out_fail:
	trace_rpc_bad_callhdr(task);
	rpc_call_rpcerror(task, error);
	return error;
}

static noinline int
rpc_decode_header(struct rpc_task *task, struct xdr_stream *xdr)
{
	struct rpc_clnt *clnt = task->tk_client;
	int error;
	__be32 *p;

	/* RFC-1014 says that the representation of XDR data must be a
	 * multiple of four bytes
	 * - if it isn't pointer subtraction in the NFS client may give
	 *   undefined results
	 */
	if (task->tk_rqstp->rq_rcv_buf.len & 3)
		goto out_unparsable;

	p = xdr_inline_decode(xdr, 3 * sizeof(*p));
	if (!p)
		goto out_unparsable;
	p++;	/* skip XID */
	if (*p++ != rpc_reply)
		goto out_unparsable;
	if (*p++ != rpc_msg_accepted)
		goto out_msg_denied;

	error = rpcauth_checkverf(task, xdr);
	if (error)
		goto out_verifier;

	p = xdr_inline_decode(xdr, sizeof(*p));
	if (!p)
		goto out_unparsable;
	switch (*p) {
	case rpc_success:
		return 0;
	case rpc_prog_unavail:
		trace_rpc__prog_unavail(task);
		error = -EPFNOSUPPORT;
		goto out_err;
	case rpc_prog_mismatch:
		trace_rpc__prog_mismatch(task);
		error = -EPROTONOSUPPORT;
		goto out_err;
	case rpc_proc_unavail:
		trace_rpc__proc_unavail(task);
		error = -EOPNOTSUPP;
		goto out_err;
	case rpc_garbage_args:
	case rpc_system_err:
		trace_rpc__garbage_args(task);
		error = -EIO;
		break;
	default:
		goto out_unparsable;
	}

out_garbage:
	clnt->cl_stats->rpcgarbage++;
	if (task->tk_garb_retry) {
		task->tk_garb_retry--;
		task->tk_action = call_encode;
		return -EAGAIN;
	}
out_err:
	rpc_call_rpcerror(task, error);
	return error;

out_unparsable:
	trace_rpc__unparsable(task);
	error = -EIO;
	goto out_garbage;

out_verifier:
	trace_rpc_bad_verifier(task);
<<<<<<< HEAD
	goto out_garbage;
=======
	switch (error) {
	case -EPROTONOSUPPORT:
		goto out_err;
	case -EACCES:
		/* Re-encode with a fresh cred */
		fallthrough;
	default:
		goto out_garbage;
	}
>>>>>>> 265f3ed0

out_msg_denied:
	error = -EACCES;
	p = xdr_inline_decode(xdr, sizeof(*p));
	if (!p)
		goto out_unparsable;
	switch (*p++) {
	case rpc_auth_error:
		break;
	case rpc_mismatch:
		trace_rpc__mismatch(task);
		error = -EPROTONOSUPPORT;
		goto out_err;
	default:
		goto out_unparsable;
	}

	p = xdr_inline_decode(xdr, sizeof(*p));
	if (!p)
		goto out_unparsable;
	switch (*p++) {
	case rpc_autherr_rejectedcred:
	case rpc_autherr_rejectedverf:
	case rpcsec_gsserr_credproblem:
	case rpcsec_gsserr_ctxproblem:
		rpcauth_invalcred(task);
		if (!task->tk_cred_retry)
			break;
		task->tk_cred_retry--;
		trace_rpc__stale_creds(task);
		return -EKEYREJECTED;
	case rpc_autherr_badcred:
	case rpc_autherr_badverf:
		/* possibly garbled cred/verf? */
		if (!task->tk_garb_retry)
			break;
		task->tk_garb_retry--;
		trace_rpc__bad_creds(task);
		task->tk_action = call_encode;
		return -EAGAIN;
	case rpc_autherr_tooweak:
		trace_rpc__auth_tooweak(task);
		pr_warn("RPC: server %s requires stronger authentication.\n",
			task->tk_xprt->servername);
		break;
	default:
		goto out_unparsable;
	}
	goto out_err;
}

static void rpcproc_encode_null(struct rpc_rqst *rqstp, struct xdr_stream *xdr,
		const void *obj)
{
}

static int rpcproc_decode_null(struct rpc_rqst *rqstp, struct xdr_stream *xdr,
		void *obj)
{
	return 0;
}

static const struct rpc_procinfo rpcproc_null = {
	.p_encode = rpcproc_encode_null,
	.p_decode = rpcproc_decode_null,
};

static const struct rpc_procinfo rpcproc_null_noreply = {
	.p_encode = rpcproc_encode_null,
};

static void
rpc_null_call_prepare(struct rpc_task *task, void *data)
{
	task->tk_flags &= ~RPC_TASK_NO_RETRANS_TIMEOUT;
	rpc_call_start(task);
}

static const struct rpc_call_ops rpc_null_ops = {
	.rpc_call_prepare = rpc_null_call_prepare,
	.rpc_call_done = rpc_default_callback,
};

static
struct rpc_task *rpc_call_null_helper(struct rpc_clnt *clnt,
		struct rpc_xprt *xprt, struct rpc_cred *cred, int flags,
		const struct rpc_call_ops *ops, void *data)
{
	struct rpc_message msg = {
		.rpc_proc = &rpcproc_null,
	};
	struct rpc_task_setup task_setup_data = {
		.rpc_client = clnt,
		.rpc_xprt = xprt,
		.rpc_message = &msg,
		.rpc_op_cred = cred,
		.callback_ops = ops ?: &rpc_null_ops,
		.callback_data = data,
		.flags = flags | RPC_TASK_SOFT | RPC_TASK_SOFTCONN |
			 RPC_TASK_NULLCREDS,
	};

	return rpc_run_task(&task_setup_data);
}

struct rpc_task *rpc_call_null(struct rpc_clnt *clnt, struct rpc_cred *cred, int flags)
{
	return rpc_call_null_helper(clnt, NULL, cred, flags, NULL, NULL);
}
EXPORT_SYMBOL_GPL(rpc_call_null);

static int rpc_ping(struct rpc_clnt *clnt)
{
	struct rpc_task	*task;
	int status;

	if (clnt->cl_auth->au_ops->ping)
		return clnt->cl_auth->au_ops->ping(clnt);

	task = rpc_call_null_helper(clnt, NULL, NULL, 0, NULL, NULL);
	if (IS_ERR(task))
		return PTR_ERR(task);
	status = task->tk_status;
	rpc_put_task(task);
	return status;
}

static int rpc_ping_noreply(struct rpc_clnt *clnt)
{
	struct rpc_message msg = {
		.rpc_proc = &rpcproc_null_noreply,
	};
	struct rpc_task_setup task_setup_data = {
		.rpc_client = clnt,
		.rpc_message = &msg,
		.callback_ops = &rpc_null_ops,
		.flags = RPC_TASK_SOFT | RPC_TASK_SOFTCONN | RPC_TASK_NULLCREDS,
	};
	struct rpc_task	*task;
	int status;

	task = rpc_run_task(&task_setup_data);
	if (IS_ERR(task))
		return PTR_ERR(task);
	status = task->tk_status;
	rpc_put_task(task);
	return status;
}

struct rpc_cb_add_xprt_calldata {
	struct rpc_xprt_switch *xps;
	struct rpc_xprt *xprt;
};

static void rpc_cb_add_xprt_done(struct rpc_task *task, void *calldata)
{
	struct rpc_cb_add_xprt_calldata *data = calldata;

	if (task->tk_status == 0)
		rpc_xprt_switch_add_xprt(data->xps, data->xprt);
}

static void rpc_cb_add_xprt_release(void *calldata)
{
	struct rpc_cb_add_xprt_calldata *data = calldata;

	xprt_put(data->xprt);
	xprt_switch_put(data->xps);
	kfree(data);
}

static const struct rpc_call_ops rpc_cb_add_xprt_call_ops = {
	.rpc_call_prepare = rpc_null_call_prepare,
	.rpc_call_done = rpc_cb_add_xprt_done,
	.rpc_release = rpc_cb_add_xprt_release,
};

/**
 * rpc_clnt_test_and_add_xprt - Test and add a new transport to a rpc_clnt
 * @clnt: pointer to struct rpc_clnt
 * @xps: pointer to struct rpc_xprt_switch,
 * @xprt: pointer struct rpc_xprt
 * @in_max_connect: pointer to the max_connect value for the passed in xprt transport
 */
int rpc_clnt_test_and_add_xprt(struct rpc_clnt *clnt,
		struct rpc_xprt_switch *xps, struct rpc_xprt *xprt,
		void *in_max_connect)
{
	struct rpc_cb_add_xprt_calldata *data;
	struct rpc_task *task;
	int max_connect = clnt->cl_max_connect;

	if (in_max_connect)
		max_connect = *(int *)in_max_connect;
	if (xps->xps_nunique_destaddr_xprts + 1 > max_connect) {
		rcu_read_lock();
		pr_warn("SUNRPC: reached max allowed number (%d) did not add "
			"transport to server: %s\n", max_connect,
			rpc_peeraddr2str(clnt, RPC_DISPLAY_ADDR));
		rcu_read_unlock();
		return -EINVAL;
	}

	data = kmalloc(sizeof(*data), GFP_KERNEL);
	if (!data)
		return -ENOMEM;
	data->xps = xprt_switch_get(xps);
	data->xprt = xprt_get(xprt);
	if (rpc_xprt_switch_has_addr(data->xps, (struct sockaddr *)&xprt->addr)) {
		rpc_cb_add_xprt_release(data);
		goto success;
	}

	task = rpc_call_null_helper(clnt, xprt, NULL, RPC_TASK_ASYNC,
			&rpc_cb_add_xprt_call_ops, data);
	if (IS_ERR(task))
		return PTR_ERR(task);

	data->xps->xps_nunique_destaddr_xprts++;
	rpc_put_task(task);
success:
	return 1;
}
EXPORT_SYMBOL_GPL(rpc_clnt_test_and_add_xprt);

static int rpc_clnt_add_xprt_helper(struct rpc_clnt *clnt,
				    struct rpc_xprt *xprt,
				    struct rpc_add_xprt_test *data)
{
	struct rpc_task *task;
	int status = -EADDRINUSE;

	/* Test the connection */
	task = rpc_call_null_helper(clnt, xprt, NULL, 0, NULL, NULL);
	if (IS_ERR(task))
		return PTR_ERR(task);

	status = task->tk_status;
	rpc_put_task(task);

	if (status < 0)
		return status;

	/* rpc_xprt_switch and rpc_xprt are deferrenced by add_xprt_test() */
	data->add_xprt_test(clnt, xprt, data->data);

	return 0;
}

/**
 * rpc_clnt_setup_test_and_add_xprt()
 *
 * This is an rpc_clnt_add_xprt setup() function which returns 1 so:
 *   1) caller of the test function must dereference the rpc_xprt_switch
 *   and the rpc_xprt.
 *   2) test function must call rpc_xprt_switch_add_xprt, usually in
 *   the rpc_call_done routine.
 *
 * Upon success (return of 1), the test function adds the new
 * transport to the rpc_clnt xprt switch
 *
 * @clnt: struct rpc_clnt to get the new transport
 * @xps:  the rpc_xprt_switch to hold the new transport
 * @xprt: the rpc_xprt to test
 * @data: a struct rpc_add_xprt_test pointer that holds the test function
 *        and test function call data
 */
int rpc_clnt_setup_test_and_add_xprt(struct rpc_clnt *clnt,
				     struct rpc_xprt_switch *xps,
				     struct rpc_xprt *xprt,
				     void *data)
{
	int status = -EADDRINUSE;

	xprt = xprt_get(xprt);
	xprt_switch_get(xps);

	if (rpc_xprt_switch_has_addr(xps, (struct sockaddr *)&xprt->addr))
		goto out_err;

	status = rpc_clnt_add_xprt_helper(clnt, xprt, data);
	if (status < 0)
		goto out_err;

	status = 1;
out_err:
	xprt_put(xprt);
	xprt_switch_put(xps);
	if (status < 0)
		pr_info("RPC:   rpc_clnt_test_xprt failed: %d addr %s not "
			"added\n", status,
			xprt->address_strings[RPC_DISPLAY_ADDR]);
	/* so that rpc_clnt_add_xprt does not call rpc_xprt_switch_add_xprt */
	return status;
}
EXPORT_SYMBOL_GPL(rpc_clnt_setup_test_and_add_xprt);

/**
 * rpc_clnt_add_xprt - Add a new transport to a rpc_clnt
 * @clnt: pointer to struct rpc_clnt
 * @xprtargs: pointer to struct xprt_create
 * @setup: callback to test and/or set up the connection
 * @data: pointer to setup function data
 *
 * Creates a new transport using the parameters set in args and
 * adds it to clnt.
 * If ping is set, then test that connectivity succeeds before
 * adding the new transport.
 *
 */
int rpc_clnt_add_xprt(struct rpc_clnt *clnt,
		struct xprt_create *xprtargs,
		int (*setup)(struct rpc_clnt *,
			struct rpc_xprt_switch *,
			struct rpc_xprt *,
			void *),
		void *data)
{
	struct rpc_xprt_switch *xps;
	struct rpc_xprt *xprt;
	unsigned long connect_timeout;
	unsigned long reconnect_timeout;
	unsigned char resvport, reuseport;
	int ret = 0, ident;

	rcu_read_lock();
	xps = xprt_switch_get(rcu_dereference(clnt->cl_xpi.xpi_xpswitch));
	xprt = xprt_iter_xprt(&clnt->cl_xpi);
	if (xps == NULL || xprt == NULL) {
		rcu_read_unlock();
		xprt_switch_put(xps);
		return -EAGAIN;
	}
	resvport = xprt->resvport;
	reuseport = xprt->reuseport;
	connect_timeout = xprt->connect_timeout;
	reconnect_timeout = xprt->max_reconnect_timeout;
	ident = xprt->xprt_class->ident;
	rcu_read_unlock();

	if (!xprtargs->ident)
		xprtargs->ident = ident;
	xprtargs->xprtsec = clnt->cl_xprtsec;
	xprt = xprt_create_transport(xprtargs);
	if (IS_ERR(xprt)) {
		ret = PTR_ERR(xprt);
		goto out_put_switch;
	}
	xprt->resvport = resvport;
	xprt->reuseport = reuseport;

	if (xprtargs->connect_timeout)
		connect_timeout = xprtargs->connect_timeout;
	if (xprtargs->reconnect_timeout)
		reconnect_timeout = xprtargs->reconnect_timeout;
	if (xprt->ops->set_connect_timeout != NULL)
		xprt->ops->set_connect_timeout(xprt,
				connect_timeout,
				reconnect_timeout);

	rpc_xprt_switch_set_roundrobin(xps);
	if (setup) {
		ret = setup(clnt, xps, xprt, data);
		if (ret != 0)
			goto out_put_xprt;
	}
	rpc_xprt_switch_add_xprt(xps, xprt);
out_put_xprt:
	xprt_put(xprt);
out_put_switch:
	xprt_switch_put(xps);
	return ret;
}
EXPORT_SYMBOL_GPL(rpc_clnt_add_xprt);

static int rpc_xprt_probe_trunked(struct rpc_clnt *clnt,
				  struct rpc_xprt *xprt,
				  struct rpc_add_xprt_test *data)
{
	struct rpc_xprt_switch *xps;
	struct rpc_xprt *main_xprt;
	int status = 0;

	xprt_get(xprt);

	rcu_read_lock();
	main_xprt = xprt_get(rcu_dereference(clnt->cl_xprt));
	xps = xprt_switch_get(rcu_dereference(clnt->cl_xpi.xpi_xpswitch));
	status = rpc_cmp_addr_port((struct sockaddr *)&xprt->addr,
				   (struct sockaddr *)&main_xprt->addr);
	rcu_read_unlock();
	xprt_put(main_xprt);
	if (status || !test_bit(XPRT_OFFLINE, &xprt->state))
		goto out;

	status = rpc_clnt_add_xprt_helper(clnt, xprt, data);
out:
	xprt_put(xprt);
	xprt_switch_put(xps);
	return status;
}

/* rpc_clnt_probe_trunked_xprt -- probe offlined transport for session trunking
 * @clnt rpc_clnt structure
 *
 * For each offlined transport found in the rpc_clnt structure call
 * the function rpc_xprt_probe_trunked() which will determine if this
 * transport still belongs to the trunking group.
 */
void rpc_clnt_probe_trunked_xprts(struct rpc_clnt *clnt,
				  struct rpc_add_xprt_test *data)
{
	struct rpc_xprt_iter xpi;
	int ret;

	ret = rpc_clnt_xprt_iter_offline_init(clnt, &xpi);
	if (ret)
		return;
	for (;;) {
		struct rpc_xprt *xprt = xprt_iter_get_next(&xpi);

		if (!xprt)
			break;
		ret = rpc_xprt_probe_trunked(clnt, xprt, data);
		xprt_put(xprt);
		if (ret < 0)
			break;
		xprt_iter_rewind(&xpi);
	}
	xprt_iter_destroy(&xpi);
}
EXPORT_SYMBOL_GPL(rpc_clnt_probe_trunked_xprts);

static int rpc_xprt_offline(struct rpc_clnt *clnt,
			    struct rpc_xprt *xprt,
			    void *data)
{
	struct rpc_xprt *main_xprt;
	struct rpc_xprt_switch *xps;
	int err = 0;

	xprt_get(xprt);

	rcu_read_lock();
	main_xprt = xprt_get(rcu_dereference(clnt->cl_xprt));
	xps = xprt_switch_get(rcu_dereference(clnt->cl_xpi.xpi_xpswitch));
	err = rpc_cmp_addr_port((struct sockaddr *)&xprt->addr,
				(struct sockaddr *)&main_xprt->addr);
	rcu_read_unlock();
	xprt_put(main_xprt);
	if (err)
		goto out;

	if (wait_on_bit_lock(&xprt->state, XPRT_LOCKED, TASK_KILLABLE)) {
		err = -EINTR;
		goto out;
	}
	xprt_set_offline_locked(xprt, xps);

	xprt_release_write(xprt, NULL);
out:
	xprt_put(xprt);
	xprt_switch_put(xps);
	return err;
}

/* rpc_clnt_manage_trunked_xprts -- offline trunked transports
 * @clnt rpc_clnt structure
 *
 * For each active transport found in the rpc_clnt structure call
 * the function rpc_xprt_offline() which will identify trunked transports
 * and will mark them offline.
 */
void rpc_clnt_manage_trunked_xprts(struct rpc_clnt *clnt)
{
	rpc_clnt_iterate_for_each_xprt(clnt, rpc_xprt_offline, NULL);
}
EXPORT_SYMBOL_GPL(rpc_clnt_manage_trunked_xprts);

struct connect_timeout_data {
	unsigned long connect_timeout;
	unsigned long reconnect_timeout;
};

static int
rpc_xprt_set_connect_timeout(struct rpc_clnt *clnt,
		struct rpc_xprt *xprt,
		void *data)
{
	struct connect_timeout_data *timeo = data;

	if (xprt->ops->set_connect_timeout)
		xprt->ops->set_connect_timeout(xprt,
				timeo->connect_timeout,
				timeo->reconnect_timeout);
	return 0;
}

void
rpc_set_connect_timeout(struct rpc_clnt *clnt,
		unsigned long connect_timeout,
		unsigned long reconnect_timeout)
{
	struct connect_timeout_data timeout = {
		.connect_timeout = connect_timeout,
		.reconnect_timeout = reconnect_timeout,
	};
	rpc_clnt_iterate_for_each_xprt(clnt,
			rpc_xprt_set_connect_timeout,
			&timeout);
}
EXPORT_SYMBOL_GPL(rpc_set_connect_timeout);

void rpc_clnt_xprt_switch_put(struct rpc_clnt *clnt)
{
	rcu_read_lock();
	xprt_switch_put(rcu_dereference(clnt->cl_xpi.xpi_xpswitch));
	rcu_read_unlock();
}
EXPORT_SYMBOL_GPL(rpc_clnt_xprt_switch_put);

void rpc_clnt_xprt_set_online(struct rpc_clnt *clnt, struct rpc_xprt *xprt)
{
	struct rpc_xprt_switch *xps;

	rcu_read_lock();
	xps = rcu_dereference(clnt->cl_xpi.xpi_xpswitch);
	rcu_read_unlock();
	xprt_set_online_locked(xprt, xps);
}

void rpc_clnt_xprt_switch_add_xprt(struct rpc_clnt *clnt, struct rpc_xprt *xprt)
{
	if (rpc_clnt_xprt_switch_has_addr(clnt,
		(const struct sockaddr *)&xprt->addr)) {
		return rpc_clnt_xprt_set_online(clnt, xprt);
	}
	rcu_read_lock();
	rpc_xprt_switch_add_xprt(rcu_dereference(clnt->cl_xpi.xpi_xpswitch),
				 xprt);
	rcu_read_unlock();
}
EXPORT_SYMBOL_GPL(rpc_clnt_xprt_switch_add_xprt);

void rpc_clnt_xprt_switch_remove_xprt(struct rpc_clnt *clnt, struct rpc_xprt *xprt)
{
	struct rpc_xprt_switch *xps;

	rcu_read_lock();
	xps = rcu_dereference(clnt->cl_xpi.xpi_xpswitch);
	rpc_xprt_switch_remove_xprt(rcu_dereference(clnt->cl_xpi.xpi_xpswitch),
				    xprt, 0);
	xps->xps_nunique_destaddr_xprts--;
	rcu_read_unlock();
}
EXPORT_SYMBOL_GPL(rpc_clnt_xprt_switch_remove_xprt);

bool rpc_clnt_xprt_switch_has_addr(struct rpc_clnt *clnt,
				   const struct sockaddr *sap)
{
	struct rpc_xprt_switch *xps;
	bool ret;

	rcu_read_lock();
	xps = rcu_dereference(clnt->cl_xpi.xpi_xpswitch);
	ret = rpc_xprt_switch_has_addr(xps, sap);
	rcu_read_unlock();
	return ret;
}
EXPORT_SYMBOL_GPL(rpc_clnt_xprt_switch_has_addr);

#if IS_ENABLED(CONFIG_SUNRPC_DEBUG)
static void rpc_show_header(void)
{
	printk(KERN_INFO "-pid- flgs status -client- --rqstp- "
		"-timeout ---ops--\n");
}

static void rpc_show_task(const struct rpc_clnt *clnt,
			  const struct rpc_task *task)
{
	const char *rpc_waitq = "none";

	if (RPC_IS_QUEUED(task))
		rpc_waitq = rpc_qname(task->tk_waitqueue);

	printk(KERN_INFO "%5u %04x %6d %8p %8p %8ld %8p %sv%u %s a:%ps q:%s\n",
		task->tk_pid, task->tk_flags, task->tk_status,
		clnt, task->tk_rqstp, rpc_task_timeout(task), task->tk_ops,
		clnt->cl_program->name, clnt->cl_vers, rpc_proc_name(task),
		task->tk_action, rpc_waitq);
}

void rpc_show_tasks(struct net *net)
{
	struct rpc_clnt *clnt;
	struct rpc_task *task;
	int header = 0;
	struct sunrpc_net *sn = net_generic(net, sunrpc_net_id);

	spin_lock(&sn->rpc_client_lock);
	list_for_each_entry(clnt, &sn->all_clients, cl_clients) {
		spin_lock(&clnt->cl_lock);
		list_for_each_entry(task, &clnt->cl_tasks, tk_task) {
			if (!header) {
				rpc_show_header();
				header++;
			}
			rpc_show_task(clnt, task);
		}
		spin_unlock(&clnt->cl_lock);
	}
	spin_unlock(&sn->rpc_client_lock);
}
#endif

#if IS_ENABLED(CONFIG_SUNRPC_SWAP)
static int
rpc_clnt_swap_activate_callback(struct rpc_clnt *clnt,
		struct rpc_xprt *xprt,
		void *dummy)
{
	return xprt_enable_swap(xprt);
}

int
rpc_clnt_swap_activate(struct rpc_clnt *clnt)
{
	while (clnt != clnt->cl_parent)
		clnt = clnt->cl_parent;
	if (atomic_inc_return(&clnt->cl_swapper) == 1)
		return rpc_clnt_iterate_for_each_xprt(clnt,
				rpc_clnt_swap_activate_callback, NULL);
	return 0;
}
EXPORT_SYMBOL_GPL(rpc_clnt_swap_activate);

static int
rpc_clnt_swap_deactivate_callback(struct rpc_clnt *clnt,
		struct rpc_xprt *xprt,
		void *dummy)
{
	xprt_disable_swap(xprt);
	return 0;
}

void
rpc_clnt_swap_deactivate(struct rpc_clnt *clnt)
{
	while (clnt != clnt->cl_parent)
		clnt = clnt->cl_parent;
	if (atomic_dec_if_positive(&clnt->cl_swapper) == 0)
		rpc_clnt_iterate_for_each_xprt(clnt,
				rpc_clnt_swap_deactivate_callback, NULL);
}
EXPORT_SYMBOL_GPL(rpc_clnt_swap_deactivate);
#endif /* CONFIG_SUNRPC_SWAP */<|MERGE_RESOLUTION|>--- conflicted
+++ resolved
@@ -2724,9 +2724,6 @@
 
 out_verifier:
 	trace_rpc_bad_verifier(task);
-<<<<<<< HEAD
-	goto out_garbage;
-=======
 	switch (error) {
 	case -EPROTONOSUPPORT:
 		goto out_err;
@@ -2736,7 +2733,6 @@
 	default:
 		goto out_garbage;
 	}
->>>>>>> 265f3ed0
 
 out_msg_denied:
 	error = -EACCES;
