// SPDX-License-Identifier: GPL-2.0-only
/*
 * INET		An implementation of the TCP/IP protocol suite for the LINUX
 *		operating system.  INET is implemented using the  BSD Socket
 *		interface as the means of communication with the user level.
 *
 *		Implementation of the Transmission Control Protocol(TCP).
 *
 * Authors:	Ross Biro
 *		Fred N. van Kempen, <waltje@uWalt.NL.Mugnet.ORG>
 *		Mark Evans, <evansmp@uhura.aston.ac.uk>
 *		Corey Minyard <wf-rch!minyard@relay.EU.net>
 *		Florian La Roche, <flla@stud.uni-sb.de>
 *		Charles Hedrick, <hedrick@klinzhai.rutgers.edu>
 *		Linus Torvalds, <torvalds@cs.helsinki.fi>
 *		Alan Cox, <gw4pts@gw4pts.ampr.org>
 *		Matthew Dillon, <dillon@apollo.west.oic.com>
 *		Arnt Gulbrandsen, <agulbra@nvg.unit.no>
 *		Jorge Cwik, <jorge@laser.satlink.net>
 */

#include <linux/module.h>
#include <linux/gfp.h>
#include <net/tcp.h>
#include <net/rstreason.h>

static u32 tcp_clamp_rto_to_user_timeout(const struct sock *sk)
{
<<<<<<< HEAD
	struct inet_connection_sock *icsk = inet_csk(sk);
=======
	const struct inet_connection_sock *icsk = inet_csk(sk);
>>>>>>> 0c383648
	const struct tcp_sock *tp = tcp_sk(sk);
	u32 elapsed, user_timeout;
	s32 remaining;

	user_timeout = READ_ONCE(icsk->icsk_user_timeout);
	if (!user_timeout)
		return icsk->icsk_rto;

	elapsed = tcp_time_stamp_ts(tp) - tp->retrans_stamp;
	if (tp->tcp_usec_ts)
		elapsed /= USEC_PER_MSEC;

	remaining = user_timeout - elapsed;
	if (remaining <= 0)
		return 1; /* user timeout has passed; fire ASAP */

	return min_t(u32, icsk->icsk_rto, msecs_to_jiffies(remaining));
}

u32 tcp_clamp_probe0_to_user_timeout(const struct sock *sk, u32 when)
{
<<<<<<< HEAD
	struct inet_connection_sock *icsk = inet_csk(sk);
=======
	const struct inet_connection_sock *icsk = inet_csk(sk);
>>>>>>> 0c383648
	u32 remaining, user_timeout;
	s32 elapsed;

	user_timeout = READ_ONCE(icsk->icsk_user_timeout);
	if (!user_timeout || !icsk->icsk_probes_tstamp)
		return when;

	elapsed = tcp_jiffies32 - icsk->icsk_probes_tstamp;
	if (unlikely(elapsed < 0))
		elapsed = 0;
	remaining = msecs_to_jiffies(user_timeout) - elapsed;
	remaining = max_t(u32, remaining, TCP_TIMEOUT_MIN);

	return min_t(u32, remaining, when);
}

/**
 *  tcp_write_err() - close socket and save error info
 *  @sk:  The socket the error has appeared on.
 *
 *  Returns: Nothing (void)
 */

static void tcp_write_err(struct sock *sk)
{
	WRITE_ONCE(sk->sk_err, READ_ONCE(sk->sk_err_soft) ? : ETIMEDOUT);
	sk_error_report(sk);

	tcp_write_queue_purge(sk);
	tcp_done(sk);
	__NET_INC_STATS(sock_net(sk), LINUX_MIB_TCPABORTONTIMEOUT);
}

/**
 *  tcp_out_of_resources() - Close socket if out of resources
 *  @sk:        pointer to current socket
 *  @do_reset:  send a last packet with reset flag
 *
 *  Do not allow orphaned sockets to eat all our resources.
 *  This is direct violation of TCP specs, but it is required
 *  to prevent DoS attacks. It is called when a retransmission timeout
 *  or zero probe timeout occurs on orphaned socket.
 *
 *  Also close if our net namespace is exiting; in that case there is no
 *  hope of ever communicating again since all netns interfaces are already
 *  down (or about to be down), and we need to release our dst references,
 *  which have been moved to the netns loopback interface, so the namespace
 *  can finish exiting.  This condition is only possible if we are a kernel
 *  socket, as those do not hold references to the namespace.
 *
 *  Criteria is still not confirmed experimentally and may change.
 *  We kill the socket, if:
 *  1. If number of orphaned sockets exceeds an administratively configured
 *     limit.
 *  2. If we have strong memory pressure.
 *  3. If our net namespace is exiting.
 */
static int tcp_out_of_resources(struct sock *sk, bool do_reset)
{
	struct tcp_sock *tp = tcp_sk(sk);
	int shift = 0;

	/* If peer does not open window for long time, or did not transmit
	 * anything for long time, penalize it. */
	if ((s32)(tcp_jiffies32 - tp->lsndtime) > 2*TCP_RTO_MAX || !do_reset)
		shift++;

	/* If some dubious ICMP arrived, penalize even more. */
	if (READ_ONCE(sk->sk_err_soft))
		shift++;

	if (tcp_check_oom(sk, shift)) {
		/* Catch exceptional cases, when connection requires reset.
		 *      1. Last segment was sent recently. */
		if ((s32)(tcp_jiffies32 - tp->lsndtime) <= TCP_TIMEWAIT_LEN ||
		    /*  2. Window is closed. */
		    (!tp->snd_wnd && !tp->packets_out))
			do_reset = true;
		if (do_reset)
			tcp_send_active_reset(sk, GFP_ATOMIC,
					      SK_RST_REASON_NOT_SPECIFIED);
		tcp_done(sk);
		__NET_INC_STATS(sock_net(sk), LINUX_MIB_TCPABORTONMEMORY);
		return 1;
	}

	if (!check_net(sock_net(sk))) {
		/* Not possible to send reset; just close */
		tcp_done(sk);
		return 1;
	}

	return 0;
}

/**
 *  tcp_orphan_retries() - Returns maximal number of retries on an orphaned socket
 *  @sk:    Pointer to the current socket.
 *  @alive: bool, socket alive state
 */
static int tcp_orphan_retries(struct sock *sk, bool alive)
{
	int retries = READ_ONCE(sock_net(sk)->ipv4.sysctl_tcp_orphan_retries); /* May be zero. */

	/* We know from an ICMP that something is wrong. */
	if (READ_ONCE(sk->sk_err_soft) && !alive)
		retries = 0;

	/* However, if socket sent something recently, select some safe
	 * number of retries. 8 corresponds to >100 seconds with minimal
	 * RTO of 200msec. */
	if (retries == 0 && alive)
		retries = 8;
	return retries;
}

static void tcp_mtu_probing(struct inet_connection_sock *icsk, struct sock *sk)
{
	const struct net *net = sock_net(sk);
	int mss;

	/* Black hole detection */
	if (!READ_ONCE(net->ipv4.sysctl_tcp_mtu_probing))
		return;

	if (!icsk->icsk_mtup.enabled) {
		icsk->icsk_mtup.enabled = 1;
		icsk->icsk_mtup.probe_timestamp = tcp_jiffies32;
	} else {
		mss = tcp_mtu_to_mss(sk, icsk->icsk_mtup.search_low) >> 1;
		mss = min(READ_ONCE(net->ipv4.sysctl_tcp_base_mss), mss);
		mss = max(mss, READ_ONCE(net->ipv4.sysctl_tcp_mtu_probe_floor));
		mss = max(mss, READ_ONCE(net->ipv4.sysctl_tcp_min_snd_mss));
		icsk->icsk_mtup.search_low = tcp_mss_to_mtu(sk, mss);
	}
	tcp_sync_mss(sk, icsk->icsk_pmtu_cookie);
}

static unsigned int tcp_model_timeout(struct sock *sk,
				      unsigned int boundary,
				      unsigned int rto_base)
{
	unsigned int linear_backoff_thresh, timeout;

	linear_backoff_thresh = ilog2(TCP_RTO_MAX / rto_base);
	if (boundary <= linear_backoff_thresh)
		timeout = ((2 << boundary) - 1) * rto_base;
	else
		timeout = ((2 << linear_backoff_thresh) - 1) * rto_base +
			(boundary - linear_backoff_thresh) * TCP_RTO_MAX;
	return jiffies_to_msecs(timeout);
}
/**
 *  retransmits_timed_out() - returns true if this connection has timed out
 *  @sk:       The current socket
 *  @boundary: max number of retransmissions
 *  @timeout:  A custom timeout value.
 *             If set to 0 the default timeout is calculated and used.
 *             Using TCP_RTO_MIN and the number of unsuccessful retransmits.
 *
 * The default "timeout" value this function can calculate and use
 * is equivalent to the timeout of a TCP Connection
 * after "boundary" unsuccessful, exponentially backed-off
 * retransmissions with an initial RTO of TCP_RTO_MIN.
 */
static bool retransmits_timed_out(struct sock *sk,
				  unsigned int boundary,
				  unsigned int timeout)
{
	struct tcp_sock *tp = tcp_sk(sk);
	unsigned int start_ts, delta;

	if (!inet_csk(sk)->icsk_retransmits)
		return false;

	start_ts = tp->retrans_stamp;
	if (likely(timeout == 0)) {
		unsigned int rto_base = TCP_RTO_MIN;

		if ((1 << sk->sk_state) & (TCPF_SYN_SENT | TCPF_SYN_RECV))
			rto_base = tcp_timeout_init(sk);
		timeout = tcp_model_timeout(sk, boundary, rto_base);
	}

	if (tp->tcp_usec_ts) {
		/* delta maybe off up to a jiffy due to timer granularity. */
		delta = tp->tcp_mstamp - start_ts + jiffies_to_usecs(1);
		return (s32)(delta - timeout * USEC_PER_MSEC) >= 0;
	}
	return (s32)(tcp_time_stamp_ts(tp) - start_ts - timeout) >= 0;
}

/* A write timeout has occurred. Process the after effects. */
static int tcp_write_timeout(struct sock *sk)
{
	struct inet_connection_sock *icsk = inet_csk(sk);
	struct tcp_sock *tp = tcp_sk(sk);
	struct net *net = sock_net(sk);
	bool expired = false, do_reset;
	int retry_until, max_retransmits;

	if ((1 << sk->sk_state) & (TCPF_SYN_SENT | TCPF_SYN_RECV)) {
		if (icsk->icsk_retransmits)
			__dst_negative_advice(sk);
		/* Paired with WRITE_ONCE() in tcp_sock_set_syncnt() */
		retry_until = READ_ONCE(icsk->icsk_syn_retries) ? :
			READ_ONCE(net->ipv4.sysctl_tcp_syn_retries);

		max_retransmits = retry_until;
		if (sk->sk_state == TCP_SYN_SENT)
			max_retransmits += READ_ONCE(net->ipv4.sysctl_tcp_syn_linear_timeouts);

		expired = icsk->icsk_retransmits >= max_retransmits;
	} else {
		if (retransmits_timed_out(sk, READ_ONCE(net->ipv4.sysctl_tcp_retries1), 0)) {
			/* Black hole detection */
			tcp_mtu_probing(icsk, sk);

			__dst_negative_advice(sk);
		}

		retry_until = READ_ONCE(net->ipv4.sysctl_tcp_retries2);
		if (sock_flag(sk, SOCK_DEAD)) {
			const bool alive = icsk->icsk_rto < TCP_RTO_MAX;

			retry_until = tcp_orphan_retries(sk, alive);
			do_reset = alive ||
				!retransmits_timed_out(sk, retry_until, 0);

			if (tcp_out_of_resources(sk, do_reset))
				return 1;
		}
	}
	if (!expired)
		expired = retransmits_timed_out(sk, retry_until,
						READ_ONCE(icsk->icsk_user_timeout));
	tcp_fastopen_active_detect_blackhole(sk, expired);

	if (BPF_SOCK_OPS_TEST_FLAG(tp, BPF_SOCK_OPS_RTO_CB_FLAG))
		tcp_call_bpf_3arg(sk, BPF_SOCK_OPS_RTO_CB,
				  icsk->icsk_retransmits,
				  icsk->icsk_rto, (int)expired);

	if (expired) {
		/* Has it gone just too far? */
		tcp_write_err(sk);
		return 1;
	}

	if (sk_rethink_txhash(sk)) {
		tp->timeout_rehash++;
		__NET_INC_STATS(sock_net(sk), LINUX_MIB_TCPTIMEOUTREHASH);
	}

	return 0;
}

/* Called with BH disabled */
void tcp_delack_timer_handler(struct sock *sk)
{
	struct inet_connection_sock *icsk = inet_csk(sk);
	struct tcp_sock *tp = tcp_sk(sk);

	if ((1 << sk->sk_state) & (TCPF_CLOSE | TCPF_LISTEN))
		return;

	/* Handling the sack compression case */
	if (tp->compressed_ack) {
		tcp_mstamp_refresh(tp);
		tcp_sack_compress_send_ack(sk);
		return;
	}

	if (!(icsk->icsk_ack.pending & ICSK_ACK_TIMER))
		return;

	if (time_after(icsk->icsk_ack.timeout, jiffies)) {
		sk_reset_timer(sk, &icsk->icsk_delack_timer, icsk->icsk_ack.timeout);
		return;
	}
	icsk->icsk_ack.pending &= ~ICSK_ACK_TIMER;

	if (inet_csk_ack_scheduled(sk)) {
		if (!inet_csk_in_pingpong_mode(sk)) {
			/* Delayed ACK missed: inflate ATO. */
			icsk->icsk_ack.ato = min_t(u32, icsk->icsk_ack.ato << 1, icsk->icsk_rto);
		} else {
			/* Delayed ACK missed: leave pingpong mode and
			 * deflate ATO.
			 */
			inet_csk_exit_pingpong_mode(sk);
			icsk->icsk_ack.ato      = TCP_ATO_MIN;
		}
		tcp_mstamp_refresh(tp);
		tcp_send_ack(sk);
		__NET_INC_STATS(sock_net(sk), LINUX_MIB_DELAYEDACKS);
	}
}


/**
 *  tcp_delack_timer() - The TCP delayed ACK timeout handler
 *  @t:  Pointer to the timer. (gets casted to struct sock *)
 *
 *  This function gets (indirectly) called when the kernel timer for a TCP packet
 *  of this socket expires. Calls tcp_delack_timer_handler() to do the actual work.
 *
 *  Returns: Nothing (void)
 */
static void tcp_delack_timer(struct timer_list *t)
{
	struct inet_connection_sock *icsk =
			from_timer(icsk, t, icsk_delack_timer);
	struct sock *sk = &icsk->icsk_inet.sk;

	bh_lock_sock(sk);
	if (!sock_owned_by_user(sk)) {
		tcp_delack_timer_handler(sk);
	} else {
		__NET_INC_STATS(sock_net(sk), LINUX_MIB_DELAYEDACKLOCKED);
		/* deleguate our work to tcp_release_cb() */
		if (!test_and_set_bit(TCP_DELACK_TIMER_DEFERRED, &sk->sk_tsq_flags))
			sock_hold(sk);
	}
	bh_unlock_sock(sk);
	sock_put(sk);
}

static void tcp_probe_timer(struct sock *sk)
{
	struct inet_connection_sock *icsk = inet_csk(sk);
	struct sk_buff *skb = tcp_send_head(sk);
	struct tcp_sock *tp = tcp_sk(sk);
	int max_probes;

	if (tp->packets_out || !skb) {
		icsk->icsk_probes_out = 0;
		icsk->icsk_probes_tstamp = 0;
		return;
	}

	/* RFC 1122 4.2.2.17 requires the sender to stay open indefinitely as
	 * long as the receiver continues to respond probes. We support this by
	 * default and reset icsk_probes_out with incoming ACKs. But if the
	 * socket is orphaned or the user specifies TCP_USER_TIMEOUT, we
	 * kill the socket when the retry count and the time exceeds the
	 * corresponding system limit. We also implement similar policy when
	 * we use RTO to probe window in tcp_retransmit_timer().
	 */
	if (!icsk->icsk_probes_tstamp) {
		icsk->icsk_probes_tstamp = tcp_jiffies32;
	} else {
		u32 user_timeout = READ_ONCE(icsk->icsk_user_timeout);

		if (user_timeout &&
		    (s32)(tcp_jiffies32 - icsk->icsk_probes_tstamp) >=
		     msecs_to_jiffies(user_timeout))
			goto abort;
	}
	max_probes = READ_ONCE(sock_net(sk)->ipv4.sysctl_tcp_retries2);
	if (sock_flag(sk, SOCK_DEAD)) {
		const bool alive = inet_csk_rto_backoff(icsk, TCP_RTO_MAX) < TCP_RTO_MAX;

		max_probes = tcp_orphan_retries(sk, alive);
		if (!alive && icsk->icsk_backoff >= max_probes)
			goto abort;
		if (tcp_out_of_resources(sk, true))
			return;
	}

	if (icsk->icsk_probes_out >= max_probes) {
abort:		tcp_write_err(sk);
	} else {
		/* Only send another probe if we didn't close things up. */
		tcp_send_probe0(sk);
	}
}

static void tcp_update_rto_stats(struct sock *sk)
{
	struct inet_connection_sock *icsk = inet_csk(sk);
	struct tcp_sock *tp = tcp_sk(sk);

	if (!icsk->icsk_retransmits) {
		tp->total_rto_recoveries++;
		tp->rto_stamp = tcp_time_stamp_ms(tp);
	}
	icsk->icsk_retransmits++;
	tp->total_rto++;
}

/*
 *	Timer for Fast Open socket to retransmit SYNACK. Note that the
 *	sk here is the child socket, not the parent (listener) socket.
 */
static void tcp_fastopen_synack_timer(struct sock *sk, struct request_sock *req)
{
	struct inet_connection_sock *icsk = inet_csk(sk);
	struct tcp_sock *tp = tcp_sk(sk);
	int max_retries;

	req->rsk_ops->syn_ack_timeout(req);

	/* Add one more retry for fastopen.
	 * Paired with WRITE_ONCE() in tcp_sock_set_syncnt()
	 */
	max_retries = READ_ONCE(icsk->icsk_syn_retries) ? :
		READ_ONCE(sock_net(sk)->ipv4.sysctl_tcp_synack_retries) + 1;

	if (req->num_timeout >= max_retries) {
		tcp_write_err(sk);
		return;
	}
	/* Lower cwnd after certain SYNACK timeout like tcp_init_transfer() */
	if (icsk->icsk_retransmits == 1)
		tcp_enter_loss(sk);
	/* XXX (TFO) - Unlike regular SYN-ACK retransmit, we ignore error
	 * returned from rtx_syn_ack() to make it more persistent like
	 * regular retransmit because if the child socket has been accepted
	 * it's not good to give up too easily.
	 */
	inet_rtx_syn_ack(sk, req);
	req->num_timeout++;
	tcp_update_rto_stats(sk);
	if (!tp->retrans_stamp)
		tp->retrans_stamp = tcp_time_stamp_ts(tp);
	inet_csk_reset_xmit_timer(sk, ICSK_TIME_RETRANS,
			  req->timeout << req->num_timeout, TCP_RTO_MAX);
}

static bool tcp_rtx_probe0_timed_out(const struct sock *sk,
				     const struct sk_buff *skb,
				     u32 rtx_delta)
{
<<<<<<< HEAD
	const struct tcp_sock *tp = tcp_sk(sk);
	const int timeout = TCP_RTO_MAX * 2;
	u32 rcv_delta;

	rcv_delta = inet_csk(sk)->icsk_timeout - tp->rcv_tstamp;
=======
	const struct inet_connection_sock *icsk = inet_csk(sk);
	u32 user_timeout = READ_ONCE(icsk->icsk_user_timeout);
	const struct tcp_sock *tp = tcp_sk(sk);
	int timeout = TCP_RTO_MAX * 2;
	s32 rcv_delta;

	if (user_timeout) {
		/* If user application specified a TCP_USER_TIMEOUT,
		 * it does not want win 0 packets to 'reset the timer'
		 * while retransmits are not making progress.
		 */
		if (rtx_delta > user_timeout)
			return true;
		timeout = min_t(u32, timeout, msecs_to_jiffies(user_timeout));
	}
	/* Note: timer interrupt might have been delayed by at least one jiffy,
	 * and tp->rcv_tstamp might very well have been written recently.
	 * rcv_delta can thus be negative.
	 */
	rcv_delta = icsk->icsk_timeout - tp->rcv_tstamp;
>>>>>>> 0c383648
	if (rcv_delta <= timeout)
		return false;

	return msecs_to_jiffies(rtx_delta) > timeout;
}

/**
 *  tcp_retransmit_timer() - The TCP retransmit timeout handler
 *  @sk:  Pointer to the current socket.
 *
 *  This function gets called when the kernel timer for a TCP packet
 *  of this socket expires.
 *
 *  It handles retransmission, timer adjustment and other necessary measures.
 *
 *  Returns: Nothing (void)
 */
void tcp_retransmit_timer(struct sock *sk)
{
	struct tcp_sock *tp = tcp_sk(sk);
	struct net *net = sock_net(sk);
	struct inet_connection_sock *icsk = inet_csk(sk);
	struct request_sock *req;
	struct sk_buff *skb;

	req = rcu_dereference_protected(tp->fastopen_rsk,
					lockdep_sock_is_held(sk));
	if (req) {
		WARN_ON_ONCE(sk->sk_state != TCP_SYN_RECV &&
			     sk->sk_state != TCP_FIN_WAIT1);
		tcp_fastopen_synack_timer(sk, req);
		/* Before we receive ACK to our SYN-ACK don't retransmit
		 * anything else (e.g., data or FIN segments).
		 */
		return;
	}

	if (!tp->packets_out)
		return;

	skb = tcp_rtx_queue_head(sk);
	if (WARN_ON_ONCE(!skb))
		return;

	if (!tp->snd_wnd && !sock_flag(sk, SOCK_DEAD) &&
	    !((1 << sk->sk_state) & (TCPF_SYN_SENT | TCPF_SYN_RECV))) {
		/* Receiver dastardly shrinks window. Our retransmits
		 * become zero probes, but we should not timeout this
		 * connection. If the socket is an orphan, time it out,
		 * we cannot allow such beasts to hang infinitely.
		 */
		struct inet_sock *inet = inet_sk(sk);
		u32 rtx_delta;

		rtx_delta = tcp_time_stamp_ts(tp) - (tp->retrans_stamp ?: 
				tcp_skb_timestamp_ts(tp->tcp_usec_ts, skb));
		if (tp->tcp_usec_ts)
			rtx_delta /= USEC_PER_MSEC;

		if (sk->sk_family == AF_INET) {
			net_dbg_ratelimited("Probing zero-window on %pI4:%u/%u, seq=%u:%u, recv %ums ago, lasting %ums\n",
				&inet->inet_daddr, ntohs(inet->inet_dport),
				inet->inet_num, tp->snd_una, tp->snd_nxt,
				jiffies_to_msecs(jiffies - tp->rcv_tstamp),
				rtx_delta);
		}
#if IS_ENABLED(CONFIG_IPV6)
		else if (sk->sk_family == AF_INET6) {
			net_dbg_ratelimited("Probing zero-window on %pI6:%u/%u, seq=%u:%u, recv %ums ago, lasting %ums\n",
				&sk->sk_v6_daddr, ntohs(inet->inet_dport),
				inet->inet_num, tp->snd_una, tp->snd_nxt,
				jiffies_to_msecs(jiffies - tp->rcv_tstamp),
				rtx_delta);
		}
#endif
		if (tcp_rtx_probe0_timed_out(sk, skb, rtx_delta)) {
			tcp_write_err(sk);
			goto out;
		}
		tcp_enter_loss(sk);
		tcp_retransmit_skb(sk, skb, 1);
		__sk_dst_reset(sk);
		goto out_reset_timer;
	}

	__NET_INC_STATS(sock_net(sk), LINUX_MIB_TCPTIMEOUTS);
	if (tcp_write_timeout(sk))
		goto out;

	if (icsk->icsk_retransmits == 0) {
		int mib_idx = 0;

		if (icsk->icsk_ca_state == TCP_CA_Recovery) {
			if (tcp_is_sack(tp))
				mib_idx = LINUX_MIB_TCPSACKRECOVERYFAIL;
			else
				mib_idx = LINUX_MIB_TCPRENORECOVERYFAIL;
		} else if (icsk->icsk_ca_state == TCP_CA_Loss) {
			mib_idx = LINUX_MIB_TCPLOSSFAILURES;
		} else if ((icsk->icsk_ca_state == TCP_CA_Disorder) ||
			   tp->sacked_out) {
			if (tcp_is_sack(tp))
				mib_idx = LINUX_MIB_TCPSACKFAILURES;
			else
				mib_idx = LINUX_MIB_TCPRENOFAILURES;
		}
		if (mib_idx)
			__NET_INC_STATS(sock_net(sk), mib_idx);
	}

	tcp_enter_loss(sk);

	tcp_update_rto_stats(sk);
	if (tcp_retransmit_skb(sk, tcp_rtx_queue_head(sk), 1) > 0) {
		/* Retransmission failed because of local congestion,
		 * Let senders fight for local resources conservatively.
		 */
		inet_csk_reset_xmit_timer(sk, ICSK_TIME_RETRANS,
					  TCP_RESOURCE_PROBE_INTERVAL,
					  TCP_RTO_MAX);
		goto out;
	}

	/* Increase the timeout each time we retransmit.  Note that
	 * we do not increase the rtt estimate.  rto is initialized
	 * from rtt, but increases here.  Jacobson (SIGCOMM 88) suggests
	 * that doubling rto each time is the least we can get away with.
	 * In KA9Q, Karn uses this for the first few times, and then
	 * goes to quadratic.  netBSD doubles, but only goes up to *64,
	 * and clamps at 1 to 64 sec afterwards.  Note that 120 sec is
	 * defined in the protocol as the maximum possible RTT.  I guess
	 * we'll have to use something other than TCP to talk to the
	 * University of Mars.
	 *
	 * PAWS allows us longer timeouts and large windows, so once
	 * implemented ftp to mars will work nicely. We will have to fix
	 * the 120 second clamps though!
	 */

out_reset_timer:
	/* If stream is thin, use linear timeouts. Since 'icsk_backoff' is
	 * used to reset timer, set to 0. Recalculate 'icsk_rto' as this
	 * might be increased if the stream oscillates between thin and thick,
	 * thus the old value might already be too high compared to the value
	 * set by 'tcp_set_rto' in tcp_input.c which resets the rto without
	 * backoff. Limit to TCP_THIN_LINEAR_RETRIES before initiating
	 * exponential backoff behaviour to avoid continue hammering
	 * linear-timeout retransmissions into a black hole
	 */
	if (sk->sk_state == TCP_ESTABLISHED &&
	    (tp->thin_lto || READ_ONCE(net->ipv4.sysctl_tcp_thin_linear_timeouts)) &&
	    tcp_stream_is_thin(tp) &&
	    icsk->icsk_retransmits <= TCP_THIN_LINEAR_RETRIES) {
		icsk->icsk_backoff = 0;
		icsk->icsk_rto = clamp(__tcp_set_rto(tp),
				       tcp_rto_min(sk),
				       TCP_RTO_MAX);
	} else if (sk->sk_state != TCP_SYN_SENT ||
		   tp->total_rto >
		   READ_ONCE(net->ipv4.sysctl_tcp_syn_linear_timeouts)) {
		/* Use normal (exponential) backoff unless linear timeouts are
		 * activated.
		 */
		icsk->icsk_backoff++;
		icsk->icsk_rto = min(icsk->icsk_rto << 1, TCP_RTO_MAX);
	}
	inet_csk_reset_xmit_timer(sk, ICSK_TIME_RETRANS,
				  tcp_clamp_rto_to_user_timeout(sk), TCP_RTO_MAX);
	if (retransmits_timed_out(sk, READ_ONCE(net->ipv4.sysctl_tcp_retries1) + 1, 0))
		__sk_dst_reset(sk);

out:;
}

/* Called with bottom-half processing disabled.
   Called by tcp_write_timer() */
void tcp_write_timer_handler(struct sock *sk)
{
	struct inet_connection_sock *icsk = inet_csk(sk);
	int event;

	if (((1 << sk->sk_state) & (TCPF_CLOSE | TCPF_LISTEN)) ||
	    !icsk->icsk_pending)
		return;

	if (time_after(icsk->icsk_timeout, jiffies)) {
		sk_reset_timer(sk, &icsk->icsk_retransmit_timer, icsk->icsk_timeout);
		return;
	}

	tcp_mstamp_refresh(tcp_sk(sk));
	event = icsk->icsk_pending;

	switch (event) {
	case ICSK_TIME_REO_TIMEOUT:
		tcp_rack_reo_timeout(sk);
		break;
	case ICSK_TIME_LOSS_PROBE:
		tcp_send_loss_probe(sk);
		break;
	case ICSK_TIME_RETRANS:
		icsk->icsk_pending = 0;
		tcp_retransmit_timer(sk);
		break;
	case ICSK_TIME_PROBE0:
		icsk->icsk_pending = 0;
		tcp_probe_timer(sk);
		break;
	}
}

static void tcp_write_timer(struct timer_list *t)
{
	struct inet_connection_sock *icsk =
			from_timer(icsk, t, icsk_retransmit_timer);
	struct sock *sk = &icsk->icsk_inet.sk;

	bh_lock_sock(sk);
	if (!sock_owned_by_user(sk)) {
		tcp_write_timer_handler(sk);
	} else {
		/* delegate our work to tcp_release_cb() */
		if (!test_and_set_bit(TCP_WRITE_TIMER_DEFERRED, &sk->sk_tsq_flags))
			sock_hold(sk);
	}
	bh_unlock_sock(sk);
	sock_put(sk);
}

void tcp_syn_ack_timeout(const struct request_sock *req)
{
	struct net *net = read_pnet(&inet_rsk(req)->ireq_net);

	__NET_INC_STATS(net, LINUX_MIB_TCPTIMEOUTS);
}
EXPORT_SYMBOL(tcp_syn_ack_timeout);

void tcp_set_keepalive(struct sock *sk, int val)
{
	if ((1 << sk->sk_state) & (TCPF_CLOSE | TCPF_LISTEN))
		return;

	if (val && !sock_flag(sk, SOCK_KEEPOPEN))
		inet_csk_reset_keepalive_timer(sk, keepalive_time_when(tcp_sk(sk)));
	else if (!val)
		inet_csk_delete_keepalive_timer(sk);
}
EXPORT_SYMBOL_GPL(tcp_set_keepalive);


static void tcp_keepalive_timer (struct timer_list *t)
{
	struct sock *sk = from_timer(sk, t, sk_timer);
	struct inet_connection_sock *icsk = inet_csk(sk);
	struct tcp_sock *tp = tcp_sk(sk);
	u32 elapsed;

	/* Only process if socket is not in use. */
	bh_lock_sock(sk);
	if (sock_owned_by_user(sk)) {
		/* Try again later. */
		inet_csk_reset_keepalive_timer (sk, HZ/20);
		goto out;
	}

	if (sk->sk_state == TCP_LISTEN) {
		pr_err("Hmm... keepalive on a LISTEN ???\n");
		goto out;
	}

	tcp_mstamp_refresh(tp);
	if (sk->sk_state == TCP_FIN_WAIT2 && sock_flag(sk, SOCK_DEAD)) {
		if (READ_ONCE(tp->linger2) >= 0) {
			const int tmo = tcp_fin_time(sk) - TCP_TIMEWAIT_LEN;

			if (tmo > 0) {
				tcp_time_wait(sk, TCP_FIN_WAIT2, tmo);
				goto out;
			}
		}
		tcp_send_active_reset(sk, GFP_ATOMIC, SK_RST_REASON_NOT_SPECIFIED);
		goto death;
	}

	if (!sock_flag(sk, SOCK_KEEPOPEN) ||
	    ((1 << sk->sk_state) & (TCPF_CLOSE | TCPF_SYN_SENT)))
		goto out;

	elapsed = keepalive_time_when(tp);

	/* It is alive without keepalive 8) */
	if (tp->packets_out || !tcp_write_queue_empty(sk))
		goto resched;

	elapsed = keepalive_time_elapsed(tp);

	if (elapsed >= keepalive_time_when(tp)) {
		u32 user_timeout = READ_ONCE(icsk->icsk_user_timeout);

		/* If the TCP_USER_TIMEOUT option is enabled, use that
		 * to determine when to timeout instead.
		 */
		if ((user_timeout != 0 &&
		    elapsed >= msecs_to_jiffies(user_timeout) &&
		    icsk->icsk_probes_out > 0) ||
		    (user_timeout == 0 &&
		    icsk->icsk_probes_out >= keepalive_probes(tp))) {
			tcp_send_active_reset(sk, GFP_ATOMIC,
					      SK_RST_REASON_NOT_SPECIFIED);
			tcp_write_err(sk);
			goto out;
		}
		if (tcp_write_wakeup(sk, LINUX_MIB_TCPKEEPALIVE) <= 0) {
			icsk->icsk_probes_out++;
			elapsed = keepalive_intvl_when(tp);
		} else {
			/* If keepalive was lost due to local congestion,
			 * try harder.
			 */
			elapsed = TCP_RESOURCE_PROBE_INTERVAL;
		}
	} else {
		/* It is tp->rcv_tstamp + keepalive_time_when(tp) */
		elapsed = keepalive_time_when(tp) - elapsed;
	}

resched:
	inet_csk_reset_keepalive_timer (sk, elapsed);
	goto out;

death:
	tcp_done(sk);

out:
	bh_unlock_sock(sk);
	sock_put(sk);
}

static enum hrtimer_restart tcp_compressed_ack_kick(struct hrtimer *timer)
{
	struct tcp_sock *tp = container_of(timer, struct tcp_sock, compressed_ack_timer);
	struct sock *sk = (struct sock *)tp;

	bh_lock_sock(sk);
	if (!sock_owned_by_user(sk)) {
		if (tp->compressed_ack) {
			/* Since we have to send one ack finally,
			 * subtract one from tp->compressed_ack to keep
			 * LINUX_MIB_TCPACKCOMPRESSED accurate.
			 */
			tp->compressed_ack--;
			tcp_send_ack(sk);
		}
	} else {
		if (!test_and_set_bit(TCP_DELACK_TIMER_DEFERRED,
				      &sk->sk_tsq_flags))
			sock_hold(sk);
	}
	bh_unlock_sock(sk);

	sock_put(sk);

	return HRTIMER_NORESTART;
}

void tcp_init_xmit_timers(struct sock *sk)
{
	inet_csk_init_xmit_timers(sk, &tcp_write_timer, &tcp_delack_timer,
				  &tcp_keepalive_timer);
	hrtimer_init(&tcp_sk(sk)->pacing_timer, CLOCK_MONOTONIC,
		     HRTIMER_MODE_ABS_PINNED_SOFT);
	tcp_sk(sk)->pacing_timer.function = tcp_pace_kick;

	hrtimer_init(&tcp_sk(sk)->compressed_ack_timer, CLOCK_MONOTONIC,
		     HRTIMER_MODE_REL_PINNED_SOFT);
	tcp_sk(sk)->compressed_ack_timer.function = tcp_compressed_ack_kick;
}<|MERGE_RESOLUTION|>--- conflicted
+++ resolved
@@ -26,11 +26,7 @@
 
 static u32 tcp_clamp_rto_to_user_timeout(const struct sock *sk)
 {
-<<<<<<< HEAD
-	struct inet_connection_sock *icsk = inet_csk(sk);
-=======
 	const struct inet_connection_sock *icsk = inet_csk(sk);
->>>>>>> 0c383648
 	const struct tcp_sock *tp = tcp_sk(sk);
 	u32 elapsed, user_timeout;
 	s32 remaining;
@@ -52,11 +48,7 @@
 
 u32 tcp_clamp_probe0_to_user_timeout(const struct sock *sk, u32 when)
 {
-<<<<<<< HEAD
-	struct inet_connection_sock *icsk = inet_csk(sk);
-=======
 	const struct inet_connection_sock *icsk = inet_csk(sk);
->>>>>>> 0c383648
 	u32 remaining, user_timeout;
 	s32 elapsed;
 
@@ -491,13 +483,6 @@
 				     const struct sk_buff *skb,
 				     u32 rtx_delta)
 {
-<<<<<<< HEAD
-	const struct tcp_sock *tp = tcp_sk(sk);
-	const int timeout = TCP_RTO_MAX * 2;
-	u32 rcv_delta;
-
-	rcv_delta = inet_csk(sk)->icsk_timeout - tp->rcv_tstamp;
-=======
 	const struct inet_connection_sock *icsk = inet_csk(sk);
 	u32 user_timeout = READ_ONCE(icsk->icsk_user_timeout);
 	const struct tcp_sock *tp = tcp_sk(sk);
@@ -518,7 +503,6 @@
 	 * rcv_delta can thus be negative.
 	 */
 	rcv_delta = icsk->icsk_timeout - tp->rcv_tstamp;
->>>>>>> 0c383648
 	if (rcv_delta <= timeout)
 		return false;
 
