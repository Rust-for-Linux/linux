--- conflicted
+++ resolved
@@ -3641,12 +3641,7 @@
 
 	/* Then check host-wide RFC 5961 rate limit. */
 	now = jiffies / HZ;
-<<<<<<< HEAD
-	if (now != challenge_timestamp) {
-		u32 ack_limit = READ_ONCE(net->ipv4.sysctl_tcp_challenge_ack_limit);
-=======
 	if (now != READ_ONCE(net->ipv4.tcp_challenge_timestamp)) {
->>>>>>> 7365df19
 		u32 half = (ack_limit + 1) >> 1;
 
 		WRITE_ONCE(net->ipv4.tcp_challenge_timestamp, now);
