# SPDX-License-Identifier: GPL-2.0
VERSION = 5
PATCHLEVEL = 19
SUBLEVEL = 0
EXTRAVERSION = -rc6
NAME = Superb Owl

# *DOCUMENTATION*
# To see a list of typical targets execute "make help"
# More info can be located in ./README
# Comments in this file are targeted only to the developer, do not
# expect to learn how to build the kernel reading this file.

$(if $(filter __%, $(MAKECMDGOALS)), \
	$(error targets prefixed with '__' are only for internal use))

# That's our default target when none is given on the command line
PHONY := __all
__all:

# We are using a recursive build, so we need to do a little thinking
# to get the ordering right.
#
# Most importantly: sub-Makefiles should only ever modify files in
# their own directory. If in some directory we have a dependency on
# a file in another dir (which doesn't happen often, but it's often
# unavoidable when linking the built-in.a targets which finally
# turn into vmlinux), we will call a sub make in that other dir, and
# after that we are sure that everything which is in that other dir
# is now up to date.
#
# The only cases where we need to modify files which have global
# effects are thus separated out and done before the recursive
# descending is started. They are now explicitly listed as the
# prepare rule.

ifneq ($(sub_make_done),1)

# Do not use make's built-in rules and variables
# (this increases performance and avoids hard-to-debug behaviour)
MAKEFLAGS += -rR

# Avoid funny character set dependencies
unexport LC_ALL
LC_COLLATE=C
LC_NUMERIC=C
export LC_COLLATE LC_NUMERIC

# Avoid interference with shell env settings
unexport GREP_OPTIONS

# Beautify output
# ---------------------------------------------------------------------------
#
# Normally, we echo the whole command before executing it. By making
# that echo $($(quiet)$(cmd)), we now have the possibility to set
# $(quiet) to choose other forms of output instead, e.g.
#
#         quiet_cmd_cc_o_c = Compiling $(RELDIR)/$@
#         cmd_cc_o_c       = $(CC) $(c_flags) -c -o $@ $<
#
# If $(quiet) is empty, the whole command will be printed.
# If it is set to "quiet_", only the short version will be printed.
# If it is set to "silent_", nothing will be printed at all, since
# the variable $(silent_cmd_cc_o_c) doesn't exist.
#
# A simple variant is to prefix commands with $(Q) - that's useful
# for commands that shall be hidden in non-verbose mode.
#
#	$(Q)ln $@ :<
#
# If KBUILD_VERBOSE equals 0 then the above command will be hidden.
# If KBUILD_VERBOSE equals 1 then the above command is displayed.
# If KBUILD_VERBOSE equals 2 then give the reason why each target is rebuilt.
#
# To put more focus on warnings, be less verbose as default
# Use 'make V=1' to see the full commands

ifeq ("$(origin V)", "command line")
  KBUILD_VERBOSE = $(V)
endif
ifndef KBUILD_VERBOSE
  KBUILD_VERBOSE = 0
endif

ifeq ($(KBUILD_VERBOSE),1)
  quiet =
  Q =
else
  quiet=quiet_
  Q = @
endif

# If the user is running make -s (silent mode), suppress echoing of
# commands

ifneq ($(findstring s,$(filter-out --%,$(MAKEFLAGS))),)
  quiet=silent_
  KBUILD_VERBOSE = 0
endif

export quiet Q KBUILD_VERBOSE

# Call a source code checker (by default, "sparse") as part of the
# C compilation.
#
# Use 'make C=1' to enable checking of only re-compiled files.
# Use 'make C=2' to enable checking of *all* source files, regardless
# of whether they are re-compiled or not.
#
# See the file "Documentation/dev-tools/sparse.rst" for more details,
# including where to get the "sparse" utility.

ifeq ("$(origin C)", "command line")
  KBUILD_CHECKSRC = $(C)
endif
ifndef KBUILD_CHECKSRC
  KBUILD_CHECKSRC = 0
endif

export KBUILD_CHECKSRC

# Enable "clippy" (a linter) as part of the Rust compilation.
#
# Use 'make CLIPPY=1' to enable it.
ifeq ("$(origin CLIPPY)", "command line")
  KBUILD_CLIPPY := $(CLIPPY)
endif

export KBUILD_CLIPPY

# Use make M=dir or set the environment variable KBUILD_EXTMOD to specify the
# directory of external module to build. Setting M= takes precedence.
ifeq ("$(origin M)", "command line")
  KBUILD_EXTMOD := $(M)
endif

$(if $(word 2, $(KBUILD_EXTMOD)), \
	$(error building multiple external modules is not supported))

# Remove trailing slashes
ifneq ($(filter %/, $(KBUILD_EXTMOD)),)
KBUILD_EXTMOD := $(shell dirname $(KBUILD_EXTMOD).)
endif

export KBUILD_EXTMOD

# Kbuild will save output files in the current working directory.
# This does not need to match to the root of the kernel source tree.
#
# For example, you can do this:
#
#  cd /dir/to/store/output/files; make -f /dir/to/kernel/source/Makefile
#
# If you want to save output files in a different location, there are
# two syntaxes to specify it.
#
# 1) O=
# Use "make O=dir/to/store/output/files/"
#
# 2) Set KBUILD_OUTPUT
# Set the environment variable KBUILD_OUTPUT to point to the output directory.
# export KBUILD_OUTPUT=dir/to/store/output/files/; make
#
# The O= assignment takes precedence over the KBUILD_OUTPUT environment
# variable.

# Do we want to change the working directory?
ifeq ("$(origin O)", "command line")
  KBUILD_OUTPUT := $(O)
endif

ifneq ($(KBUILD_OUTPUT),)
# Make's built-in functions such as $(abspath ...), $(realpath ...) cannot
# expand a shell special character '~'. We use a somewhat tedious way here.
abs_objtree := $(shell mkdir -p $(KBUILD_OUTPUT) && cd $(KBUILD_OUTPUT) && pwd)
$(if $(abs_objtree),, \
     $(error failed to create output directory "$(KBUILD_OUTPUT)"))

# $(realpath ...) resolves symlinks
abs_objtree := $(realpath $(abs_objtree))
else
abs_objtree := $(CURDIR)
endif # ifneq ($(KBUILD_OUTPUT),)

ifeq ($(abs_objtree),$(CURDIR))
# Suppress "Entering directory ..." unless we are changing the work directory.
MAKEFLAGS += --no-print-directory
else
need-sub-make := 1
endif

this-makefile := $(lastword $(MAKEFILE_LIST))
abs_srctree := $(realpath $(dir $(this-makefile)))

ifneq ($(words $(subst :, ,$(abs_srctree))), 1)
$(error source directory cannot contain spaces or colons)
endif

ifneq ($(abs_srctree),$(abs_objtree))
# Look for make include files relative to root of kernel src
#
# --included-dir is added for backward compatibility, but you should not rely on
# it. Please add $(srctree)/ prefix to include Makefiles in the source tree.
MAKEFLAGS += --include-dir=$(abs_srctree)
endif

ifneq ($(filter 3.%,$(MAKE_VERSION)),)
# 'MAKEFLAGS += -rR' does not immediately become effective for GNU Make 3.x
# We need to invoke sub-make to avoid implicit rules in the top Makefile.
need-sub-make := 1
# Cancel implicit rules for this Makefile.
$(this-makefile): ;
endif

export abs_srctree abs_objtree
export sub_make_done := 1

ifeq ($(need-sub-make),1)

PHONY += $(MAKECMDGOALS) __sub-make

$(filter-out $(this-makefile), $(MAKECMDGOALS)) __all: __sub-make
	@:

# Invoke a second make in the output directory, passing relevant variables
__sub-make:
	$(Q)$(MAKE) -C $(abs_objtree) -f $(abs_srctree)/Makefile $(MAKECMDGOALS)

endif # need-sub-make
endif # sub_make_done

# We process the rest of the Makefile if this is the final invocation of make
ifeq ($(need-sub-make),)

# Do not print "Entering directory ...",
# but we want to display it when entering to the output directory
# so that IDEs/editors are able to understand relative filenames.
MAKEFLAGS += --no-print-directory

ifeq ($(abs_srctree),$(abs_objtree))
        # building in the source tree
        srctree := .
	building_out_of_srctree :=
else
        ifeq ($(abs_srctree)/,$(dir $(abs_objtree)))
                # building in a subdirectory of the source tree
                srctree := ..
        else
                srctree := $(abs_srctree)
        endif
	building_out_of_srctree := 1
endif

ifneq ($(KBUILD_ABS_SRCTREE),)
srctree := $(abs_srctree)
endif

objtree		:= .
VPATH		:= $(srctree)

export building_out_of_srctree srctree objtree VPATH

# To make sure we do not include .config for any of the *config targets
# catch them early, and hand them over to scripts/kconfig/Makefile
# It is allowed to specify more targets when calling make, including
# mixing *config targets and build targets.
# For example 'make oldconfig all'.
# Detect when mixed targets is specified, and make a second invocation
# of make so .config is not included in this case either (for *config).

version_h := include/generated/uapi/linux/version.h

clean-targets := %clean mrproper cleandocs
no-dot-config-targets := $(clean-targets) \
			 cscope gtags TAGS tags help% %docs check% coccicheck \
			 $(version_h) headers headers_% archheaders archscripts \
			 %asm-generic kernelversion %src-pkg dt_binding_check \
			 outputmakefile rustavailable rustfmt rustfmtcheck
# Installation targets should not require compiler. Unfortunately, vdso_install
# is an exception where build artifacts may be updated. This must be fixed.
no-compiler-targets := $(no-dot-config-targets) install dtbs_install \
			headers_install modules_install kernelrelease image_name
no-sync-config-targets := $(no-dot-config-targets) %install kernelrelease \
			  image_name
single-targets := %.a %.i %.ko %.lds %.ll %.lst %.mod %.o %.s %.symtypes %/

config-build	:=
mixed-build	:=
need-config	:= 1
need-compiler	:= 1
may-sync-config	:= 1
single-build	:=

ifneq ($(filter $(no-dot-config-targets), $(MAKECMDGOALS)),)
	ifeq ($(filter-out $(no-dot-config-targets), $(MAKECMDGOALS)),)
		need-config :=
	endif
endif

ifneq ($(filter $(no-compiler-targets), $(MAKECMDGOALS)),)
	ifeq ($(filter-out $(no-compiler-targets), $(MAKECMDGOALS)),)
		need-compiler :=
	endif
endif

ifneq ($(filter $(no-sync-config-targets), $(MAKECMDGOALS)),)
	ifeq ($(filter-out $(no-sync-config-targets), $(MAKECMDGOALS)),)
		may-sync-config :=
	endif
endif

ifneq ($(KBUILD_EXTMOD),)
	may-sync-config :=
endif

ifeq ($(KBUILD_EXTMOD),)
        ifneq ($(filter %config,$(MAKECMDGOALS)),)
		config-build := 1
                ifneq ($(words $(MAKECMDGOALS)),1)
			mixed-build := 1
                endif
        endif
endif

# We cannot build single targets and the others at the same time
ifneq ($(filter $(single-targets), $(MAKECMDGOALS)),)
	single-build := 1
	ifneq ($(filter-out $(single-targets), $(MAKECMDGOALS)),)
		mixed-build := 1
	endif
endif

# For "make -j clean all", "make -j mrproper defconfig all", etc.
ifneq ($(filter $(clean-targets),$(MAKECMDGOALS)),)
        ifneq ($(filter-out $(clean-targets),$(MAKECMDGOALS)),)
		mixed-build := 1
        endif
endif

# install and modules_install need also be processed one by one
ifneq ($(filter install,$(MAKECMDGOALS)),)
        ifneq ($(filter modules_install,$(MAKECMDGOALS)),)
		mixed-build := 1
        endif
endif

ifdef mixed-build
# ===========================================================================
# We're called with mixed targets (*config and build targets).
# Handle them one by one.

PHONY += $(MAKECMDGOALS) __build_one_by_one

$(MAKECMDGOALS): __build_one_by_one
	@:

__build_one_by_one:
	$(Q)set -e; \
	for i in $(MAKECMDGOALS); do \
		$(MAKE) -f $(srctree)/Makefile $$i; \
	done

else # !mixed-build

include $(srctree)/scripts/Kbuild.include

# Read KERNELRELEASE from include/config/kernel.release (if it exists)
KERNELRELEASE = $(shell cat include/config/kernel.release 2> /dev/null)
KERNELVERSION = $(VERSION)$(if $(PATCHLEVEL),.$(PATCHLEVEL)$(if $(SUBLEVEL),.$(SUBLEVEL)))$(EXTRAVERSION)
export VERSION PATCHLEVEL SUBLEVEL KERNELRELEASE KERNELVERSION

include $(srctree)/scripts/subarch.include

# Cross compiling and selecting different set of gcc/bin-utils
# ---------------------------------------------------------------------------
#
# When performing cross compilation for other architectures ARCH shall be set
# to the target architecture. (See arch/* for the possibilities).
# ARCH can be set during invocation of make:
# make ARCH=ia64
# Another way is to have ARCH set in the environment.
# The default ARCH is the host where make is executed.

# CROSS_COMPILE specify the prefix used for all executables used
# during compilation. Only gcc and related bin-utils executables
# are prefixed with $(CROSS_COMPILE).
# CROSS_COMPILE can be set on the command line
# make CROSS_COMPILE=ia64-linux-
# Alternatively CROSS_COMPILE can be set in the environment.
# Default value for CROSS_COMPILE is not to prefix executables
# Note: Some architectures assign CROSS_COMPILE in their arch/*/Makefile
ARCH		?= $(SUBARCH)

# Architecture as present in compile.h
UTS_MACHINE 	:= $(ARCH)
SRCARCH 	:= $(ARCH)

# Additional ARCH settings for x86
ifeq ($(ARCH),i386)
        SRCARCH := x86
endif
ifeq ($(ARCH),x86_64)
        SRCARCH := x86
endif

# Additional ARCH settings for sparc
ifeq ($(ARCH),sparc32)
       SRCARCH := sparc
endif
ifeq ($(ARCH),sparc64)
       SRCARCH := sparc
endif

# Additional ARCH settings for parisc
ifeq ($(ARCH),parisc64)
       SRCARCH := parisc
endif

export cross_compiling :=
ifneq ($(SRCARCH),$(SUBARCH))
cross_compiling := 1
endif

KCONFIG_CONFIG	?= .config
export KCONFIG_CONFIG

# SHELL used by kbuild
CONFIG_SHELL := sh

HOST_LFS_CFLAGS := $(shell getconf LFS_CFLAGS 2>/dev/null)
HOST_LFS_LDFLAGS := $(shell getconf LFS_LDFLAGS 2>/dev/null)
HOST_LFS_LIBS := $(shell getconf LFS_LIBS 2>/dev/null)

ifneq ($(LLVM),)
ifneq ($(filter %/,$(LLVM)),)
LLVM_PREFIX := $(LLVM)
else ifneq ($(filter -%,$(LLVM)),)
LLVM_SUFFIX := $(LLVM)
endif

HOSTCC	= $(LLVM_PREFIX)clang$(LLVM_SUFFIX)
HOSTCXX	= $(LLVM_PREFIX)clang++$(LLVM_SUFFIX)
else
HOSTCC	= gcc
HOSTCXX	= g++
endif
HOSTRUSTC = rustc
HOSTPKG_CONFIG	= pkg-config

KBUILD_USERHOSTCFLAGS := -Wall -Wmissing-prototypes -Wstrict-prototypes \
			 -O2 -fomit-frame-pointer -std=gnu11 \
			 -Wdeclaration-after-statement
KBUILD_USERCFLAGS  := $(KBUILD_USERHOSTCFLAGS) $(USERCFLAGS)
KBUILD_USERLDFLAGS := $(USERLDFLAGS)

# These flags apply to all Rust code in the tree, including the kernel and
# host programs.
export rust_common_flags := --edition=2021 \
			    -Zbinary_dep_depinfo=y \
			    -Dunsafe_op_in_unsafe_fn -Drust_2018_idioms \
			    -Dunreachable_pub -Dnon_ascii_idents \
			    -Wmissing_docs \
			    -Drustdoc::missing_crate_level_docs \
			    -Dclippy::correctness -Dclippy::style \
			    -Dclippy::suspicious -Dclippy::complexity \
			    -Dclippy::perf \
			    -Dclippy::let_unit_value -Dclippy::mut_mut \
			    -Dclippy::needless_bitwise_bool \
			    -Dclippy::needless_continue \
			    -Wclippy::dbg_macro

KBUILD_HOSTCFLAGS   := $(KBUILD_USERHOSTCFLAGS) $(HOST_LFS_CFLAGS) $(HOSTCFLAGS)
KBUILD_HOSTCXXFLAGS := -Wall -O2 $(HOST_LFS_CFLAGS) $(HOSTCXXFLAGS)
KBUILD_HOSTRUSTFLAGS := $(rust_common_flags) -O -Cstrip=debuginfo \
			-Zallow-features= $(HOSTRUSTFLAGS)
KBUILD_HOSTLDFLAGS  := $(HOST_LFS_LDFLAGS) $(HOSTLDFLAGS)
KBUILD_HOSTLDLIBS   := $(HOST_LFS_LIBS) $(HOSTLDLIBS)

# Make variables (CC, etc...)
CPP		= $(CC) -E
ifneq ($(LLVM),)
CC		= $(LLVM_PREFIX)clang$(LLVM_SUFFIX)
LD		= $(LLVM_PREFIX)ld.lld$(LLVM_SUFFIX)
AR		= $(LLVM_PREFIX)llvm-ar$(LLVM_SUFFIX)
NM		= $(LLVM_PREFIX)llvm-nm$(LLVM_SUFFIX)
OBJCOPY		= $(LLVM_PREFIX)llvm-objcopy$(LLVM_SUFFIX)
OBJDUMP		= $(LLVM_PREFIX)llvm-objdump$(LLVM_SUFFIX)
READELF		= $(LLVM_PREFIX)llvm-readelf$(LLVM_SUFFIX)
STRIP		= $(LLVM_PREFIX)llvm-strip$(LLVM_SUFFIX)
else
CC		= $(CROSS_COMPILE)gcc
LD		= $(CROSS_COMPILE)ld
AR		= $(CROSS_COMPILE)ar
NM		= $(CROSS_COMPILE)nm
OBJCOPY		= $(CROSS_COMPILE)objcopy
OBJDUMP		= $(CROSS_COMPILE)objdump
READELF		= $(CROSS_COMPILE)readelf
STRIP		= $(CROSS_COMPILE)strip
endif
RUSTC		= rustc
RUSTDOC		= rustdoc
RUSTFMT		= rustfmt
CLIPPY_DRIVER	= clippy-driver
BINDGEN		= bindgen
CARGO		= cargo
PAHOLE		= pahole
RESOLVE_BTFIDS	= $(objtree)/tools/bpf/resolve_btfids/resolve_btfids
LEX		= flex
YACC		= bison
AWK		= awk
INSTALLKERNEL  := installkernel
DEPMOD		= depmod
PERL		= perl
PYTHON3		= python3
CHECK		= sparse
BASH		= bash
KGZIP		= gzip
KBZIP2		= bzip2
KLZOP		= lzop
LZMA		= lzma
LZ4		= lz4c
XZ		= xz
ZSTD		= zstd

PAHOLE_FLAGS	= $(shell PAHOLE=$(PAHOLE) $(srctree)/scripts/pahole-flags.sh)

CHECKFLAGS     := -D__linux__ -Dlinux -D__STDC__ -Dunix -D__unix__ \
		  -Wbitwise -Wno-return-void -Wno-unknown-attribute $(CF)
NOSTDINC_FLAGS :=
CFLAGS_MODULE   =
RUSTFLAGS_MODULE =
AFLAGS_MODULE   =
LDFLAGS_MODULE  =
CFLAGS_KERNEL	=
RUSTFLAGS_KERNEL =
AFLAGS_KERNEL	=
LDFLAGS_vmlinux =

# Use USERINCLUDE when you must reference the UAPI directories only.
USERINCLUDE    := \
		-I$(srctree)/arch/$(SRCARCH)/include/uapi \
		-I$(objtree)/arch/$(SRCARCH)/include/generated/uapi \
		-I$(srctree)/include/uapi \
		-I$(objtree)/include/generated/uapi \
                -include $(srctree)/include/linux/compiler-version.h \
                -include $(srctree)/include/linux/kconfig.h

# Use LINUXINCLUDE when you must reference the include/ directory.
# Needed to be compatible with the O= option
LINUXINCLUDE    := \
		-I$(srctree)/arch/$(SRCARCH)/include \
		-I$(objtree)/arch/$(SRCARCH)/include/generated \
		$(if $(building_out_of_srctree),-I$(srctree)/include) \
		-I$(objtree)/include \
		$(USERINCLUDE)

KBUILD_AFLAGS   := -D__ASSEMBLY__ -fno-PIE
KBUILD_CFLAGS   := -Wall -Wundef -Werror=strict-prototypes -Wno-trigraphs \
		   -fno-strict-aliasing -fno-common -fshort-wchar -fno-PIE \
		   -Werror=implicit-function-declaration -Werror=implicit-int \
		   -Werror=return-type -Wno-format-security \
		   -std=gnu11
KBUILD_CPPFLAGS := -D__KERNEL__
KBUILD_RUSTFLAGS := $(rust_common_flags) \
		    --target=$(objtree)/rust/target.json \
		    -Cpanic=abort -Cembed-bitcode=n -Clto=n \
		    -Cforce-unwind-tables=n -Ccodegen-units=1 \
		    -Csymbol-mangling-version=v0 \
		    -Crelocation-model=static \
		    -Zfunction-sections=n \
		    -Dclippy::float_arithmetic

KBUILD_AFLAGS_KERNEL :=
KBUILD_CFLAGS_KERNEL :=
KBUILD_RUSTFLAGS_KERNEL :=
KBUILD_AFLAGS_MODULE  := -DMODULE
KBUILD_CFLAGS_MODULE  := -DMODULE
KBUILD_RUSTFLAGS_MODULE := --cfg MODULE
KBUILD_LDFLAGS_MODULE :=
KBUILD_LDFLAGS :=
CLANG_FLAGS :=

ifeq ($(KBUILD_CLIPPY),1)
	RUSTC_OR_CLIPPY_QUIET := CLIPPY
	RUSTC_OR_CLIPPY = $(CLIPPY_DRIVER)
else
	RUSTC_OR_CLIPPY_QUIET := RUSTC
	RUSTC_OR_CLIPPY = $(RUSTC)
endif

ifdef RUST_LIB_SRC
	export RUST_LIB_SRC
endif

export RUSTC_BOOTSTRAP := 1

export ARCH SRCARCH CONFIG_SHELL BASH HOSTCC KBUILD_HOSTCFLAGS CROSS_COMPILE LD CC HOSTPKG_CONFIG
export RUSTC RUSTDOC RUSTFMT RUSTC_OR_CLIPPY_QUIET RUSTC_OR_CLIPPY BINDGEN CARGO
export HOSTRUSTC KBUILD_HOSTRUSTFLAGS
export CPP AR NM STRIP OBJCOPY OBJDUMP READELF PAHOLE RESOLVE_BTFIDS LEX YACC AWK INSTALLKERNEL
export PERL PYTHON3 CHECK CHECKFLAGS MAKE UTS_MACHINE HOSTCXX
export KGZIP KBZIP2 KLZOP LZMA LZ4 XZ ZSTD
export KBUILD_HOSTCXXFLAGS KBUILD_HOSTLDFLAGS KBUILD_HOSTLDLIBS LDFLAGS_MODULE
export KBUILD_USERCFLAGS KBUILD_USERLDFLAGS

export KBUILD_CPPFLAGS NOSTDINC_FLAGS LINUXINCLUDE OBJCOPYFLAGS KBUILD_LDFLAGS
export KBUILD_CFLAGS CFLAGS_KERNEL CFLAGS_MODULE
export KBUILD_RUSTFLAGS RUSTFLAGS_KERNEL RUSTFLAGS_MODULE
export KBUILD_AFLAGS AFLAGS_KERNEL AFLAGS_MODULE
export KBUILD_AFLAGS_MODULE KBUILD_CFLAGS_MODULE KBUILD_RUSTFLAGS_MODULE KBUILD_LDFLAGS_MODULE
export KBUILD_AFLAGS_KERNEL KBUILD_CFLAGS_KERNEL KBUILD_RUSTFLAGS_KERNEL
export PAHOLE_FLAGS

# Files to ignore in find ... statements

export RCS_FIND_IGNORE := \( -name SCCS -o -name BitKeeper -o -name .svn -o    \
			  -name CVS -o -name .pc -o -name .hg -o -name .git \) \
			  -prune -o
export RCS_TAR_IGNORE := --exclude SCCS --exclude BitKeeper --exclude .svn \
			 --exclude CVS --exclude .pc --exclude .hg --exclude .git

# ===========================================================================
# Rules shared between *config targets and build targets

# Basic helpers built in scripts/basic/
PHONY += scripts_basic
scripts_basic:
	$(Q)$(MAKE) $(build)=scripts/basic

PHONY += outputmakefile
ifdef building_out_of_srctree
# Before starting out-of-tree build, make sure the source tree is clean.
# outputmakefile generates a Makefile in the output directory, if using a
# separate output directory. This allows convenient use of make in the
# output directory.
# At the same time when output Makefile generated, generate .gitignore to
# ignore whole output directory

quiet_cmd_makefile = GEN     Makefile
      cmd_makefile = { \
	echo "\# Automatically generated by $(srctree)/Makefile: don't edit"; \
	echo "include $(srctree)/Makefile"; \
	} > Makefile

outputmakefile:
	$(Q)if [ -f $(srctree)/.config -o \
		 -d $(srctree)/include/config -o \
		 -d $(srctree)/arch/$(SRCARCH)/include/generated ]; then \
		echo >&2 "***"; \
		echo >&2 "*** The source tree is not clean, please run 'make$(if $(findstring command line, $(origin ARCH)), ARCH=$(ARCH)) mrproper'"; \
		echo >&2 "*** in $(abs_srctree)";\
		echo >&2 "***"; \
		false; \
	fi
	$(Q)ln -fsn $(srctree) source
	$(call cmd,makefile)
	$(Q)test -e .gitignore || \
	{ echo "# this is build directory, ignore it"; echo "*"; } > .gitignore
endif

# The expansion should be delayed until arch/$(SRCARCH)/Makefile is included.
# Some architectures define CROSS_COMPILE in arch/$(SRCARCH)/Makefile.
# CC_VERSION_TEXT is referenced from Kconfig (so it needs export),
# and from include/config/auto.conf.cmd to detect the compiler upgrade.
CC_VERSION_TEXT = $(subst $(pound),,$(shell LC_ALL=C $(CC) --version 2>/dev/null | head -n 1))

ifneq ($(findstring clang,$(CC_VERSION_TEXT)),)
include $(srctree)/scripts/Makefile.clang
endif

# Include this also for config targets because some architectures need
# cc-cross-prefix to determine CROSS_COMPILE.
ifdef need-compiler
include $(srctree)/scripts/Makefile.compiler
endif

ifdef config-build
# ===========================================================================
# *config targets only - make sure prerequisites are updated, and descend
# in scripts/kconfig to make the *config target

# Read arch specific Makefile to set KBUILD_DEFCONFIG as needed.
# KBUILD_DEFCONFIG may point out an alternative default configuration
# used for 'make defconfig'
include $(srctree)/arch/$(SRCARCH)/Makefile
export KBUILD_DEFCONFIG KBUILD_KCONFIG CC_VERSION_TEXT

config: outputmakefile scripts_basic FORCE
	$(Q)$(MAKE) $(build)=scripts/kconfig $@

%config: outputmakefile scripts_basic FORCE
	$(Q)$(MAKE) $(build)=scripts/kconfig $@

else #!config-build
# ===========================================================================
# Build targets only - this includes vmlinux, arch specific targets, clean
# targets and others. In general all targets except *config targets.

# If building an external module we do not care about the all: rule
# but instead __all depend on modules
PHONY += all
ifeq ($(KBUILD_EXTMOD),)
__all: all
else
__all: modules
endif

# Decide whether to build built-in, modular, or both.
# Normally, just do built-in.

KBUILD_MODULES :=
KBUILD_BUILTIN := 1

# If we have only "make modules", don't compile built-in objects.
ifeq ($(MAKECMDGOALS),modules)
  KBUILD_BUILTIN :=
endif

# If we have "make <whatever> modules", compile modules
# in addition to whatever we do anyway.
# Just "make" or "make all" shall build modules as well

ifneq ($(filter all modules nsdeps %compile_commands.json clang-%,$(MAKECMDGOALS)),)
  KBUILD_MODULES := 1
endif

ifeq ($(MAKECMDGOALS),)
  KBUILD_MODULES := 1
endif

export KBUILD_MODULES KBUILD_BUILTIN

ifdef need-config
include include/config/auto.conf
endif

ifeq ($(KBUILD_EXTMOD),)
# Objects we will link into vmlinux / subdirs we need to visit
core-y		:= init/ usr/ arch/$(SRCARCH)/
drivers-y	:= drivers/ sound/
drivers-$(CONFIG_SAMPLES) += samples/
drivers-$(CONFIG_NET) += net/
drivers-y	+= virt/
libs-y		:= lib/
endif # KBUILD_EXTMOD

# The all: target is the default when no target is given on the
# command line.
# This allow a user to issue only 'make' to build a kernel including modules
# Defaults to vmlinux, but the arch makefile usually adds further targets
all: vmlinux

CFLAGS_GCOV	:= -fprofile-arcs -ftest-coverage
ifdef CONFIG_CC_IS_GCC
CFLAGS_GCOV	+= -fno-tree-loop-im
endif
export CFLAGS_GCOV

# The arch Makefiles can override CC_FLAGS_FTRACE. We may also append it later.
ifdef CONFIG_FUNCTION_TRACER
  CC_FLAGS_FTRACE := -pg
endif

include $(srctree)/arch/$(SRCARCH)/Makefile

ifdef need-config
ifdef may-sync-config
# Read in dependencies to all Kconfig* files, make sure to run syncconfig if
# changes are detected. This should be included after arch/$(SRCARCH)/Makefile
# because some architectures define CROSS_COMPILE there.
include include/config/auto.conf.cmd

$(KCONFIG_CONFIG):
	@echo >&2 '***'
	@echo >&2 '*** Configuration file "$@" not found!'
	@echo >&2 '***'
	@echo >&2 '*** Please run some configurator (e.g. "make oldconfig" or'
	@echo >&2 '*** "make menuconfig" or "make xconfig").'
	@echo >&2 '***'
	@/bin/false

# The actual configuration files used during the build are stored in
# include/generated/ and include/config/. Update them if .config is newer than
# include/config/auto.conf (which mirrors .config).
#
# This exploits the 'multi-target pattern rule' trick.
# The syncconfig should be executed only once to make all the targets.
# (Note: use the grouped target '&:' when we bump to GNU Make 4.3)
#
# Do not use $(call cmd,...) here. That would suppress prompts from syncconfig,
# so you cannot notice that Kconfig is waiting for the user input.
%/config/auto.conf %/config/auto.conf.cmd %/generated/autoconf.h %/generated/rustc_cfg: $(KCONFIG_CONFIG)
	$(Q)$(kecho) "  SYNC    $@"
	$(Q)$(MAKE) -f $(srctree)/Makefile syncconfig
else # !may-sync-config
# External modules and some install targets need include/generated/autoconf.h
# and include/config/auto.conf but do not care if they are up-to-date.
# Use auto.conf to trigger the test
PHONY += include/config/auto.conf

include/config/auto.conf:
	$(Q)test -e include/generated/autoconf.h -a -e $@ || (		\
	echo >&2;							\
	echo >&2 "  ERROR: Kernel configuration is invalid.";		\
	echo >&2 "         include/generated/autoconf.h or $@ are missing.";\
	echo >&2 "         Run 'make oldconfig && make prepare' on kernel src to fix it.";	\
	echo >&2 ;							\
	/bin/false)

endif # may-sync-config
endif # need-config

KBUILD_CFLAGS	+= -fno-delete-null-pointer-checks
KBUILD_CFLAGS	+= $(call cc-disable-warning,frame-address,)
KBUILD_CFLAGS	+= $(call cc-disable-warning, format-truncation)
KBUILD_CFLAGS	+= $(call cc-disable-warning, format-overflow)
KBUILD_CFLAGS	+= $(call cc-disable-warning, address-of-packed-member)

ifdef CONFIG_CC_OPTIMIZE_FOR_PERFORMANCE
KBUILD_CFLAGS += -O2
KBUILD_RUSTFLAGS_OPT_LEVEL_MAP := 2
else ifdef CONFIG_CC_OPTIMIZE_FOR_PERFORMANCE_O3
KBUILD_CFLAGS += -O3
KBUILD_RUSTFLAGS_OPT_LEVEL_MAP := 3
else ifdef CONFIG_CC_OPTIMIZE_FOR_SIZE
KBUILD_CFLAGS += -Os
KBUILD_RUSTFLAGS_OPT_LEVEL_MAP := s
endif

# Always set `debug-assertions` and `overflow-checks` because their default
# depends on `opt-level` and `debug-assertions`, respectively.
KBUILD_RUSTFLAGS += -Cdebug-assertions=$(if $(CONFIG_RUST_DEBUG_ASSERTIONS),y,n)
KBUILD_RUSTFLAGS += -Coverflow-checks=$(if $(CONFIG_RUST_OVERFLOW_CHECKS),y,n)
KBUILD_RUSTFLAGS += -Copt-level=$\
	$(if $(CONFIG_RUST_OPT_LEVEL_SIMILAR_AS_CHOSEN_FOR_C),$(KBUILD_RUSTFLAGS_OPT_LEVEL_MAP))$\
	$(if $(CONFIG_RUST_OPT_LEVEL_0),0)$\
	$(if $(CONFIG_RUST_OPT_LEVEL_1),1)$\
	$(if $(CONFIG_RUST_OPT_LEVEL_2),2)$\
	$(if $(CONFIG_RUST_OPT_LEVEL_3),3)$\
	$(if $(CONFIG_RUST_OPT_LEVEL_S),s)$\
	$(if $(CONFIG_RUST_OPT_LEVEL_Z),z)

# Tell gcc to never replace conditional load with a non-conditional one
ifdef CONFIG_CC_IS_GCC
# gcc-10 renamed --param=allow-store-data-races=0 to
# -fno-allow-store-data-races.
KBUILD_CFLAGS	+= $(call cc-option,--param=allow-store-data-races=0)
KBUILD_CFLAGS	+= $(call cc-option,-fno-allow-store-data-races)
endif

ifdef CONFIG_READABLE_ASM
# Disable optimizations that make assembler listings hard to read.
# reorder blocks reorders the control in the function
# ipa clone creates specialized cloned functions
# partial inlining inlines only parts of functions
KBUILD_CFLAGS += -fno-reorder-blocks -fno-ipa-cp-clone -fno-partial-inlining
endif

ifneq ($(CONFIG_FRAME_WARN),0)
KBUILD_CFLAGS += -Wframe-larger-than=$(CONFIG_FRAME_WARN)
endif

stackp-flags-y                                    := -fno-stack-protector
stackp-flags-$(CONFIG_STACKPROTECTOR)             := -fstack-protector
stackp-flags-$(CONFIG_STACKPROTECTOR_STRONG)      := -fstack-protector-strong

KBUILD_CFLAGS += $(stackp-flags-y)

KBUILD_CFLAGS-$(CONFIG_WERROR) += -Werror
KBUILD_CFLAGS-$(CONFIG_CC_NO_ARRAY_BOUNDS) += -Wno-array-bounds
KBUILD_CFLAGS += $(KBUILD_CFLAGS-y) $(CONFIG_CC_IMPLICIT_FALLTHROUGH)

KBUILD_RUSTFLAGS-$(CONFIG_WERROR) += -Dwarnings
KBUILD_RUSTFLAGS += $(KBUILD_RUSTFLAGS-y)

ifdef CONFIG_CC_IS_CLANG
KBUILD_CPPFLAGS += -Qunused-arguments
# The kernel builds with '-std=gnu11' so use of GNU extensions is acceptable.
KBUILD_CFLAGS += -Wno-gnu
else

# gcc inanely warns about local variables called 'main'
KBUILD_CFLAGS += -Wno-main
endif

# These warnings generated too much noise in a regular build.
# Use make W=1 to enable them (see scripts/Makefile.extrawarn)
KBUILD_CFLAGS += $(call cc-disable-warning, unused-but-set-variable)
KBUILD_CFLAGS += $(call cc-disable-warning, unused-const-variable)

# These result in bogus false positives
KBUILD_CFLAGS += $(call cc-disable-warning, dangling-pointer)

ifdef CONFIG_FRAME_POINTER
KBUILD_CFLAGS	+= -fno-omit-frame-pointer -fno-optimize-sibling-calls
KBUILD_RUSTFLAGS += -Cforce-frame-pointers=y
else
# Some targets (ARM with Thumb2, for example), can't be built with frame
# pointers.  For those, we don't have FUNCTION_TRACER automatically
# select FRAME_POINTER.  However, FUNCTION_TRACER adds -pg, and this is
# incompatible with -fomit-frame-pointer with current GCC, so we don't use
# -fomit-frame-pointer with FUNCTION_TRACER.
# In the Rust target specification, "frame-pointer" is set explicitly
# to "may-omit".
ifndef CONFIG_FUNCTION_TRACER
KBUILD_CFLAGS	+= -fomit-frame-pointer
endif
endif

# Initialize all stack variables with a 0xAA pattern.
ifdef CONFIG_INIT_STACK_ALL_PATTERN
KBUILD_CFLAGS	+= -ftrivial-auto-var-init=pattern
endif

# Initialize all stack variables with a zero value.
ifdef CONFIG_INIT_STACK_ALL_ZERO
KBUILD_CFLAGS	+= -ftrivial-auto-var-init=zero
ifdef CONFIG_CC_IS_CLANG
# https://bugs.llvm.org/show_bug.cgi?id=45497
KBUILD_CFLAGS	+= -enable-trivial-auto-var-init-zero-knowing-it-will-be-removed-from-clang
endif
endif

# While VLAs have been removed, GCC produces unreachable stack probes
# for the randomize_kstack_offset feature. Disable it for all compilers.
KBUILD_CFLAGS	+= $(call cc-option, -fno-stack-clash-protection)

# Clear used registers at func exit (to reduce data lifetime and ROP gadgets).
ifdef CONFIG_ZERO_CALL_USED_REGS
KBUILD_CFLAGS	+= -fzero-call-used-regs=used-gpr
endif

ifdef CONFIG_FUNCTION_TRACER
ifdef CONFIG_FTRACE_MCOUNT_USE_CC
  CC_FLAGS_FTRACE	+= -mrecord-mcount
  ifdef CONFIG_HAVE_NOP_MCOUNT
    ifeq ($(call cc-option-yn, -mnop-mcount),y)
      CC_FLAGS_FTRACE	+= -mnop-mcount
      CC_FLAGS_USING	+= -DCC_USING_NOP_MCOUNT
    endif
  endif
endif
ifdef CONFIG_FTRACE_MCOUNT_USE_OBJTOOL
  CC_FLAGS_USING	+= -DCC_USING_NOP_MCOUNT
endif
ifdef CONFIG_FTRACE_MCOUNT_USE_RECORDMCOUNT
  ifdef CONFIG_HAVE_C_RECORDMCOUNT
    BUILD_C_RECORDMCOUNT := y
    export BUILD_C_RECORDMCOUNT
  endif
endif
ifdef CONFIG_HAVE_FENTRY
  # s390-linux-gnu-gcc did not support -mfentry until gcc-9.
  ifeq ($(call cc-option-yn, -mfentry),y)
    CC_FLAGS_FTRACE	+= -mfentry
    CC_FLAGS_USING	+= -DCC_USING_FENTRY
  endif
endif
export CC_FLAGS_FTRACE
KBUILD_CFLAGS	+= $(CC_FLAGS_FTRACE) $(CC_FLAGS_USING)
KBUILD_AFLAGS	+= $(CC_FLAGS_USING)
endif

# We trigger additional mismatches with less inlining
ifdef CONFIG_DEBUG_SECTION_MISMATCH
KBUILD_CFLAGS += -fno-inline-functions-called-once
endif

# `rustc`'s `-Zfunction-sections` applies to data too (as of 1.59.0).
ifdef CONFIG_LD_DEAD_CODE_DATA_ELIMINATION
KBUILD_CFLAGS_KERNEL += -ffunction-sections -fdata-sections
KBUILD_RUSTFLAGS_KERNEL += -Zfunction-sections=y
LDFLAGS_vmlinux += --gc-sections
endif

ifdef CONFIG_SHADOW_CALL_STACK
CC_FLAGS_SCS	:= -fsanitize=shadow-call-stack
KBUILD_CFLAGS	+= $(CC_FLAGS_SCS)
export CC_FLAGS_SCS
endif

ifdef CONFIG_LTO_CLANG
ifdef CONFIG_LTO_CLANG_THIN
CC_FLAGS_LTO	:= -flto=thin -fsplit-lto-unit
KBUILD_LDFLAGS	+= --thinlto-cache-dir=$(extmod_prefix).thinlto-cache
else
CC_FLAGS_LTO	:= -flto
endif
CC_FLAGS_LTO	+= -fvisibility=hidden

# Limit inlining across translation units to reduce binary size
KBUILD_LDFLAGS += -mllvm -import-instr-limit=5

# Check for frame size exceeding threshold during prolog/epilog insertion
# when using lld < 13.0.0.
ifneq ($(CONFIG_FRAME_WARN),0)
ifeq ($(shell test $(CONFIG_LLD_VERSION) -lt 130000; echo $$?),0)
KBUILD_LDFLAGS	+= -plugin-opt=-warn-stack-size=$(CONFIG_FRAME_WARN)
endif
endif
endif

ifdef CONFIG_LTO
KBUILD_CFLAGS	+= -fno-lto $(CC_FLAGS_LTO)
KBUILD_AFLAGS	+= -fno-lto
export CC_FLAGS_LTO
endif

ifdef CONFIG_CFI_CLANG
CC_FLAGS_CFI	:= -fsanitize=cfi \
		   -fsanitize-cfi-cross-dso \
		   -fno-sanitize-cfi-canonical-jump-tables \
		   -fno-sanitize-trap=cfi \
		   -fno-sanitize-blacklist

ifdef CONFIG_CFI_PERMISSIVE
CC_FLAGS_CFI	+= -fsanitize-recover=cfi
endif

# If LTO flags are filtered out, we must also filter out CFI.
CC_FLAGS_LTO	+= $(CC_FLAGS_CFI)
KBUILD_CFLAGS	+= $(CC_FLAGS_CFI)
export CC_FLAGS_CFI
endif

ifdef CONFIG_DEBUG_FORCE_FUNCTION_ALIGN_64B
KBUILD_CFLAGS += -falign-functions=64
endif

# arch Makefile may override CC so keep this after arch Makefile is included
NOSTDINC_FLAGS += -nostdinc

# warn about C99 declaration after statement
KBUILD_CFLAGS += -Wdeclaration-after-statement

# Variable Length Arrays (VLAs) should not be used anywhere in the kernel
KBUILD_CFLAGS += -Wvla

# disable pointer signed / unsigned warnings in gcc 4.0
KBUILD_CFLAGS += -Wno-pointer-sign

# In order to make sure new function cast mismatches are not introduced
# in the kernel (to avoid tripping CFI checking), the kernel should be
# globally built with -Wcast-function-type.
KBUILD_CFLAGS += $(call cc-option, -Wcast-function-type)

# disable stringop warnings in gcc 8+
KBUILD_CFLAGS += $(call cc-disable-warning, stringop-truncation)

# We'll want to enable this eventually, but it's not going away for 5.7 at least
KBUILD_CFLAGS += $(call cc-disable-warning, stringop-overflow)

# Another good warning that we'll want to enable eventually
KBUILD_CFLAGS += $(call cc-disable-warning, restrict)

# Enabled with W=2, disabled by default as noisy
ifdef CONFIG_CC_IS_GCC
KBUILD_CFLAGS += -Wno-maybe-uninitialized
endif

ifdef CONFIG_CC_IS_GCC
# The allocators already balk at large sizes, so silence the compiler
# warnings for bounds checks involving those possible values. While
# -Wno-alloc-size-larger-than would normally be used here, earlier versions
# of gcc (<9.1) weirdly don't handle the option correctly when _other_
# warnings are produced (?!). Using -Walloc-size-larger-than=SIZE_MAX
# doesn't work (as it is documented to), silently resolving to "0" prior to
# version 9.1 (and producing an error more recently). Numeric values larger
# than PTRDIFF_MAX also don't work prior to version 9.1, which are silently
# ignored, continuing to default to PTRDIFF_MAX. So, left with no other
# choice, we must perform a versioned check to disable this warning.
# https://lore.kernel.org/lkml/20210824115859.187f272f@canb.auug.org.au
KBUILD_CFLAGS += $(call cc-ifversion, -ge, 0901, -Wno-alloc-size-larger-than)
endif

# disable invalid "can't wrap" optimizations for signed / pointers
KBUILD_CFLAGS	+= -fno-strict-overflow

# Make sure -fstack-check isn't enabled (like gentoo apparently did)
KBUILD_CFLAGS  += -fno-stack-check

# conserve stack if available
ifdef CONFIG_CC_IS_GCC
KBUILD_CFLAGS   += -fconserve-stack
endif

# Prohibit date/time macros, which would make the build non-deterministic
KBUILD_CFLAGS   += -Werror=date-time

# enforce correct pointer usage
KBUILD_CFLAGS   += $(call cc-option,-Werror=incompatible-pointer-types)

# Require designated initializers for all marked structures
KBUILD_CFLAGS   += $(call cc-option,-Werror=designated-init)

# change __FILE__ to the relative path from the srctree
KBUILD_CPPFLAGS += $(call cc-option,-fmacro-prefix-map=$(srctree)/=)

# include additional Makefiles when needed
include-y			:= scripts/Makefile.extrawarn
include-$(CONFIG_DEBUG_INFO)	+= scripts/Makefile.debug
include-$(CONFIG_KASAN)		+= scripts/Makefile.kasan
include-$(CONFIG_KCSAN)		+= scripts/Makefile.kcsan
include-$(CONFIG_UBSAN)		+= scripts/Makefile.ubsan
include-$(CONFIG_KCOV)		+= scripts/Makefile.kcov
include-$(CONFIG_RANDSTRUCT)	+= scripts/Makefile.randstruct
include-$(CONFIG_GCC_PLUGINS)	+= scripts/Makefile.gcc-plugins

include $(addprefix $(srctree)/, $(include-y))

# scripts/Makefile.gcc-plugins is intentionally included last.
# Do not add $(call cc-option,...) below this line. When you build the kernel
# from the clean source tree, the GCC plugins do not exist at this point.

# Add user supplied CPPFLAGS, AFLAGS, CFLAGS and RUSTFLAGS as the last assignments
KBUILD_CPPFLAGS += $(KCPPFLAGS)
KBUILD_AFLAGS   += $(KAFLAGS)
KBUILD_CFLAGS   += $(KCFLAGS)
KBUILD_RUSTFLAGS += $(KRUSTFLAGS)

KBUILD_LDFLAGS_MODULE += --build-id=sha1
LDFLAGS_vmlinux += --build-id=sha1

ifeq ($(CONFIG_STRIP_ASM_SYMS),y)
LDFLAGS_vmlinux	+= $(call ld-option, -X,)
endif

ifeq ($(CONFIG_RELR),y)
LDFLAGS_vmlinux	+= --pack-dyn-relocs=relr --use-android-relr-tags
endif

# We never want expected sections to be placed heuristically by the
# linker. All sections should be explicitly named in the linker script.
ifdef CONFIG_LD_ORPHAN_WARN
LDFLAGS_vmlinux += --orphan-handling=warn
endif

# Align the bit size of userspace programs with the kernel
KBUILD_USERCFLAGS  += $(filter -m32 -m64 --target=%, $(KBUILD_CFLAGS))
KBUILD_USERLDFLAGS += $(filter -m32 -m64 --target=%, $(KBUILD_CFLAGS))

# make the checker run with the right architecture
CHECKFLAGS += --arch=$(ARCH)

# insure the checker run with the right endianness
CHECKFLAGS += $(if $(CONFIG_CPU_BIG_ENDIAN),-mbig-endian,-mlittle-endian)

# the checker needs the correct machine size
CHECKFLAGS += $(if $(CONFIG_64BIT),-m64,-m32)

# Default kernel image to build when no specific target is given.
# KBUILD_IMAGE may be overruled on the command line or
# set in the environment
# Also any assignments in arch/$(ARCH)/Makefile take precedence over
# this default value
export KBUILD_IMAGE ?= vmlinux

#
# INSTALL_PATH specifies where to place the updated kernel and system map
# images. Default is /boot, but you can set it to other values
export	INSTALL_PATH ?= /boot

#
# INSTALL_DTBS_PATH specifies a prefix for relocations required by build roots.
# Like INSTALL_MOD_PATH, it isn't defined in the Makefile, but can be passed as
# an argument if needed. Otherwise it defaults to the kernel install path
#
export INSTALL_DTBS_PATH ?= $(INSTALL_PATH)/dtbs/$(KERNELRELEASE)

#
# INSTALL_MOD_PATH specifies a prefix to MODLIB for module directory
# relocations required by build roots.  This is not defined in the
# makefile but the argument can be passed to make if needed.
#

MODLIB	= $(INSTALL_MOD_PATH)/lib/modules/$(KERNELRELEASE)
export MODLIB

PHONY += prepare0

export extmod_prefix = $(if $(KBUILD_EXTMOD),$(KBUILD_EXTMOD)/)
export MODORDER := $(extmod_prefix)modules.order
export MODULES_NSDEPS := $(extmod_prefix)modules.nsdeps

ifeq ($(KBUILD_EXTMOD),)
core-y			+= kernel/ certs/ mm/ fs/ ipc/ security/ crypto/
core-$(CONFIG_BLOCK)	+= block/
core-$(CONFIG_RUST)	+= rust/

vmlinux-dirs	:= $(patsubst %/,%,$(filter %/, \
		     $(core-y) $(core-m) $(drivers-y) $(drivers-m) \
		     $(libs-y) $(libs-m)))

vmlinux-alldirs	:= $(sort $(vmlinux-dirs) Documentation \
		     $(patsubst %/,%,$(filter %/, $(core-) \
			$(drivers-) $(libs-))))

subdir-modorder := $(addsuffix modules.order,$(filter %/, \
			$(core-y) $(core-m) $(libs-y) $(libs-m) \
			$(drivers-y) $(drivers-m)))

build-dirs	:= $(vmlinux-dirs)
clean-dirs	:= $(vmlinux-alldirs)

# Externally visible symbols (used by link-vmlinux.sh)
KBUILD_VMLINUX_OBJS := $(head-y) $(patsubst %/,%/built-in.a, $(core-y))
KBUILD_VMLINUX_OBJS += $(addsuffix built-in.a, $(filter %/, $(libs-y)))
ifdef CONFIG_MODULES
KBUILD_VMLINUX_OBJS += $(patsubst %/, %/lib.a, $(filter %/, $(libs-y)))
KBUILD_VMLINUX_LIBS := $(filter-out %/, $(libs-y))
else
KBUILD_VMLINUX_LIBS := $(patsubst %/,%/lib.a, $(libs-y))
endif
KBUILD_VMLINUX_OBJS += $(patsubst %/,%/built-in.a, $(drivers-y))

export KBUILD_VMLINUX_OBJS KBUILD_VMLINUX_LIBS
export KBUILD_LDS          := arch/$(SRCARCH)/kernel/vmlinux.lds
# used by scripts/Makefile.package
export KBUILD_ALLDIRS := $(sort $(filter-out arch/%,$(vmlinux-alldirs)) LICENSES arch include scripts tools)

vmlinux-deps := $(KBUILD_LDS) $(KBUILD_VMLINUX_OBJS) $(KBUILD_VMLINUX_LIBS)

# Recurse until adjust_autoksyms.sh is satisfied
PHONY += autoksyms_recursive
ifdef CONFIG_TRIM_UNUSED_KSYMS
# For the kernel to actually contain only the needed exported symbols,
# we have to build modules as well to determine what those symbols are.
# (this can be evaluated only once include/config/auto.conf has been included)
KBUILD_MODULES := 1

autoksyms_recursive: descend modules.order
	$(Q)$(CONFIG_SHELL) $(srctree)/scripts/adjust_autoksyms.sh \
	  "$(MAKE) -f $(srctree)/Makefile autoksyms_recursive"
endif

autoksyms_h := $(if $(CONFIG_TRIM_UNUSED_KSYMS), include/generated/autoksyms.h)

quiet_cmd_autoksyms_h = GEN     $@
      cmd_autoksyms_h = mkdir -p $(dir $@); \
			$(CONFIG_SHELL) $(srctree)/scripts/gen_autoksyms.sh $@

$(autoksyms_h):
	$(call cmd,autoksyms_h)

ARCH_POSTLINK := $(wildcard $(srctree)/arch/$(SRCARCH)/Makefile.postlink)

# Final link of vmlinux with optional arch pass after final link
cmd_link-vmlinux =                                                 \
	$(CONFIG_SHELL) $< "$(LD)" "$(KBUILD_LDFLAGS)" "$(LDFLAGS_vmlinux)";    \
	$(if $(ARCH_POSTLINK), $(MAKE) -f $(ARCH_POSTLINK) $@, true)

vmlinux: scripts/link-vmlinux.sh autoksyms_recursive $(vmlinux-deps) FORCE
	+$(call if_changed_dep,link-vmlinux)

targets := vmlinux

# The actual objects are generated when descending,
# make sure no implicit rule kicks in
$(sort $(vmlinux-deps) $(subdir-modorder)): descend ;

filechk_kernel.release = \
	echo "$(KERNELVERSION)$$($(CONFIG_SHELL) $(srctree)/scripts/setlocalversion $(srctree))"

# Store (new) KERNELRELEASE string in include/config/kernel.release
include/config/kernel.release: FORCE
	$(call filechk,kernel.release)

# Additional helpers built in scripts/
# Carefully list dependencies so we do not try to build scripts twice
# in parallel
PHONY += scripts
scripts: scripts_basic scripts_dtc
	$(Q)$(MAKE) $(build)=$(@)

# Things we need to do before we recursively start building the kernel
# or the modules are listed in "prepare".
# A multi level approach is used. prepareN is processed before prepareN-1.
# archprepare is used in arch Makefiles and when processed asm symlink,
# version.h and scripts_basic is processed / created.

PHONY += prepare archprepare

archprepare: outputmakefile archheaders archscripts scripts include/config/kernel.release \
	asm-generic $(version_h) $(autoksyms_h) include/generated/utsrelease.h \
	include/generated/autoconf.h remove-stale-files

prepare0: archprepare
	$(Q)$(MAKE) $(build)=scripts/mod
	$(Q)$(MAKE) $(build)=.

# All the preparing..
prepare: prepare0
ifdef CONFIG_RUST
	$(Q)$(CONFIG_SHELL) $(srctree)/scripts/rust-is-available.sh -v
	$(Q)$(MAKE) $(build)=rust
endif

PHONY += remove-stale-files
remove-stale-files:
	$(Q)$(srctree)/scripts/remove-stale-files

# Support for using generic headers in asm-generic
asm-generic := -f $(srctree)/scripts/Makefile.asm-generic obj

PHONY += asm-generic uapi-asm-generic
asm-generic: uapi-asm-generic
	$(Q)$(MAKE) $(asm-generic)=arch/$(SRCARCH)/include/generated/asm \
	generic=include/asm-generic
uapi-asm-generic:
	$(Q)$(MAKE) $(asm-generic)=arch/$(SRCARCH)/include/generated/uapi/asm \
	generic=include/uapi/asm-generic

# Generate some files
# ---------------------------------------------------------------------------

# KERNELRELEASE can change from a few different places, meaning version.h
# needs to be updated, so this check is forced on all builds

uts_len := 64
define filechk_utsrelease.h
	if [ `echo -n "$(KERNELRELEASE)" | wc -c ` -gt $(uts_len) ]; then \
	  echo '"$(KERNELRELEASE)" exceeds $(uts_len) characters' >&2;    \
	  exit 1;                                                         \
	fi;                                                               \
	echo \#define UTS_RELEASE \"$(KERNELRELEASE)\"
endef

define filechk_version.h
	if [ $(SUBLEVEL) -gt 255 ]; then                                 \
		echo \#define LINUX_VERSION_CODE $(shell                 \
		expr $(VERSION) \* 65536 + $(PATCHLEVEL) \* 256 + 255); \
	else                                                             \
		echo \#define LINUX_VERSION_CODE $(shell                 \
		expr $(VERSION) \* 65536 + $(PATCHLEVEL) \* 256 + $(SUBLEVEL)); \
	fi;                                                              \
	echo '#define KERNEL_VERSION(a,b,c) (((a) << 16) + ((b) << 8) +  \
	((c) > 255 ? 255 : (c)))';                                       \
	echo \#define LINUX_VERSION_MAJOR $(VERSION);                    \
	echo \#define LINUX_VERSION_PATCHLEVEL $(PATCHLEVEL);            \
	echo \#define LINUX_VERSION_SUBLEVEL $(SUBLEVEL)
endef

$(version_h): PATCHLEVEL := $(or $(PATCHLEVEL), 0)
$(version_h): SUBLEVEL := $(or $(SUBLEVEL), 0)
$(version_h): FORCE
	$(call filechk,version.h)

include/generated/utsrelease.h: include/config/kernel.release FORCE
	$(call filechk,utsrelease.h)

PHONY += headerdep
headerdep:
	$(Q)find $(srctree)/include/ -name '*.h' | xargs --max-args 1 \
	$(srctree)/scripts/headerdep.pl -I$(srctree)/include

# ---------------------------------------------------------------------------
# Kernel headers

#Default location for installed headers
export INSTALL_HDR_PATH = $(objtree)/usr

quiet_cmd_headers_install = INSTALL $(INSTALL_HDR_PATH)/include
      cmd_headers_install = \
	mkdir -p $(INSTALL_HDR_PATH); \
	rsync -mrl --include='*/' --include='*\.h' --exclude='*' \
	usr/include $(INSTALL_HDR_PATH)

PHONY += headers_install
headers_install: headers
	$(call cmd,headers_install)

PHONY += archheaders archscripts

hdr-inst := -f $(srctree)/scripts/Makefile.headersinst obj

PHONY += headers
headers: $(version_h) scripts_unifdef uapi-asm-generic archheaders archscripts
	$(if $(wildcard $(srctree)/arch/$(SRCARCH)/include/uapi/asm/Kbuild),, \
	  $(error Headers not exportable for the $(SRCARCH) architecture))
	$(Q)$(MAKE) $(hdr-inst)=include/uapi
	$(Q)$(MAKE) $(hdr-inst)=arch/$(SRCARCH)/include/uapi

ifdef CONFIG_HEADERS_INSTALL
prepare: headers
endif

PHONY += scripts_unifdef
scripts_unifdef: scripts_basic
	$(Q)$(MAKE) $(build)=scripts scripts/unifdef

# ---------------------------------------------------------------------------
# Install

# Many distributions have the custom install script, /sbin/installkernel.
# If DKMS is installed, 'make install' will eventually recurse back
# to this Makefile to build and install external modules.
# Cancel sub_make_done so that options such as M=, V=, etc. are parsed.

quiet_cmd_install = INSTALL $(INSTALL_PATH)
      cmd_install = unset sub_make_done; $(srctree)/scripts/install.sh

# ---------------------------------------------------------------------------
# Tools

ifdef CONFIG_OBJTOOL
prepare: tools/objtool
endif

ifdef CONFIG_BPF
ifdef CONFIG_DEBUG_INFO_BTF
prepare: tools/bpf/resolve_btfids
endif
endif

PHONY += resolve_btfids_clean

resolve_btfids_O = $(abspath $(objtree))/tools/bpf/resolve_btfids

# tools/bpf/resolve_btfids directory might not exist
# in output directory, skip its clean in that case
resolve_btfids_clean:
ifneq ($(wildcard $(resolve_btfids_O)),)
	$(Q)$(MAKE) -sC $(srctree)/tools/bpf/resolve_btfids O=$(resolve_btfids_O) clean
endif

# Clear a bunch of variables before executing the submake
ifeq ($(quiet),silent_)
tools_silent=s
endif

tools/: FORCE
	$(Q)mkdir -p $(objtree)/tools
	$(Q)$(MAKE) LDFLAGS= MAKEFLAGS="$(tools_silent) $(filter --j% -j,$(MAKEFLAGS))" O=$(abspath $(objtree)) subdir=tools -C $(srctree)/tools/

tools/%: FORCE
	$(Q)mkdir -p $(objtree)/tools
	$(Q)$(MAKE) LDFLAGS= MAKEFLAGS="$(tools_silent) $(filter --j% -j,$(MAKEFLAGS))" O=$(abspath $(objtree)) subdir=tools -C $(srctree)/tools/ $*

# ---------------------------------------------------------------------------
# Kernel selftest

PHONY += kselftest
kselftest:
	$(Q)$(MAKE) -C $(srctree)/tools/testing/selftests run_tests

kselftest-%: FORCE
	$(Q)$(MAKE) -C $(srctree)/tools/testing/selftests $*

PHONY += kselftest-merge
kselftest-merge:
	$(if $(wildcard $(objtree)/.config),, $(error No .config exists, config your kernel first!))
	$(Q)find $(srctree)/tools/testing/selftests -name config | \
		xargs $(srctree)/scripts/kconfig/merge_config.sh -m $(objtree)/.config
	$(Q)$(MAKE) -f $(srctree)/Makefile olddefconfig

# ---------------------------------------------------------------------------
# Devicetree files

ifneq ($(wildcard $(srctree)/arch/$(SRCARCH)/boot/dts/),)
dtstree := arch/$(SRCARCH)/boot/dts
endif

ifneq ($(dtstree),)

%.dtb: include/config/kernel.release scripts_dtc
	$(Q)$(MAKE) $(build)=$(dtstree) $(dtstree)/$@

%.dtbo: include/config/kernel.release scripts_dtc
	$(Q)$(MAKE) $(build)=$(dtstree) $(dtstree)/$@

PHONY += dtbs dtbs_install dtbs_check
dtbs: include/config/kernel.release scripts_dtc
	$(Q)$(MAKE) $(build)=$(dtstree)

ifneq ($(filter dtbs_check, $(MAKECMDGOALS)),)
export CHECK_DTBS=y
dtbs: dt_binding_check
endif

dtbs_check: dtbs

dtbs_install:
	$(Q)$(MAKE) $(dtbinst)=$(dtstree) dst=$(INSTALL_DTBS_PATH)

ifdef CONFIG_OF_EARLY_FLATTREE
all: dtbs
endif

endif

PHONY += scripts_dtc
scripts_dtc: scripts_basic
	$(Q)$(MAKE) $(build)=scripts/dtc

ifneq ($(filter dt_binding_check, $(MAKECMDGOALS)),)
export CHECK_DT_BINDING=y
endif

PHONY += dt_binding_check
dt_binding_check: scripts_dtc
	$(Q)$(MAKE) $(build)=Documentation/devicetree/bindings

# ---------------------------------------------------------------------------
# Modules

ifdef CONFIG_MODULES

# By default, build modules as well

all: modules

# When we're building modules with modversions, we need to consider
# the built-in objects during the descend as well, in order to
# make sure the checksums are up to date before we record them.
ifdef CONFIG_MODVERSIONS
  KBUILD_BUILTIN := 1
endif

# Build modules
#
# A module can be listed more than once in obj-m resulting in
# duplicate lines in modules.order files.  Those are removed
# using awk while concatenating to the final file.

PHONY += modules
modules: $(if $(KBUILD_BUILTIN),vmlinux) modules_check modules_prepare

cmd_modules_order = $(AWK) '!x[$$0]++' $(real-prereqs) > $@

modules.order: $(subdir-modorder) FORCE
	$(call if_changed,modules_order)

targets += modules.order

# Target to prepare building external modules
PHONY += modules_prepare
modules_prepare: prepare
	$(Q)$(MAKE) $(build)=scripts scripts/module.lds

export modules_sign_only :=

ifeq ($(CONFIG_MODULE_SIG),y)
PHONY += modules_sign
modules_sign: modules_install
	@:

# modules_sign is a subset of modules_install.
# 'make modules_install modules_sign' is equivalent to 'make modules_install'.
ifeq ($(filter modules_install,$(MAKECMDGOALS)),)
modules_sign_only := y
endif
endif

modinst_pre :=
ifneq ($(filter modules_install,$(MAKECMDGOALS)),)
modinst_pre := __modinst_pre
endif

modules_install: $(modinst_pre)
PHONY += __modinst_pre
__modinst_pre:
	@rm -rf $(MODLIB)/kernel
	@rm -f $(MODLIB)/source
	@mkdir -p $(MODLIB)/kernel
	@ln -s $(abspath $(srctree)) $(MODLIB)/source
	@if [ ! $(objtree) -ef  $(MODLIB)/build ]; then \
		rm -f $(MODLIB)/build ; \
		ln -s $(CURDIR) $(MODLIB)/build ; \
	fi
	@sed 's:^:kernel/:' modules.order > $(MODLIB)/modules.order
	@cp -f modules.builtin $(MODLIB)/
	@cp -f $(objtree)/modules.builtin.modinfo $(MODLIB)/

endif # CONFIG_MODULES

###
# Cleaning is done on three levels.
# make clean     Delete most generated files
#                Leave enough to build external modules
# make mrproper  Delete the current configuration, and all generated files
# make distclean Remove editor backup files, patch leftover files and the like

# Directories & files removed with 'make clean'
CLEAN_FILES += include/ksym vmlinux.symvers modules-only.symvers \
	       modules.builtin modules.builtin.modinfo modules.nsdeps \
	       compile_commands.json .thinlto-cache rust/test rust/doc

# Directories & files removed with 'make mrproper'
MRPROPER_FILES += include/config include/generated          \
		  arch/$(SRCARCH)/include/generated .objdiff \
		  debian snap tar-install \
		  .config .config.old .version \
		  Module.symvers \
		  certs/signing_key.pem \
		  certs/x509.genkey \
		  vmlinux-gdb.py \
		  *.spec \
		  rust/target.json rust/libmacros.so

# clean - Delete most, but leave enough to build external modules
#
clean: rm-files := $(CLEAN_FILES)

PHONY += archclean vmlinuxclean

vmlinuxclean:
	$(Q)$(CONFIG_SHELL) $(srctree)/scripts/link-vmlinux.sh clean
	$(Q)$(if $(ARCH_POSTLINK), $(MAKE) -f $(ARCH_POSTLINK) clean)

clean: archclean vmlinuxclean resolve_btfids_clean

# mrproper - Delete all generated files, including .config
#
mrproper: rm-files := $(wildcard $(MRPROPER_FILES))
mrproper-dirs      := $(addprefix _mrproper_,scripts)

PHONY += $(mrproper-dirs) mrproper
$(mrproper-dirs):
	$(Q)$(MAKE) $(clean)=$(patsubst _mrproper_%,%,$@)

mrproper: clean $(mrproper-dirs)
	$(call cmd,rmfiles)
	@find . $(RCS_FIND_IGNORE) \
		\( -name '*.rmeta' \) \
		-type f -print | xargs rm -f

# distclean
#
PHONY += distclean

distclean: mrproper
	@find . $(RCS_FIND_IGNORE) \
		\( -name '*.orig' -o -name '*.rej' -o -name '*~' \
		-o -name '*.bak' -o -name '#*#' -o -name '*%' \
		-o -name 'core' -o -name tags -o -name TAGS -o -name 'cscope*' \
		-o -name GPATH -o -name GRTAGS -o -name GSYMS -o -name GTAGS \) \
		-type f -print | xargs rm -f


# Packaging of the kernel to various formats
# ---------------------------------------------------------------------------

%src-pkg: FORCE
	$(Q)$(MAKE) -f $(srctree)/scripts/Makefile.package $@
%pkg: include/config/kernel.release FORCE
	$(Q)$(MAKE) -f $(srctree)/scripts/Makefile.package $@

# Brief documentation of the typical targets used
# ---------------------------------------------------------------------------

boards := $(wildcard $(srctree)/arch/$(SRCARCH)/configs/*_defconfig)
boards := $(sort $(notdir $(boards)))
board-dirs := $(dir $(wildcard $(srctree)/arch/$(SRCARCH)/configs/*/*_defconfig))
board-dirs := $(sort $(notdir $(board-dirs:/=)))

PHONY += help
help:
	@echo  'Cleaning targets:'
	@echo  '  clean		  - Remove most generated files but keep the config and'
	@echo  '                    enough build support to build external modules'
	@echo  '  mrproper	  - Remove all generated files + config + various backup files'
	@echo  '  distclean	  - mrproper + remove editor backup and patch files'
	@echo  ''
	@echo  'Configuration targets:'
	@$(MAKE) -f $(srctree)/scripts/kconfig/Makefile help
	@echo  ''
	@echo  'Other generic targets:'
	@echo  '  all		  - Build all targets marked with [*]'
	@echo  '* vmlinux	  - Build the bare kernel'
	@echo  '* modules	  - Build all modules'
	@echo  '  modules_install - Install all modules to INSTALL_MOD_PATH (default: /)'
	@echo  '  dir/            - Build all files in dir and below'
	@echo  '  dir/file.[ois]  - Build specified target only'
	@echo  '  dir/file.ll     - Build the LLVM assembly file'
	@echo  '                    (requires compiler support for LLVM assembly generation)'
	@echo  '  dir/file.lst    - Build specified mixed source/assembly target only'
	@echo  '                    (requires a recent binutils and recent build (System.map))'
	@echo  '  dir/file.ko     - Build module including final link'
	@echo  '  modules_prepare - Set up for building external modules'
	@echo  '  tags/TAGS	  - Generate tags file for editors'
	@echo  '  cscope	  - Generate cscope index'
	@echo  '  gtags           - Generate GNU GLOBAL index'
	@echo  '  kernelrelease	  - Output the release version string (use with make -s)'
	@echo  '  kernelversion	  - Output the version stored in Makefile (use with make -s)'
	@echo  '  image_name	  - Output the image name (use with make -s)'
	@echo  '  headers_install - Install sanitised kernel headers to INSTALL_HDR_PATH'; \
	 echo  '                    (default: $(INSTALL_HDR_PATH))'; \
	 echo  ''
	@echo  'Static analysers:'
	@echo  '  checkstack      - Generate a list of stack hogs'
	@echo  '  versioncheck    - Sanity check on version.h usage'
	@echo  '  includecheck    - Check for duplicate included header files'
	@echo  '  export_report   - List the usages of all exported symbols'
	@echo  '  headerdep       - Detect inclusion cycles in headers'
	@echo  '  coccicheck      - Check with Coccinelle'
	@echo  '  clang-analyzer  - Check with clang static analyzer'
	@echo  '  clang-tidy      - Check with clang-tidy'
	@echo  ''
	@echo  'Tools:'
	@echo  '  nsdeps          - Generate missing symbol namespace dependencies'
	@echo  ''
	@echo  'Kernel selftest:'
	@echo  '  kselftest         - Build and run kernel selftest'
	@echo  '                      Build, install, and boot kernel before'
	@echo  '                      running kselftest on it'
	@echo  '                      Run as root for full coverage'
	@echo  '  kselftest-all     - Build kernel selftest'
	@echo  '  kselftest-install - Build and install kernel selftest'
	@echo  '  kselftest-clean   - Remove all generated kselftest files'
	@echo  '  kselftest-merge   - Merge all the config dependencies of'
	@echo  '		      kselftest to existing .config.'
	@echo  ''
	@echo  'Rust targets:'
	@echo  '  rustavailable   - Checks whether the Rust toolchain is'
	@echo  '		    available and, if not, explains why.'
	@echo  '  rustfmt	  - Reformat all the Rust code in the kernel'
	@echo  '  rustfmtcheck	  - Checks if all the Rust code in the kernel'
	@echo  '		    is formatted, printing a diff otherwise.'
	@echo  '  rustdoc	  - Generate Rust documentation'
	@echo  '		    (requires kernel .config)'
	@echo  '  rusttest        - Runs the Rust tests'
	@echo  '                    (requires kernel .config; downloads external repos)'
	@echo  '  rust-analyzer	  - Generate rust-project.json rust-analyzer support file'
	@echo  '		    (requires kernel .config)'
	@echo  '  dir/file.[os]   - Build specified target only'
	@echo  '  dir/file.i      - Build macro expanded source, similar to C preprocessing'
	@echo  '                    (run with RUSTFMT=n to skip reformatting if needed)'
	@echo  '  dir/file.ll     - Build the LLVM assembly file'
	@echo  ''
	@$(if $(dtstree), \
		echo 'Devicetree:'; \
		echo '* dtbs             - Build device tree blobs for enabled boards'; \
		echo '  dtbs_install     - Install dtbs to $(INSTALL_DTBS_PATH)'; \
		echo '  dt_binding_check - Validate device tree binding documents'; \
		echo '  dtbs_check       - Validate device tree source files';\
		echo '')

	@echo 'Userspace tools targets:'
	@echo '  use "make tools/help"'
	@echo '  or  "cd tools; make help"'
	@echo  ''
	@echo  'Kernel packaging:'
	@$(MAKE) -f $(srctree)/scripts/Makefile.package help
	@echo  ''
	@echo  'Documentation targets:'
	@$(MAKE) -f $(srctree)/Documentation/Makefile dochelp
	@echo  ''
	@echo  'Architecture specific targets ($(SRCARCH)):'
	@$(or $(archhelp),\
		echo '  No architecture specific help defined for $(SRCARCH)')
	@echo  ''
	@$(if $(boards), \
		$(foreach b, $(boards), \
		printf "  %-27s - Build for %s\\n" $(b) $(subst _defconfig,,$(b));) \
		echo '')
	@$(if $(board-dirs), \
		$(foreach b, $(board-dirs), \
		printf "  %-16s - Show %s-specific targets\\n" help-$(b) $(b);) \
		printf "  %-16s - Show all of the above\\n" help-boards; \
		echo '')

	@echo  '  make V=0|1 [targets] 0 => quiet build (default), 1 => verbose build'
	@echo  '  make V=2   [targets] 2 => give reason for rebuild of target'
	@echo  '  make O=dir [targets] Locate all output files in "dir", including .config'
	@echo  '  make C=1   [targets] Check re-compiled c source with $$CHECK'
	@echo  '                       (sparse by default)'
	@echo  '  make C=2   [targets] Force check of all c source with $$CHECK'
	@echo  '  make RECORDMCOUNT_WARN=1 [targets] Warn about ignored mcount sections'
	@echo  '  make W=n   [targets] Enable extra build checks, n=1,2,3 where'
	@echo  '		1: warnings which may be relevant and do not occur too often'
	@echo  '		2: warnings which occur quite often but may still be relevant'
	@echo  '		3: more obscure warnings, can most likely be ignored'
	@echo  '		e: warnings are being treated as errors'
	@echo  '		Multiple levels can be combined with W=12 or W=123'
	@echo  ''
	@echo  'Execute "make" or "make all" to build all targets marked with [*] '
	@echo  'For further info see the ./README file'


help-board-dirs := $(addprefix help-,$(board-dirs))

help-boards: $(help-board-dirs)

boards-per-dir = $(sort $(notdir $(wildcard $(srctree)/arch/$(SRCARCH)/configs/$*/*_defconfig)))

$(help-board-dirs): help-%:
	@echo  'Architecture specific targets ($(SRCARCH) $*):'
	@$(if $(boards-per-dir), \
		$(foreach b, $(boards-per-dir), \
		printf "  %-24s - Build for %s\\n" $*/$(b) $(subst _defconfig,,$(b));) \
		echo '')


# Documentation targets
# ---------------------------------------------------------------------------
DOC_TARGETS := xmldocs latexdocs pdfdocs htmldocs epubdocs cleandocs \
	       linkcheckdocs dochelp refcheckdocs
PHONY += $(DOC_TARGETS)
$(DOC_TARGETS):
	$(Q)$(MAKE) $(build)=Documentation $@


# Rust targets
# ---------------------------------------------------------------------------

# "Is Rust available?" target
PHONY += rustavailable
rustavailable:
<<<<<<< HEAD
	$(Q)$(CONFIG_SHELL) $(srctree)/scripts/rust-is-available.sh -v && echo >&2 "Rust is available!" || echo >&2 "Rust is not available! Please, run the rustcheck target" 
=======
	$(Q)$(CONFIG_SHELL) $(srctree)/scripts/rust-is-available.sh -v && echo "Rust is available!"
>>>>>>> fcb1a090

# Documentation target
#
# Using the singular to avoid running afoul of `no-dot-config-targets`.
PHONY += rustdoc
rustdoc: prepare
	$(Q)$(MAKE) $(build)=rust $@

# Testing target
PHONY += rusttest
rusttest: prepare
	$(Q)$(MAKE) $(build)=rust $@

# Formatting targets
PHONY += rustfmt rustfmtcheck

# We skip `rust/alloc` since we want to minimize the diff w.r.t. upstream.
#
# We match using absolute paths since `find` does not resolve them
# when matching, which is a problem when e.g. `srctree` is `..`.
# We `grep` afterwards in order to remove the directory entry itself.
rustfmt:
	$(Q)find $(abs_srctree) -type f -name '*.rs' \
		-o -path $(abs_srctree)/rust/alloc -prune \
		-o -path $(abs_objtree)/rust/test -prune \
		| grep -Fv $(abs_srctree)/rust/alloc \
		| grep -Fv $(abs_objtree)/rust/test \
		| grep -Fv generated \
		| xargs $(RUSTFMT) $(rustfmt_flags)

rustfmtcheck: rustfmt_flags = --check
rustfmtcheck: rustfmt

# IDE support targets
PHONY += rust-analyzer
rust-analyzer:
	$(Q)$(MAKE) $(build)=rust $@

# Misc
# ---------------------------------------------------------------------------

PHONY += scripts_gdb
scripts_gdb: prepare0
	$(Q)$(MAKE) $(build)=scripts/gdb
	$(Q)ln -fsn $(abspath $(srctree)/scripts/gdb/vmlinux-gdb.py)

ifdef CONFIG_GDB_SCRIPTS
all: scripts_gdb
endif

else # KBUILD_EXTMOD

###
# External module support.
# When building external modules the kernel used as basis is considered
# read-only, and no consistency checks are made and the make
# system is not used on the basis kernel. If updates are required
# in the basis kernel ordinary make commands (without M=...) must be used.

# We are always building only modules.
KBUILD_BUILTIN :=
KBUILD_MODULES := 1

build-dirs := $(KBUILD_EXTMOD)
$(MODORDER): descend
	@:

compile_commands.json: $(extmod_prefix)compile_commands.json
PHONY += compile_commands.json

clean-dirs := $(KBUILD_EXTMOD)
clean: rm-files := $(KBUILD_EXTMOD)/Module.symvers $(KBUILD_EXTMOD)/modules.nsdeps \
	$(KBUILD_EXTMOD)/compile_commands.json $(KBUILD_EXTMOD)/.thinlto-cache

PHONY += prepare
# now expand this into a simple variable to reduce the cost of shell evaluations
prepare: CC_VERSION_TEXT := $(CC_VERSION_TEXT)
prepare:
	@if [ "$(CC_VERSION_TEXT)" != "$(CONFIG_CC_VERSION_TEXT)" ]; then \
		echo >&2 "warning: the compiler differs from the one used to build the kernel"; \
		echo >&2 "  The kernel was built by: $(CONFIG_CC_VERSION_TEXT)"; \
		echo >&2 "  You are using:           $(CC_VERSION_TEXT)"; \
	fi

PHONY += help
help:
	@echo  '  Building external modules.'
	@echo  '  Syntax: make -C path/to/kernel/src M=$$PWD target'
	@echo  ''
	@echo  '  modules         - default target, build the module(s)'
	@echo  '  modules_install - install the module'
	@echo  '  clean           - remove generated files in module directory only'
	@echo  ''

# no-op for external module builds
PHONY += modules_prepare

endif # KBUILD_EXTMOD

# ---------------------------------------------------------------------------
# Modules

PHONY += modules modules_install

ifdef CONFIG_MODULES

modules: modules_check
	$(Q)$(MAKE) -f $(srctree)/scripts/Makefile.modpost

PHONY += modules_check
modules_check: $(MODORDER)
	$(Q)$(CONFIG_SHELL) $(srctree)/scripts/modules-check.sh $<

quiet_cmd_depmod = DEPMOD  $(MODLIB)
      cmd_depmod = $(CONFIG_SHELL) $(srctree)/scripts/depmod.sh $(DEPMOD) \
                   $(KERNELRELEASE)

modules_install:
	$(Q)$(MAKE) -f $(srctree)/scripts/Makefile.modinst
	$(call cmd,depmod)

else # CONFIG_MODULES

# Modules not configured
# ---------------------------------------------------------------------------

modules modules_install:
	@echo >&2 '***'
	@echo >&2 '*** The present kernel configuration has modules disabled.'
	@echo >&2 '*** To use the module feature, please run "make menuconfig" etc.'
	@echo >&2 '*** to enable CONFIG_MODULES.'
	@echo >&2 '***'
	@exit 1

endif # CONFIG_MODULES

# Single targets
# ---------------------------------------------------------------------------
# To build individual files in subdirectories, you can do like this:
#
#   make foo/bar/baz.s
#
# The supported suffixes for single-target are listed in 'single-targets'
#
# To build only under specific subdirectories, you can do like this:
#
#   make foo/bar/baz/

ifdef single-build

# .ko is special because modpost is needed
single-ko := $(sort $(filter %.ko, $(MAKECMDGOALS)))
single-no-ko := $(filter-out $(single-ko), $(MAKECMDGOALS)) \
		$(foreach x, o mod, $(patsubst %.ko, %.$x, $(single-ko)))

$(single-ko): single_modpost
	@:
$(single-no-ko): descend
	@:

ifeq ($(KBUILD_EXTMOD),)
# For the single build of in-tree modules, use a temporary file to avoid
# the situation of modules_install installing an invalid modules.order.
MODORDER := .modules.tmp
endif

PHONY += single_modpost
single_modpost: $(single-no-ko) modules_prepare
	$(Q){ $(foreach m, $(single-ko), echo $(extmod_prefix)$m;) } > $(MODORDER)
	$(Q)$(MAKE) -f $(srctree)/scripts/Makefile.modpost

KBUILD_MODULES := 1

export KBUILD_SINGLE_TARGETS := $(addprefix $(extmod_prefix), $(single-no-ko))

# trim unrelated directories
build-dirs := $(foreach d, $(build-dirs), \
			$(if $(filter $(d)/%, $(KBUILD_SINGLE_TARGETS)), $(d)))

endif

ifndef CONFIG_MODULES
KBUILD_MODULES :=
endif

# Handle descending into subdirectories listed in $(build-dirs)
# Preset locale variables to speed up the build process. Limit locale
# tweaks to this spot to avoid wrong language settings when running
# make menuconfig etc.
# Error messages still appears in the original language
PHONY += descend $(build-dirs)
descend: $(build-dirs)
$(build-dirs): prepare
	$(Q)$(MAKE) $(build)=$@ \
	single-build=$(if $(filter-out $@/, $(filter $@/%, $(KBUILD_SINGLE_TARGETS))),1) \
	need-builtin=1 need-modorder=1

clean-dirs := $(addprefix _clean_, $(clean-dirs))
PHONY += $(clean-dirs) clean
$(clean-dirs):
	$(Q)$(MAKE) $(clean)=$(patsubst _clean_%,%,$@)

clean: $(clean-dirs)
	$(call cmd,rmfiles)
	@find $(or $(KBUILD_EXTMOD), .) $(RCS_FIND_IGNORE) \
		\( -name '*.[aios]' -o -name '*.ko' -o -name '.*.cmd' \
		-o -name '*.ko.*' \
		-o -name '*.dtb' -o -name '*.dtbo' -o -name '*.dtb.S' -o -name '*.dt.yaml' \
		-o -name '*.dwo' -o -name '*.lst' \
		-o -name '*.su' -o -name '*.mod' -o -name '*.usyms' \
		-o -name '.*.d' -o -name '.*.tmp' -o -name '*.mod.c' \
		-o -name '*.lex.c' -o -name '*.tab.[ch]' \
		-o -name '*.asn1.[ch]' \
		-o -name '*.symtypes' -o -name 'modules.order' \
		-o -name '.tmp_*' \
		-o -name '*.c.[012]*.*' \
		-o -name '*.ll' \
		-o -name '*.gcno' \
		-o -name '*.*.symversions' \) -type f -print | xargs rm -f

# Generate tags for editors
# ---------------------------------------------------------------------------
quiet_cmd_tags = GEN     $@
      cmd_tags = $(BASH) $(srctree)/scripts/tags.sh $@

tags TAGS cscope gtags: FORCE
	$(call cmd,tags)

# Script to generate missing namespace dependencies
# ---------------------------------------------------------------------------

PHONY += nsdeps
nsdeps: export KBUILD_NSDEPS=1
nsdeps: modules
	$(Q)$(CONFIG_SHELL) $(srctree)/scripts/nsdeps

# Clang Tooling
# ---------------------------------------------------------------------------

quiet_cmd_gen_compile_commands = GEN     $@
      cmd_gen_compile_commands = $(PYTHON3) $< -a $(AR) -o $@ $(filter-out $<, $(real-prereqs))

$(extmod_prefix)compile_commands.json: scripts/clang-tools/gen_compile_commands.py \
	$(if $(KBUILD_EXTMOD),,$(KBUILD_VMLINUX_OBJS) $(KBUILD_VMLINUX_LIBS)) \
	$(if $(CONFIG_MODULES), $(MODORDER)) FORCE
	$(call if_changed,gen_compile_commands)

targets += $(extmod_prefix)compile_commands.json

PHONY += clang-tidy clang-analyzer

ifdef CONFIG_CC_IS_CLANG
quiet_cmd_clang_tools = CHECK   $<
      cmd_clang_tools = $(PYTHON3) $(srctree)/scripts/clang-tools/run-clang-tools.py $@ $<

clang-tidy clang-analyzer: $(extmod_prefix)compile_commands.json
	$(call cmd,clang_tools)
else
clang-tidy clang-analyzer:
	@echo "$@ requires CC=clang" >&2
	@false
endif

# Scripts to check various things for consistency
# ---------------------------------------------------------------------------

PHONY += includecheck versioncheck coccicheck export_report

includecheck:
	find $(srctree)/* $(RCS_FIND_IGNORE) \
		-name '*.[hcS]' -type f -print | sort \
		| xargs $(PERL) -w $(srctree)/scripts/checkincludes.pl

versioncheck:
	find $(srctree)/* $(RCS_FIND_IGNORE) \
		-name '*.[hcS]' -type f -print | sort \
		| xargs $(PERL) -w $(srctree)/scripts/checkversion.pl

coccicheck:
	$(Q)$(BASH) $(srctree)/scripts/$@

export_report:
	$(PERL) $(srctree)/scripts/export_report.pl

PHONY += checkstack kernelrelease kernelversion image_name

# UML needs a little special treatment here.  It wants to use the host
# toolchain, so needs $(SUBARCH) passed to checkstack.pl.  Everyone
# else wants $(ARCH), including people doing cross-builds, which means
# that $(SUBARCH) doesn't work here.
ifeq ($(ARCH), um)
CHECKSTACK_ARCH := $(SUBARCH)
else
CHECKSTACK_ARCH := $(ARCH)
endif
checkstack:
	$(OBJDUMP) -d vmlinux $$(find . -name '*.ko') | \
	$(PERL) $(srctree)/scripts/checkstack.pl $(CHECKSTACK_ARCH)

kernelrelease:
	@echo "$(KERNELVERSION)$$($(CONFIG_SHELL) $(srctree)/scripts/setlocalversion $(srctree))"

kernelversion:
	@echo $(KERNELVERSION)

image_name:
	@echo $(KBUILD_IMAGE)

quiet_cmd_rmfiles = $(if $(wildcard $(rm-files)),CLEAN   $(wildcard $(rm-files)))
      cmd_rmfiles = rm -rf $(rm-files)

# read saved command lines for existing targets
existing-targets := $(wildcard $(sort $(targets)))

-include $(foreach f,$(existing-targets),$(dir $(f)).$(notdir $(f)).cmd)

endif # config-build
endif # mixed-build
endif # need-sub-make

PHONY += FORCE
FORCE:

# Declare the contents of the PHONY variable as phony.  We keep that
# information in a variable so we can use it in if_changed and friends.
.PHONY: $(PHONY)<|MERGE_RESOLUTION|>--- conflicted
+++ resolved
@@ -1807,11 +1807,7 @@
 # "Is Rust available?" target
 PHONY += rustavailable
 rustavailable:
-<<<<<<< HEAD
 	$(Q)$(CONFIG_SHELL) $(srctree)/scripts/rust-is-available.sh -v && echo >&2 "Rust is available!" || echo >&2 "Rust is not available! Please, run the rustcheck target" 
-=======
-	$(Q)$(CONFIG_SHELL) $(srctree)/scripts/rust-is-available.sh -v && echo "Rust is available!"
->>>>>>> fcb1a090
 
 # Documentation target
 #
