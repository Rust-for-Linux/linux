--- conflicted
+++ resolved
@@ -131,6 +131,7 @@
 	u32 sector_bytes_left;
 	u32 orig_out;
 	struct page *cur_page;
+	char *kaddr;
 
 	/*
 	 * We never allow a segment header crossing sector boundary, previous
@@ -147,7 +148,8 @@
 		out_pages[*cur_out / PAGE_SIZE] = cur_page;
 	}
 
-	write_compress_length(page_address(cur_page) + offset_in_page(*cur_out),
+	kaddr = kmap(cur_page);
+	write_compress_length(kaddr + offset_in_page(*cur_out),
 			      compressed_size);
 	*cur_out += LZO_LEN;
 
@@ -158,6 +160,7 @@
 		u32 copy_len = min_t(u32, sectorsize - *cur_out % sectorsize,
 				     orig_out + compressed_size - *cur_out);
 
+		kunmap(cur_page);
 		cur_page = out_pages[*cur_out / PAGE_SIZE];
 		/* Allocate a new page */
 		if (!cur_page) {
@@ -166,8 +169,9 @@
 				return -ENOMEM;
 			out_pages[*cur_out / PAGE_SIZE] = cur_page;
 		}
-
-		memcpy(page_address(cur_page) + offset_in_page(*cur_out),
+		kaddr = kmap(cur_page);
+
+		memcpy(kaddr + offset_in_page(*cur_out),
 		       compressed_data + *cur_out - orig_out, copy_len);
 
 		*cur_out += copy_len;
@@ -179,12 +183,15 @@
 	 */
 	sector_bytes_left = round_up(*cur_out, sectorsize) - *cur_out;
 	if (sector_bytes_left >= LZO_LEN || sector_bytes_left == 0)
-		return 0;
+		goto out;
 
 	/* The remaining size is not enough, pad it with zeros */
-	memset(page_address(cur_page) + offset_in_page(*cur_out), 0,
+	memset(kaddr + offset_in_page(*cur_out), 0,
 	       sector_bytes_left);
 	*cur_out += sector_bytes_left;
+
+out:
+	kunmap(cur_page);
 	return 0;
 }
 
@@ -195,6 +202,7 @@
 	struct workspace *workspace = list_entry(ws, struct workspace, list);
 	const u32 sectorsize = btrfs_sb(mapping->host->i_sb)->sectorsize;
 	struct page *page_in = NULL;
+	char *sizes_ptr;
 	int ret = 0;
 	/* Points to the file offset of input data */
 	u64 cur_in = start;
@@ -206,40 +214,13 @@
 	*total_out = 0;
 	*total_in = 0;
 
-<<<<<<< HEAD
-	in_page = find_get_page(mapping, start >> PAGE_SHIFT);
-	data_in = kmap(in_page);
-
-=======
->>>>>>> d1ed82f3
 	/*
 	 * Skip the header for now, we will later come back and write the total
 	 * compressed size
 	 */
-<<<<<<< HEAD
-	out_page = alloc_page(GFP_NOFS);
-	if (out_page == NULL) {
-		ret = -ENOMEM;
-		goto out;
-	}
-	cpage_out = kmap(out_page);
-	out_offset = LZO_LEN;
-	tot_out = LZO_LEN;
-	pages[0] = out_page;
-	nr_pages = 1;
-	pg_bytes_left = PAGE_SIZE - LZO_LEN;
-
-	/* compress at most one page of data each time */
-	in_len = min(len, PAGE_SIZE);
-	while (tot_in < len) {
-		ret = lzo1x_1_compress(data_in, in_len, workspace->cbuf,
-				       &out_len, workspace->mem);
-		if (ret != LZO_E_OK) {
-			pr_debug("BTRFS: lzo in loop returned %d\n",
-			       ret);
-=======
 	cur_out += LZO_LEN;
 	while (cur_in < start + len) {
+		char *data_in;
 		const u32 sectorsize_mask = sectorsize - 1;
 		u32 sector_off = (cur_in - start) & sectorsize_mask;
 		u32 in_len;
@@ -254,84 +235,24 @@
 		/* Compress at most one sector of data each time */
 		in_len = min_t(u32, start + len - cur_in, sectorsize - sector_off);
 		ASSERT(in_len);
-		ret = lzo1x_1_compress(page_address(page_in) +
+		data_in = kmap(page_in);
+		ret = lzo1x_1_compress(data_in +
 				       offset_in_page(cur_in), in_len,
 				       workspace->cbuf, &out_len,
 				       workspace->mem);
+		kunmap(page_in);
 		if (ret < 0) {
 			pr_debug("BTRFS: lzo in loop returned %d\n", ret);
->>>>>>> d1ed82f3
 			ret = -EIO;
 			goto out;
 		}
 
-<<<<<<< HEAD
-		/* store the size of this chunk of compressed data */
-		write_compress_length(cpage_out + out_offset, out_len);
-		tot_out += LZO_LEN;
-		out_offset += LZO_LEN;
-		pg_bytes_left -= LZO_LEN;
-
-		tot_in += in_len;
-		tot_out += out_len;
-
-		/* copy bytes from the working buffer into the pages */
-		buf = workspace->cbuf;
-		while (out_len) {
-			bytes = min_t(unsigned long, pg_bytes_left, out_len);
-
-			memcpy(cpage_out + out_offset, buf, bytes);
-
-			out_len -= bytes;
-			pg_bytes_left -= bytes;
-			buf += bytes;
-			out_offset += bytes;
-
-			/*
-			 * we need another page for writing out.
-			 *
-			 * Note if there's less than 4 bytes left, we just
-			 * skip to a new page.
-			 */
-			if ((out_len == 0 && pg_bytes_left < LZO_LEN) ||
-			    pg_bytes_left == 0) {
-				if (pg_bytes_left) {
-					memset(cpage_out + out_offset, 0,
-					       pg_bytes_left);
-					tot_out += pg_bytes_left;
-				}
-
-				/* we're done, don't allocate new page */
-				if (out_len == 0 && tot_in >= len)
-					break;
-
-				kunmap(out_page);
-				if (nr_pages == nr_dest_pages) {
-					out_page = NULL;
-					ret = -E2BIG;
-					goto out;
-				}
-
-				out_page = alloc_page(GFP_NOFS);
-				if (out_page == NULL) {
-					ret = -ENOMEM;
-					goto out;
-				}
-				cpage_out = kmap(out_page);
-				pages[nr_pages++] = out_page;
-
-				pg_bytes_left = PAGE_SIZE;
-				out_offset = 0;
-			}
-		}
-=======
 		ret = copy_compressed_data_to_page(workspace->cbuf, out_len,
 						   pages, &cur_out, sectorsize);
 		if (ret < 0)
 			goto out;
 
 		cur_in += in_len;
->>>>>>> d1ed82f3
 
 		/*
 		 * Check if we're making it bigger after two sectors.  And if
@@ -342,34 +263,6 @@
 			goto out;
 		}
 
-<<<<<<< HEAD
-		/* we're all done */
-		if (tot_in >= len)
-			break;
-
-		if (tot_out > max_out)
-			break;
-
-		bytes_left = len - tot_in;
-		kunmap(in_page);
-		put_page(in_page);
-
-		start += PAGE_SIZE;
-		in_page = find_get_page(mapping, start >> PAGE_SHIFT);
-		data_in = kmap(in_page);
-		in_len = min(bytes_left, PAGE_SIZE);
-	}
-
-	if (tot_out >= tot_in) {
-		ret = -E2BIG;
-		goto out;
-	}
-
-	/* store the size of all chunks of compressed data */
-	sizes_ptr = kmap_local_page(pages[0]);
-	write_compress_length(sizes_ptr, tot_out);
-	kunmap_local(sizes_ptr);
-=======
 		/* Check if we have reached page boundary */
 		if (IS_ALIGNED(cur_in, PAGE_SIZE)) {
 			put_page(page_in);
@@ -378,26 +271,15 @@
 	}
 
 	/* Store the size of all chunks of compressed data */
-	write_compress_length(page_address(pages[0]), cur_out);
->>>>>>> d1ed82f3
+	sizes_ptr = kmap_local_page(pages[0]);
+	write_compress_length(sizes_ptr, cur_out);
+	kunmap_local(sizes_ptr);
 
 	ret = 0;
 	*total_out = cur_out;
 	*total_in = cur_in - start;
 out:
-<<<<<<< HEAD
-	*out_pages = nr_pages;
-	if (out_page)
-		kunmap(out_page);
-
-	if (in_page) {
-		kunmap(in_page);
-		put_page(in_page);
-	}
-
-=======
 	*out_pages = DIV_ROUND_UP(cur_out, PAGE_SIZE);
->>>>>>> d1ed82f3
 	return ret;
 }
 
