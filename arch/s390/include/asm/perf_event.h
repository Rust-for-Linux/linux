--- conflicted
+++ resolved
@@ -6,9 +6,6 @@
  *	      Hendrik Brueckner <brueckner@linux.vnet.ibm.com>
  */
 
-<<<<<<< HEAD
-/* Empty, just to avoid compiling error */
-=======
 #include <asm/cpu_mf.h>
 
 /* CPU-measurement counter facility */
@@ -16,5 +13,4 @@
 
 /* Per-CPU flags for PMU states */
 #define PMU_F_RESERVED			0x1000
-#define PMU_F_ENABLED			0x2000
->>>>>>> a385ec4f
+#define PMU_F_ENABLED			0x2000