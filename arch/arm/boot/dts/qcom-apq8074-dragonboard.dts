// SPDX-License-Identifier: GPL-2.0
#include <dt-bindings/gpio/gpio.h>
#include "qcom-msm8974.dtsi"
#include "qcom-pm8841.dtsi"
#include "qcom-pm8941.dtsi"

/ {
	model = "Qualcomm APQ8074 Dragonboard";
	compatible = "qcom,apq8074-dragonboard", "qcom,apq8074";

	aliases {
		serial0 = &blsp1_uart2;
		usid0 = &pm8941_0;
		usid4 = &pm8841_0;
	};

	chosen {
		stdout-path = "serial0:115200n8";
	};
};

&blsp1_uart2 {
	status = "okay";
};

&blsp2_i2c5 {
	status = "okay";
	clock-frequency = <200000>;

	eeprom: eeprom@52 {
		compatible = "atmel,24c128";
		reg = <0x52>;
		pagesize = <32>;
		read-only;
	};
};

&otg {
	status = "okay";

	phys = <&usb_hs2_phy>;
	phy-select = <&tcsr 0xb000 1>;
	extcon = <&smbb>, <&usb_id>;
	vbus-supply = <&chg_otg>;
	hnp-disable;
	srp-disable;
	adp-disable;

	ulpi {
		phy@b {
			status = "okay";
			v3p3-supply = <&pm8941_l24>;
			v1p8-supply = <&pm8941_l6>;
			extcon = <&smbb>;
			qcom,init-seq = /bits/ 8 <0x1 0x63>;
		};
	};
};

&rpm_requests {
	pm8841-regulators {
		compatible = "qcom,rpm-pm8841-regulators";

		pm8841_s1: s1 {
			regulator-min-microvolt = <675000>;
			regulator-max-microvolt = <1050000>;
		};

		pm8841_s2: s2 {
			regulator-min-microvolt = <500000>;
			regulator-max-microvolt = <1050000>;
		};

		pm8841_s3: s3 {
			regulator-min-microvolt = <500000>;
			regulator-max-microvolt = <1050000>;
		};

		pm8841_s4: s4 {
			regulator-min-microvolt = <500000>;
			regulator-max-microvolt = <1050000>;
		};
	};

	pm8941-regulators {
		compatible = "qcom,rpm-pm8941-regulators";

		vdd_l1_l3-supply = <&pm8941_s1>;
		vdd_l2_lvs1_2_3-supply = <&pm8941_s3>;
		vdd_l4_l11-supply = <&pm8941_s1>;
		vdd_l5_l7-supply = <&pm8941_s2>;
		vdd_l6_l12_l14_l15-supply = <&pm8941_s2>;
		vin_5vs-supply = <&pm8941_5v>;

		pm8941_s1: s1 {
			regulator-min-microvolt = <1300000>;
			regulator-max-microvolt = <1300000>;
			regulator-always-on;
			regulator-boot-on;
		};

		pm8941_s2: s2 {
			regulator-min-microvolt = <2150000>;
			regulator-max-microvolt = <2150000>;
			regulator-boot-on;
		};

		pm8941_s3: s3 {
			regulator-min-microvolt = <1800000>;
			regulator-max-microvolt = <1800000>;
			regulator-always-on;
			regulator-boot-on;
		};

		pm8941_l1: l1 {
			regulator-min-microvolt = <1225000>;
			regulator-max-microvolt = <1225000>;
			regulator-always-on;
			regulator-boot-on;
		};

		pm8941_l2: l2 {
			regulator-min-microvolt = <1200000>;
			regulator-max-microvolt = <1200000>;
		};

		pm8941_l3: l3 {
			regulator-min-microvolt = <1225000>;
			regulator-max-microvolt = <1225000>;
		};

		pm8941_l4: l4 {
			regulator-min-microvolt = <1225000>;
			regulator-max-microvolt = <1225000>;
		};

		pm8941_l5: l5 {
			regulator-min-microvolt = <1800000>;
			regulator-max-microvolt = <1800000>;
		};

		pm8941_l6: l6 {
			regulator-min-microvolt = <1800000>;
			regulator-max-microvolt = <1800000>;
			regulator-boot-on;
		};

		pm8941_l7: l7 {
			regulator-min-microvolt = <1800000>;
			regulator-max-microvolt = <1800000>;
			regulator-boot-on;
		};

		pm8941_l8: l8 {
			regulator-min-microvolt = <1800000>;
			regulator-max-microvolt = <1800000>;
		};

		pm8941_l9: l9 {
			regulator-min-microvolt = <1800000>;
			regulator-max-microvolt = <2950000>;
		};

		pm8941_l10: l10 {
			regulator-min-microvolt = <1800000>;
			regulator-max-microvolt = <1800000>;
			regulator-always-on;
		};

		pm8941_l11: l11 {
			regulator-min-microvolt = <1300000>;
			regulator-max-microvolt = <1300000>;
		};

		pm8941_l12: l12 {
			regulator-min-microvolt = <1800000>;
			regulator-max-microvolt = <1800000>;
			regulator-always-on;
			regulator-boot-on;
		};

		pm8941_l13: l13 {
			regulator-min-microvolt = <1800000>;
			regulator-max-microvolt = <2950000>;
			regulator-boot-on;
		};

		pm8941_l14: l14 {
			regulator-min-microvolt = <1800000>;
			regulator-max-microvolt = <1800000>;
		};

		pm8941_l15: l15 {
			regulator-min-microvolt = <2050000>;
			regulator-max-microvolt = <2050000>;
		};

		pm8941_l16: l16 {
			regulator-min-microvolt = <2700000>;
			regulator-max-microvolt = <2700000>;
		};

		pm8941_l17: l17 {
			regulator-min-microvolt = <2700000>;
			regulator-max-microvolt = <2700000>;
		};

		pm8941_l18: l18 {
			regulator-min-microvolt = <2850000>;
			regulator-max-microvolt = <2850000>;
		};

		pm8941_l19: l19 {
			regulator-min-microvolt = <3300000>;
			regulator-max-microvolt = <3300000>;
			regulator-always-on;
		};

		pm8941_l20: l20 {
			regulator-min-microvolt = <2950000>;
			regulator-max-microvolt = <2950000>;
			regulator-system-load = <200000>;
			regulator-allow-set-load;
			regulator-boot-on;
		};

		pm8941_l21: l21 {
			regulator-min-microvolt = <2950000>;
			regulator-max-microvolt = <2950000>;
			regulator-boot-on;
		};

		pm8941_l22: l22 {
			regulator-min-microvolt = <3000000>;
			regulator-max-microvolt = <3000000>;
		};

		pm8941_l23: l23 {
			regulator-min-microvolt = <3000000>;
			regulator-max-microvolt = <3000000>;
		};

		pm8941_l24: l24 {
			regulator-min-microvolt = <3075000>;
			regulator-max-microvolt = <3075000>;
			regulator-boot-on;
		};
	};
};

&sdhc_1 {
	status = "okay";

	vmmc-supply = <&pm8941_l20>;
	vqmmc-supply = <&pm8941_s3>;

	pinctrl-names = "default", "sleep";
	pinctrl-0 = <&sdc1_on>;
	pinctrl-1 = <&sdc1_off>;
};

&sdhc_2 {
	status = "okay";

<<<<<<< HEAD
	cd-gpios = <&tlmm 62 0x1>;
=======
	cd-gpios = <&tlmm 62 GPIO_ACTIVE_LOW>;
>>>>>>> 7365df19
	vmmc-supply = <&pm8941_l21>;
	vqmmc-supply = <&pm8941_l13>;

	pinctrl-names = "default", "sleep";
	pinctrl-0 = <&sdc2_on>;
	pinctrl-1 = <&sdc2_off>;
};

&tlmm {
	sdc1_on: sdc1-on {
		clk {
			pins = "sdc1_clk";
			drive-strength = <16>;
			bias-disable;
		};

		cmd-data {
			pins = "sdc1_cmd", "sdc1_data";
			drive-strength = <10>;
			bias-pull-up;
		};
	};

	sdc2_on: sdc2-on {
		clk {
			pins = "sdc2_clk";
			drive-strength = <10>;
			bias-disable;
		};

		cmd-data {
			pins = "sdc2_cmd", "sdc2_data";
			drive-strength = <6>;
			bias-pull-up;
		};

		cd {
			pins = "gpio62";
			function = "gpio";
			drive-strength = <2>;
			bias-disable;
		};
	};
};<|MERGE_RESOLUTION|>--- conflicted
+++ resolved
@@ -262,11 +262,7 @@
 &sdhc_2 {
 	status = "okay";
 
-<<<<<<< HEAD
-	cd-gpios = <&tlmm 62 0x1>;
-=======
 	cd-gpios = <&tlmm 62 GPIO_ACTIVE_LOW>;
->>>>>>> 7365df19
 	vmmc-supply = <&pm8941_l21>;
 	vqmmc-supply = <&pm8941_l13>;
 
