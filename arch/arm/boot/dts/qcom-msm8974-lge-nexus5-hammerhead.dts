// SPDX-License-Identifier: GPL-2.0
#include "qcom-msm8974.dtsi"
#include "qcom-pm8841.dtsi"
#include "qcom-pm8941.dtsi"
#include <dt-bindings/input/input.h>
#include <dt-bindings/leds/common.h>
#include <dt-bindings/pinctrl/qcom,pmic-gpio.h>

/ {
	model = "LGE MSM 8974 HAMMERHEAD";
	compatible = "lge,hammerhead", "qcom,msm8974";

	aliases {
		serial0 = &blsp1_uart1;
		serial1 = &blsp2_uart4;
	};

	chosen {
		stdout-path = "serial0:115200n8";
	};

	gpio-keys {
		compatible = "gpio-keys";

		pinctrl-names = "default";
		pinctrl-0 = <&gpio_keys_pin_a>;

		key-volume-up {
			label = "volume_up";
			gpios = <&pm8941_gpios 2 GPIO_ACTIVE_LOW>;
			linux,input-type = <1>;
			linux,code = <KEY_VOLUMEUP>;
		};

		key-volume-down {
			label = "volume_down";
			gpios = <&pm8941_gpios 3 GPIO_ACTIVE_LOW>;
			linux,input-type = <1>;
			linux,code = <KEY_VOLUMEDOWN>;
		};
	};

	vreg_wlan: wlan-regulator {
		compatible = "regulator-fixed";

		regulator-name = "wl-reg";
		regulator-min-microvolt = <3300000>;
		regulator-max-microvolt = <3300000>;

		gpio = <&tlmm 26 GPIO_ACTIVE_HIGH>;
		enable-active-high;

		pinctrl-names = "default";
		pinctrl-0 = <&wlan_regulator_pin>;
	};
};

&blsp1_i2c1 {
	status = "okay";
	clock-frequency = <100000>;

	charger: bq24192@6b {
		compatible = "ti,bq24192";
		reg = <0x6b>;
		interrupts-extended = <&spmi_bus 0 0xd5 0 IRQ_TYPE_EDGE_FALLING>;

		omit-battery-class;

		usb_otg_vbus: usb-otg-vbus { };
	};

	fuelgauge: max17048@36 {
		compatible = "maxim,max17048";
		reg = <0x36>;

		maxim,double-soc;
		maxim,rcomp = /bits/ 8 <0x4d>;

		interrupt-parent = <&tlmm>;
		interrupts = <9 IRQ_TYPE_LEVEL_LOW>;

		pinctrl-names = "default";
		pinctrl-0 = <&fuelgauge_pin>;

		maxim,alert-low-soc-level = <2>;
	};
};

&blsp1_i2c2 {
	status = "okay";
	clock-frequency = <355000>;

	synaptics@70 {
		compatible = "syna,rmi4-i2c";
		reg = <0x70>;

		interrupts-extended = <&tlmm 5 IRQ_TYPE_EDGE_FALLING>;
		vdd-supply = <&pm8941_l22>;
		vio-supply = <&pm8941_lvs3>;

		pinctrl-names = "default";
		pinctrl-0 = <&touch_pin>;

		#address-cells = <1>;
		#size-cells = <0>;

		rmi4-f01@1 {
			reg = <0x1>;
			syna,nosleep-mode = <1>;
		};

		rmi4-f12@12 {
			reg = <0x12>;
			syna,sensor-type = <1>;
		};
	};
};

&blsp1_i2c3 {
	status = "okay";
	clock-frequency = <100000>;

	avago_apds993@39 {
		compatible = "avago,apds9930";
		reg = <0x39>;
		interrupts-extended = <&tlmm 61 IRQ_TYPE_EDGE_FALLING>;
		vdd-supply = <&pm8941_l17>;
		vddio-supply = <&pm8941_lvs1>;
		led-max-microamp = <100000>;
		amstaos,proximity-diodes = <0>;
	};
};

&blsp2_i2c5 {
	status = "okay";
	clock-frequency = <355000>;

	led-controller@38 {
		compatible = "ti,lm3630a";
		status = "okay";
		reg = <0x38>;

		#address-cells = <1>;
		#size-cells = <0>;

		led@0 {
			reg = <0>;
			led-sources = <0 1>;
			label = "lcd-backlight";
			default-brightness = <200>;
		};
	};
};

&blsp2_i2c6 {
	status = "okay";
	clock-frequency = <100000>;

	mpu6515@68 {
		compatible = "invensense,mpu6515";
		reg = <0x68>;
		interrupts-extended = <&tlmm 73 IRQ_TYPE_EDGE_FALLING>;
		vddio-supply = <&pm8941_lvs1>;

		pinctrl-names = "default";
		pinctrl-0 = <&mpu6515_pin>;

		mount-matrix = "0", "-1", "0",
				"-1", "0", "0",
				"0", "0", "1";

		i2c-gate {
			#address-cells = <1>;
			#size-cells = <0>;
			ak8963@f {
				compatible = "asahi-kasei,ak8963";
				reg = <0x0f>;
<<<<<<< HEAD
				gpios = <&tlmm 67 0>;
=======
				gpios = <&tlmm 67 GPIO_ACTIVE_HIGH>;
>>>>>>> 7365df19
				vid-supply = <&pm8941_lvs1>;
				vdd-supply = <&pm8941_l17>;
			};

			bmp280@76 {
				compatible = "bosch,bmp280";
				reg = <0x76>;
				vdda-supply = <&pm8941_lvs1>;
				vddd-supply = <&pm8941_l17>;
			};
		};
	};
};

&blsp1_uart1 {
	status = "okay";
};

&blsp2_uart4 {
	status = "okay";

	bluetooth {
		compatible = "brcm,bcm43438-bt";
		max-speed = <3000000>;

		pinctrl-names = "default";
		pinctrl-0 = <&bt_pin>;

		host-wakeup-gpios = <&tlmm 42 GPIO_ACTIVE_HIGH>;
		device-wakeup-gpios = <&tlmm 62 GPIO_ACTIVE_HIGH>;
		shutdown-gpios = <&tlmm 41 GPIO_ACTIVE_HIGH>;
	};
};

&dsi0 {
	status = "okay";

	vdda-supply = <&pm8941_l2>;
	vdd-supply = <&pm8941_lvs3>;
	vddio-supply = <&pm8941_l12>;

	panel: panel@0 {
		reg = <0>;
		compatible = "lg,acx467akm-7";

		pinctrl-names = "default";
		pinctrl-0 = <&panel_pin>;

		port {
			panel_in: endpoint {
				remote-endpoint = <&dsi0_out>;
			};
		};
	};
};

&dsi0_out {
	remote-endpoint = <&panel_in>;
	data-lanes = <0 1 2 3>;
};

&dsi0_phy {
	status = "okay";

	vddio-supply = <&pm8941_l12>;
};

&mdss {
	status = "okay";
};

&otg {
	status = "okay";

	phys = <&usb_hs1_phy>;
	phy-select = <&tcsr 0xb000 0>;

	extcon = <&charger>, <&usb_id>;
	vbus-supply = <&usb_otg_vbus>;

	hnp-disable;
	srp-disable;
	adp-disable;

	ulpi {
		phy@a {
			status = "okay";

			v1p8-supply = <&pm8941_l6>;
			v3p3-supply = <&pm8941_l24>;

			qcom,init-seq = /bits/ 8 <0x1 0x64>;
		};
	};
};

&pm8941_gpios {
	gpio_keys_pin_a: gpio-keys-active-state {
		pins = "gpio2", "gpio3";
		function = "normal";

		bias-pull-up;
		power-source = <PM8941_GPIO_S3>;
	};

	fuelgauge_pin: fuelgauge-int-state {
		pins = "gpio9";
		function = "normal";

		bias-disable;
		input-enable;
		power-source = <PM8941_GPIO_S3>;
	};

	wlan_sleep_clk_pin: wl-sleep-clk-state {
		pins = "gpio16";
		function = "func2";

		output-high;
		power-source = <PM8941_GPIO_S3>;
	};

	wlan_regulator_pin: wl-reg-active-state {
		pins = "gpio17";
		function = "normal";

		bias-disable;
		power-source = <PM8941_GPIO_S3>;
	};

	otg {
		gpio-hog;
		gpios = <35 GPIO_ACTIVE_HIGH>;
		output-high;
		line-name = "otg-gpio";
	};
};

&pm8941_lpg {
	status = "okay";

	qcom,power-source = <1>;

	multi-led {
		color = <LED_COLOR_ID_RGB>;
		function = LED_FUNCTION_STATUS;

		#address-cells = <1>;
		#size-cells = <0>;

		led@7 {
			reg = <7>;
			color = <LED_COLOR_ID_RED>;
		};

		led@6 {
			reg = <6>;
			color = <LED_COLOR_ID_GREEN>;
		};

		led@5 {
			reg = <5>;
			color = <LED_COLOR_ID_BLUE>;
		};
	};
};

&rpm_requests {
	pm8841-regulators {
		compatible = "qcom,rpm-pm8841-regulators";

		pm8841_s1: s1 {
			regulator-min-microvolt = <675000>;
			regulator-max-microvolt = <1050000>;
		};

		pm8841_s2: s2 {
			regulator-min-microvolt = <500000>;
			regulator-max-microvolt = <1050000>;
		};

		pm8841_s3: s3 {
			regulator-min-microvolt = <1050000>;
			regulator-max-microvolt = <1050000>;
		};

		pm8841_s4: s4 {
			regulator-min-microvolt = <815000>;
			regulator-max-microvolt = <900000>;
		};
	};

	pm8941-regulators {
		compatible = "qcom,rpm-pm8941-regulators";

		vdd_l1_l3-supply = <&pm8941_s1>;
		vdd_l2_lvs1_2_3-supply = <&pm8941_s3>;
		vdd_l4_l11-supply = <&pm8941_s1>;
		vdd_l5_l7-supply = <&pm8941_s2>;
		vdd_l6_l12_l14_l15-supply = <&pm8941_s2>;
		vdd_l8_l16_l18_l19-supply = <&vreg_vph_pwr>;
		vdd_l9_l10_l17_l22-supply = <&vreg_boost>;
		vdd_l13_l20_l23_l24-supply = <&vreg_boost>;
		vdd_l21-supply = <&vreg_boost>;

		pm8941_s1: s1 {
			regulator-min-microvolt = <1300000>;
			regulator-max-microvolt = <1300000>;
			regulator-always-on;
			regulator-boot-on;
		};

		pm8941_s2: s2 {
			regulator-min-microvolt = <2150000>;
			regulator-max-microvolt = <2150000>;
			regulator-boot-on;
		};

		pm8941_s3: s3 {
			regulator-min-microvolt = <1800000>;
			regulator-max-microvolt = <1800000>;
			regulator-always-on;
			regulator-boot-on;
		};

		pm8941_l1: l1 {
			regulator-min-microvolt = <1225000>;
			regulator-max-microvolt = <1225000>;
			regulator-always-on;
			regulator-boot-on;
		};

		pm8941_l2: l2 {
			regulator-min-microvolt = <1200000>;
			regulator-max-microvolt = <1200000>;
		};

		pm8941_l3: l3 {
			regulator-min-microvolt = <1225000>;
			regulator-max-microvolt = <1225000>;
		};

		pm8941_l4: l4 {
			regulator-min-microvolt = <1225000>;
			regulator-max-microvolt = <1225000>;
		};

		pm8941_l5: l5 {
			regulator-min-microvolt = <1800000>;
			regulator-max-microvolt = <1800000>;
		};

		pm8941_l6: l6 {
			regulator-min-microvolt = <1800000>;
			regulator-max-microvolt = <1800000>;
			regulator-boot-on;
		};

		pm8941_l7: l7 {
			regulator-min-microvolt = <1800000>;
			regulator-max-microvolt = <1800000>;
			regulator-boot-on;
		};

		pm8941_l8: l8 {
			regulator-min-microvolt = <1800000>;
			regulator-max-microvolt = <1800000>;
		};

		pm8941_l9: l9 {
			regulator-min-microvolt = <1800000>;
			regulator-max-microvolt = <2950000>;
		};

		pm8941_l10: l10 {
			regulator-min-microvolt = <1800000>;
			regulator-max-microvolt = <2950000>;
		};

		pm8941_l11: l11 {
			regulator-min-microvolt = <1300000>;
			regulator-max-microvolt = <1300000>;
		};

		pm8941_l12: l12 {
			regulator-min-microvolt = <1800000>;
			regulator-max-microvolt = <1800000>;
			regulator-always-on;
			regulator-boot-on;
		};

		pm8941_l13: l13 {
			regulator-min-microvolt = <1800000>;
			regulator-max-microvolt = <2950000>;
			regulator-boot-on;
		};

		pm8941_l14: l14 {
			regulator-min-microvolt = <1800000>;
			regulator-max-microvolt = <1800000>;
		};

		pm8941_l15: l15 {
			regulator-min-microvolt = <2050000>;
			regulator-max-microvolt = <2050000>;
		};

		pm8941_l16: l16 {
			regulator-min-microvolt = <2700000>;
			regulator-max-microvolt = <2700000>;
		};

		pm8941_l17: l17 {
			regulator-min-microvolt = <2850000>;
			regulator-max-microvolt = <2850000>;
		};

		pm8941_l18: l18 {
			regulator-min-microvolt = <2850000>;
			regulator-max-microvolt = <2850000>;
		};

		pm8941_l19: l19 {
			regulator-min-microvolt = <3000000>;
			regulator-max-microvolt = <3300000>;
		};

		pm8941_l20: l20 {
			regulator-min-microvolt = <2950000>;
			regulator-max-microvolt = <2950000>;
			regulator-system-load = <200000>;
			regulator-allow-set-load;
			regulator-boot-on;
		};

		pm8941_l21: l21 {
			regulator-min-microvolt = <2950000>;
			regulator-max-microvolt = <2950000>;
			regulator-boot-on;
		};

		pm8941_l22: l22 {
			regulator-min-microvolt = <3000000>;
			regulator-max-microvolt = <3300000>;
		};

		pm8941_l23: l23 {
			regulator-min-microvolt = <3000000>;
			regulator-max-microvolt = <3000000>;
		};

		pm8941_l24: l24 {
			regulator-min-microvolt = <3075000>;
			regulator-max-microvolt = <3075000>;
			regulator-boot-on;
		};

		pm8941_lvs1: lvs1 {};
		pm8941_lvs3: lvs3 {};
	};
};

&sdhc_1 {
	status = "okay";

	vmmc-supply = <&pm8941_l20>;
	vqmmc-supply = <&pm8941_s3>;

	pinctrl-names = "default", "sleep";
	pinctrl-0 = <&sdc1_on>;
	pinctrl-1 = <&sdc1_off>;
};

&sdhc_2 {
	status = "okay";

	max-frequency = <100000000>;
	vmmc-supply = <&vreg_wlan>;
	vqmmc-supply = <&pm8941_s3>;
	non-removable;

	pinctrl-names = "default", "sleep";
	pinctrl-0 = <&sdc2_on>;
	pinctrl-1 = <&sdc2_off>;

	bcrmf@1 {
		compatible = "brcm,bcm4339-fmac", "brcm,bcm4329-fmac";
		reg = <1>;

		brcm,drive-strength = <10>;

		pinctrl-names = "default";
		pinctrl-0 = <&wlan_sleep_clk_pin>;
	};
};

&tlmm {
	sdc1_on: sdc1-on {
		clk {
			pins = "sdc1_clk";
			drive-strength = <16>;
			bias-disable;
		};

		cmd-data {
			pins = "sdc1_cmd", "sdc1_data";
			drive-strength = <10>;
			bias-pull-up;
		};
	};

	sdc2_on: sdc2-on {
		clk {
			pins = "sdc2_clk";
			drive-strength = <6>;
			bias-disable;
		};

		cmd-data {
			pins = "sdc2_cmd", "sdc2_data";
			drive-strength = <6>;
			bias-pull-up;
		};
	};

	mpu6515_pin: mpu6515 {
		pins = "gpio73";
		function = "gpio";
		bias-disable;
		input-enable;
	};

	touch_pin: touch {
		int {
			pins = "gpio5";
			function = "gpio";

			drive-strength = <2>;
			bias-disable;
			input-enable;
		};

		reset {
			pins = "gpio8";
			function = "gpio";

			drive-strength = <2>;
			bias-pull-up;
		};
	};

	panel_pin: panel {
		pins = "gpio12";
		function = "mdp_vsync";
		drive-strength = <2>;
		bias-disable;
	};

	bt_pin: bt {
		hostwake {
			pins = "gpio42";
			function = "gpio";
		};

		devwake {
			pins = "gpio62";
			function = "gpio";
		};

		shutdown {
			pins = "gpio41";
			function = "gpio";
		};
	};
};<|MERGE_RESOLUTION|>--- conflicted
+++ resolved
@@ -175,11 +175,7 @@
 			ak8963@f {
 				compatible = "asahi-kasei,ak8963";
 				reg = <0x0f>;
-<<<<<<< HEAD
-				gpios = <&tlmm 67 0>;
-=======
 				gpios = <&tlmm 67 GPIO_ACTIVE_HIGH>;
->>>>>>> 7365df19
 				vid-supply = <&pm8941_lvs1>;
 				vdd-supply = <&pm8941_l17>;
 			};
