--- conflicted
+++ resolved
@@ -92,8 +92,6 @@
 		"powerpc/text_poke:online", text_area_cpu_up,
 		text_area_cpu_down));
 	static_branch_enable(&poking_init_done);
-<<<<<<< HEAD
-=======
 }
 
 static unsigned long get_patch_pfn(void *addr)
@@ -102,7 +100,6 @@
 		return vmalloc_to_pfn(addr);
 	else
 		return __pa_symbol(addr) >> PAGE_SHIFT;
->>>>>>> 7365df19
 }
 
 /*
@@ -110,16 +107,7 @@
  */
 static int map_patch_area(void *addr, unsigned long text_poke_addr)
 {
-<<<<<<< HEAD
-	unsigned long pfn;
-
-	if (IS_ENABLED(CONFIG_MODULES) && is_vmalloc_or_module_addr(addr))
-		pfn = vmalloc_to_pfn(addr);
-	else
-		pfn = __pa_symbol(addr) >> PAGE_SHIFT;
-=======
 	unsigned long pfn = get_patch_pfn(addr);
->>>>>>> 7365df19
 
 	return map_kernel_page(text_poke_addr, (pfn << PAGE_SHIFT), PAGE_KERNEL);
 }
