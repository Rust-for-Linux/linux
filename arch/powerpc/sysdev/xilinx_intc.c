/*
 * Interrupt controller driver for Xilinx Virtex FPGAs
 *
 * Copyright (C) 2007 Secret Lab Technologies Ltd.
 *
 * This file is licensed under the terms of the GNU General Public License
 * version 2. This program is licensed "as is" without any warranty of any
 * kind, whether express or implied.
 *
 */

/*
 * This is a driver for the interrupt controller typically found in
 * Xilinx Virtex FPGA designs.
 *
 * The interrupt sense levels are hard coded into the FPGA design with
 * typically a 1:1 relationship between irq lines and devices (no shared
 * irq lines).  Therefore, this driver does not attempt to handle edge
 * and level interrupts differently.
 */
#undef DEBUG

#include <linux/kernel.h>
#include <linux/irq.h>
#include <linux/of.h>
#include <asm/io.h>
#include <asm/processor.h>
#include <asm/i8259.h>
#include <asm/irq.h>

/*
 * INTC Registers
 */
#define XINTC_ISR	0	/* Interrupt Status */
#define XINTC_IPR	4	/* Interrupt Pending */
#define XINTC_IER	8	/* Interrupt Enable */
#define XINTC_IAR	12	/* Interrupt Acknowledge */
#define XINTC_SIE	16	/* Set Interrupt Enable bits */
#define XINTC_CIE	20	/* Clear Interrupt Enable bits */
#define XINTC_IVR	24	/* Interrupt Vector */
#define XINTC_MER	28	/* Master Enable */

static struct irq_host *master_irqhost;

#define XILINX_INTC_MAXIRQS	(32)

/* The following table allows the interrupt type, edge or level,
 * to be cached after being read from the device tree until the interrupt
 * is mapped
 */
static int xilinx_intc_typetable[XILINX_INTC_MAXIRQS];

/* Map the interrupt type from the device tree to the interrupt types
 * used by the interrupt subsystem
 */
static unsigned char xilinx_intc_map_senses[] = {
	IRQ_TYPE_EDGE_RISING,
	IRQ_TYPE_EDGE_FALLING,
	IRQ_TYPE_LEVEL_HIGH,
	IRQ_TYPE_LEVEL_LOW,
};

/*
 * The interrupt controller is setup such that it doesn't work well with
 * the level interrupt handler in the kernel because the handler acks the
 * interrupt before calling the application interrupt handler. To deal with
 * that, we use 2 different irq chips so that different functions can be
 * used for level and edge type interrupts.
 *
 * IRQ Chip common (across level and edge) operations
 */
static void xilinx_intc_mask(struct irq_data *d)
{
<<<<<<< HEAD
	int irq = virq_to_hw(d->irq);
=======
	int irq = irqd_to_hwirq(d);
>>>>>>> d762f438
	void * regs = irq_data_get_irq_chip_data(d);
	pr_debug("mask: %d\n", irq);
	out_be32(regs + XINTC_CIE, 1 << irq);
}

static int xilinx_intc_set_type(struct irq_data *d, unsigned int flow_type)
{
	return 0;
}

/*
 * IRQ Chip level operations
 */
static void xilinx_intc_level_unmask(struct irq_data *d)
{
<<<<<<< HEAD
	int irq = virq_to_hw(d->irq);
=======
	int irq = irqd_to_hwirq(d);
>>>>>>> d762f438
	void * regs = irq_data_get_irq_chip_data(d);
	pr_debug("unmask: %d\n", irq);
	out_be32(regs + XINTC_SIE, 1 << irq);

	/* ack level irqs because they can't be acked during
	 * ack function since the handle_level_irq function
	 * acks the irq before calling the inerrupt handler
	 */
	out_be32(regs + XINTC_IAR, 1 << irq);
}

static struct irq_chip xilinx_intc_level_irqchip = {
	.name = "Xilinx Level INTC",
	.irq_mask = xilinx_intc_mask,
	.irq_mask_ack = xilinx_intc_mask,
	.irq_unmask = xilinx_intc_level_unmask,
	.irq_set_type = xilinx_intc_set_type,
};

/*
 * IRQ Chip edge operations
 */
static void xilinx_intc_edge_unmask(struct irq_data *d)
{
<<<<<<< HEAD
	int irq = virq_to_hw(d->irq);
=======
	int irq = irqd_to_hwirq(d);
>>>>>>> d762f438
	void *regs = irq_data_get_irq_chip_data(d);
	pr_debug("unmask: %d\n", irq);
	out_be32(regs + XINTC_SIE, 1 << irq);
}

static void xilinx_intc_edge_ack(struct irq_data *d)
{
<<<<<<< HEAD
	int irq = virq_to_hw(d->irq);
=======
	int irq = irqd_to_hwirq(d);
>>>>>>> d762f438
	void * regs = irq_data_get_irq_chip_data(d);
	pr_debug("ack: %d\n", irq);
	out_be32(regs + XINTC_IAR, 1 << irq);
}

static struct irq_chip xilinx_intc_edge_irqchip = {
	.name = "Xilinx Edge  INTC",
	.irq_mask = xilinx_intc_mask,
	.irq_unmask = xilinx_intc_edge_unmask,
	.irq_ack = xilinx_intc_edge_ack,
	.irq_set_type = xilinx_intc_set_type,
};

/*
 * IRQ Host operations
 */

/**
 * xilinx_intc_xlate - translate virq# from device tree interrupts property
 */
static int xilinx_intc_xlate(struct irq_host *h, struct device_node *ct,
				const u32 *intspec, unsigned int intsize,
				irq_hw_number_t *out_hwirq,
				unsigned int *out_flags)
{
	if ((intsize < 2) || (intspec[0] >= XILINX_INTC_MAXIRQS))
		return -EINVAL;

	/* keep a copy of the interrupt type til the interrupt is mapped
	 */
	xilinx_intc_typetable[intspec[0]] = xilinx_intc_map_senses[intspec[1]];

	/* Xilinx uses 2 interrupt entries, the 1st being the h/w
	 * interrupt number, the 2nd being the interrupt type, edge or level
	 */
	*out_hwirq = intspec[0];
	*out_flags = xilinx_intc_map_senses[intspec[1]];

	return 0;
}
static int xilinx_intc_map(struct irq_host *h, unsigned int virq,
				  irq_hw_number_t irq)
{
	irq_set_chip_data(virq, h->host_data);

	if (xilinx_intc_typetable[irq] == IRQ_TYPE_LEVEL_HIGH ||
	    xilinx_intc_typetable[irq] == IRQ_TYPE_LEVEL_LOW) {
		irq_set_chip_and_handler(virq, &xilinx_intc_level_irqchip,
					 handle_level_irq);
	} else {
		irq_set_chip_and_handler(virq, &xilinx_intc_edge_irqchip,
					 handle_edge_irq);
	}
	return 0;
}

static struct irq_host_ops xilinx_intc_ops = {
	.map = xilinx_intc_map,
	.xlate = xilinx_intc_xlate,
};

struct irq_host * __init
xilinx_intc_init(struct device_node *np)
{
	struct irq_host * irq;
	void * regs;

	/* Find and map the intc registers */
	regs = of_iomap(np, 0);
	if (!regs) {
		pr_err("xilinx_intc: could not map registers\n");
		return NULL;
	}

	/* Setup interrupt controller */
	out_be32(regs + XINTC_IER, 0); /* disable all irqs */
	out_be32(regs + XINTC_IAR, ~(u32) 0); /* Acknowledge pending irqs */
	out_be32(regs + XINTC_MER, 0x3UL); /* Turn on the Master Enable. */

	/* Allocate and initialize an irq_host structure. */
	irq = irq_alloc_host(np, IRQ_HOST_MAP_LINEAR, XILINX_INTC_MAXIRQS,
			     &xilinx_intc_ops, -1);
	if (!irq)
		panic(__FILE__ ": Cannot allocate IRQ host\n");
	irq->host_data = regs;

	return irq;
}

int xilinx_intc_get_irq(void)
{
	void * regs = master_irqhost->host_data;
	pr_debug("get_irq:\n");
	return irq_linear_revmap(master_irqhost, in_be32(regs + XINTC_IVR));
}

#if defined(CONFIG_PPC_I8259)
/*
 * Support code for cascading to 8259 interrupt controllers
 */
static void xilinx_i8259_cascade(unsigned int irq, struct irq_desc *desc)
{
	struct irq_chip *chip = irq_desc_get_chip(desc);
	unsigned int cascade_irq = i8259_irq();

	if (cascade_irq)
		generic_handle_irq(cascade_irq);

	/* Let xilinx_intc end the interrupt */
	chip->irq_unmask(&desc->irq_data);
}

static void __init xilinx_i8259_setup_cascade(void)
{
	struct device_node *cascade_node;
	int cascade_irq;

	/* Initialize i8259 controller */
	cascade_node = of_find_compatible_node(NULL, NULL, "chrp,iic");
	if (!cascade_node)
		return;

	cascade_irq = irq_of_parse_and_map(cascade_node, 0);
	if (!cascade_irq) {
		pr_err("virtex_ml510: Failed to map cascade interrupt\n");
		goto out;
	}

	i8259_init(cascade_node, 0);
	irq_set_chained_handler(cascade_irq, xilinx_i8259_cascade);

	/* Program irq 7 (usb/audio), 14/15 (ide) to level sensitive */
	/* This looks like a dirty hack to me --gcl */
	outb(0xc0, 0x4d0);
	outb(0xc0, 0x4d1);

 out:
	of_node_put(cascade_node);
}
#else
static inline void xilinx_i8259_setup_cascade(void) { return; }
#endif /* defined(CONFIG_PPC_I8259) */

static struct of_device_id xilinx_intc_match[] __initconst = {
	{ .compatible = "xlnx,opb-intc-1.00.c", },
	{ .compatible = "xlnx,xps-intc-1.00.a", },
	{}
};

/*
 * Initialize master Xilinx interrupt controller
 */
void __init xilinx_intc_init_tree(void)
{
	struct device_node *np;

	/* find top level interrupt controller */
	for_each_matching_node(np, xilinx_intc_match) {
		if (!of_get_property(np, "interrupts", NULL))
			break;
	}
	BUG_ON(!np);

	master_irqhost = xilinx_intc_init(np);
	BUG_ON(!master_irqhost);

	irq_set_default_host(master_irqhost);
	of_node_put(np);

	xilinx_i8259_setup_cascade();
}<|MERGE_RESOLUTION|>--- conflicted
+++ resolved
@@ -71,11 +71,7 @@
  */
 static void xilinx_intc_mask(struct irq_data *d)
 {
-<<<<<<< HEAD
-	int irq = virq_to_hw(d->irq);
-=======
-	int irq = irqd_to_hwirq(d);
->>>>>>> d762f438
+	int irq = irqd_to_hwirq(d);
 	void * regs = irq_data_get_irq_chip_data(d);
 	pr_debug("mask: %d\n", irq);
 	out_be32(regs + XINTC_CIE, 1 << irq);
@@ -91,11 +87,7 @@
  */
 static void xilinx_intc_level_unmask(struct irq_data *d)
 {
-<<<<<<< HEAD
-	int irq = virq_to_hw(d->irq);
-=======
-	int irq = irqd_to_hwirq(d);
->>>>>>> d762f438
+	int irq = irqd_to_hwirq(d);
 	void * regs = irq_data_get_irq_chip_data(d);
 	pr_debug("unmask: %d\n", irq);
 	out_be32(regs + XINTC_SIE, 1 << irq);
@@ -120,11 +112,7 @@
  */
 static void xilinx_intc_edge_unmask(struct irq_data *d)
 {
-<<<<<<< HEAD
-	int irq = virq_to_hw(d->irq);
-=======
-	int irq = irqd_to_hwirq(d);
->>>>>>> d762f438
+	int irq = irqd_to_hwirq(d);
 	void *regs = irq_data_get_irq_chip_data(d);
 	pr_debug("unmask: %d\n", irq);
 	out_be32(regs + XINTC_SIE, 1 << irq);
@@ -132,11 +120,7 @@
 
 static void xilinx_intc_edge_ack(struct irq_data *d)
 {
-<<<<<<< HEAD
-	int irq = virq_to_hw(d->irq);
-=======
-	int irq = irqd_to_hwirq(d);
->>>>>>> d762f438
+	int irq = irqd_to_hwirq(d);
 	void * regs = irq_data_get_irq_chip_data(d);
 	pr_debug("ack: %d\n", irq);
 	out_be32(regs + XINTC_IAR, 1 << irq);
