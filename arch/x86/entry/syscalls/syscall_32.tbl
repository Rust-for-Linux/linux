#
# 32-bit system call numbers and entry vectors
#
# The format is:
# <number> <abi> <name> <entry point> <compat entry point>
#
# The __ia32_sys and __ia32_compat_sys stubs are created on-the-fly for
# sys_*() system calls and compat_sys_*() compat system calls if
# IA32_EMULATION is defined, and expect struct pt_regs *regs as their only
# parameter.
#
# The abi is always "i386" for this file.
#
0	i386	restart_syscall		sys_restart_syscall
1	i386	exit			sys_exit
2	i386	fork			sys_fork
3	i386	read			sys_read
4	i386	write			sys_write
5	i386	open			sys_open			compat_sys_open
6	i386	close			sys_close
7	i386	waitpid			sys_waitpid
8	i386	creat			sys_creat
9	i386	link			sys_link
10	i386	unlink			sys_unlink
11	i386	execve			sys_execve			compat_sys_execve
12	i386	chdir			sys_chdir
13	i386	time			sys_time32
14	i386	mknod			sys_mknod
15	i386	chmod			sys_chmod
16	i386	lchown			sys_lchown16
17	i386	break
18	i386	oldstat			sys_stat
19	i386	lseek			sys_lseek			compat_sys_lseek
20	i386	getpid			sys_getpid
21	i386	mount			sys_mount
22	i386	umount			sys_oldumount
23	i386	setuid			sys_setuid16
24	i386	getuid			sys_getuid16
25	i386	stime			sys_stime32
26	i386	ptrace			sys_ptrace			compat_sys_ptrace
27	i386	alarm			sys_alarm
28	i386	oldfstat		sys_fstat
29	i386	pause			sys_pause
30	i386	utime			sys_utime32
31	i386	stty
32	i386	gtty
33	i386	access			sys_access
34	i386	nice			sys_nice
35	i386	ftime
36	i386	sync			sys_sync
37	i386	kill			sys_kill
38	i386	rename			sys_rename
39	i386	mkdir			sys_mkdir
40	i386	rmdir			sys_rmdir
41	i386	dup			sys_dup
42	i386	pipe			sys_pipe
43	i386	times			sys_times			compat_sys_times
44	i386	prof
45	i386	brk			sys_brk
46	i386	setgid			sys_setgid16
47	i386	getgid			sys_getgid16
48	i386	signal			sys_signal
49	i386	geteuid			sys_geteuid16
50	i386	getegid			sys_getegid16
51	i386	acct			sys_acct
52	i386	umount2			sys_umount
53	i386	lock
54	i386	ioctl			sys_ioctl			compat_sys_ioctl
55	i386	fcntl			sys_fcntl			compat_sys_fcntl64
56	i386	mpx
57	i386	setpgid			sys_setpgid
58	i386	ulimit
59	i386	oldolduname		sys_olduname
60	i386	umask			sys_umask
61	i386	chroot			sys_chroot
62	i386	ustat			sys_ustat			compat_sys_ustat
63	i386	dup2			sys_dup2
64	i386	getppid			sys_getppid
65	i386	getpgrp			sys_getpgrp
66	i386	setsid			sys_setsid
67	i386	sigaction		sys_sigaction			compat_sys_sigaction
68	i386	sgetmask		sys_sgetmask
69	i386	ssetmask		sys_ssetmask
70	i386	setreuid		sys_setreuid16
71	i386	setregid		sys_setregid16
72	i386	sigsuspend		sys_sigsuspend
73	i386	sigpending		sys_sigpending			compat_sys_sigpending
74	i386	sethostname		sys_sethostname
75	i386	setrlimit		sys_setrlimit			compat_sys_setrlimit
76	i386	getrlimit		sys_old_getrlimit		compat_sys_old_getrlimit
77	i386	getrusage		sys_getrusage			compat_sys_getrusage
78	i386	gettimeofday		sys_gettimeofday		compat_sys_gettimeofday
79	i386	settimeofday		sys_settimeofday		compat_sys_settimeofday
80	i386	getgroups		sys_getgroups16
81	i386	setgroups		sys_setgroups16
82	i386	select			sys_old_select			compat_sys_old_select
83	i386	symlink			sys_symlink
84	i386	oldlstat		sys_lstat
85	i386	readlink		sys_readlink
86	i386	uselib			sys_uselib
87	i386	swapon			sys_swapon
88	i386	reboot			sys_reboot
89	i386	readdir			sys_old_readdir			compat_sys_old_readdir
90	i386	mmap			sys_old_mmap			compat_sys_ia32_mmap
91	i386	munmap			sys_munmap
92	i386	truncate		sys_truncate			compat_sys_truncate
93	i386	ftruncate		sys_ftruncate			compat_sys_ftruncate
94	i386	fchmod			sys_fchmod
95	i386	fchown			sys_fchown16
96	i386	getpriority		sys_getpriority
97	i386	setpriority		sys_setpriority
98	i386	profil
99	i386	statfs			sys_statfs			compat_sys_statfs
100	i386	fstatfs			sys_fstatfs			compat_sys_fstatfs
101	i386	ioperm			sys_ioperm
102	i386	socketcall		sys_socketcall			compat_sys_socketcall
103	i386	syslog			sys_syslog
104	i386	setitimer		sys_setitimer			compat_sys_setitimer
105	i386	getitimer		sys_getitimer			compat_sys_getitimer
106	i386	stat			sys_newstat			compat_sys_newstat
107	i386	lstat			sys_newlstat			compat_sys_newlstat
108	i386	fstat			sys_newfstat			compat_sys_newfstat
109	i386	olduname		sys_uname
110	i386	iopl			sys_iopl
111	i386	vhangup			sys_vhangup
112	i386	idle
113	i386	vm86old			sys_vm86old			sys_ni_syscall
114	i386	wait4			sys_wait4			compat_sys_wait4
115	i386	swapoff			sys_swapoff
116	i386	sysinfo			sys_sysinfo			compat_sys_sysinfo
117	i386	ipc			sys_ipc				compat_sys_ipc
118	i386	fsync			sys_fsync
119	i386	sigreturn		sys_sigreturn			compat_sys_sigreturn
120	i386	clone			sys_clone			compat_sys_ia32_clone
121	i386	setdomainname		sys_setdomainname
122	i386	uname			sys_newuname
123	i386	modify_ldt		sys_modify_ldt
124	i386	adjtimex		sys_adjtimex_time32
125	i386	mprotect		sys_mprotect
126	i386	sigprocmask		sys_sigprocmask			compat_sys_sigprocmask
127	i386	create_module
128	i386	init_module		sys_init_module
129	i386	delete_module		sys_delete_module
130	i386	get_kernel_syms
131	i386	quotactl		sys_quotactl
132	i386	getpgid			sys_getpgid
133	i386	fchdir			sys_fchdir
134	i386	bdflush			sys_ni_syscall
135	i386	sysfs			sys_sysfs
136	i386	personality		sys_personality
137	i386	afs_syscall
138	i386	setfsuid		sys_setfsuid16
139	i386	setfsgid		sys_setfsgid16
140	i386	_llseek			sys_llseek
141	i386	getdents		sys_getdents			compat_sys_getdents
142	i386	_newselect		sys_select			compat_sys_select
143	i386	flock			sys_flock
144	i386	msync			sys_msync
145	i386	readv			sys_readv
146	i386	writev			sys_writev
147	i386	getsid			sys_getsid
148	i386	fdatasync		sys_fdatasync
149	i386	_sysctl			sys_ni_syscall
150	i386	mlock			sys_mlock
151	i386	munlock			sys_munlock
152	i386	mlockall		sys_mlockall
153	i386	munlockall		sys_munlockall
154	i386	sched_setparam		sys_sched_setparam
155	i386	sched_getparam		sys_sched_getparam
156	i386	sched_setscheduler	sys_sched_setscheduler
157	i386	sched_getscheduler	sys_sched_getscheduler
158	i386	sched_yield		sys_sched_yield
159	i386	sched_get_priority_max	sys_sched_get_priority_max
160	i386	sched_get_priority_min	sys_sched_get_priority_min
161	i386	sched_rr_get_interval	sys_sched_rr_get_interval_time32
162	i386	nanosleep		sys_nanosleep_time32
163	i386	mremap			sys_mremap
164	i386	setresuid		sys_setresuid16
165	i386	getresuid		sys_getresuid16
166	i386	vm86			sys_vm86			sys_ni_syscall
167	i386	query_module
168	i386	poll			sys_poll
169	i386	nfsservctl
170	i386	setresgid		sys_setresgid16
171	i386	getresgid		sys_getresgid16
172	i386	prctl			sys_prctl
173	i386	rt_sigreturn		sys_rt_sigreturn		compat_sys_rt_sigreturn
174	i386	rt_sigaction		sys_rt_sigaction		compat_sys_rt_sigaction
175	i386	rt_sigprocmask		sys_rt_sigprocmask		compat_sys_rt_sigprocmask
176	i386	rt_sigpending		sys_rt_sigpending		compat_sys_rt_sigpending
177	i386	rt_sigtimedwait		sys_rt_sigtimedwait_time32	compat_sys_rt_sigtimedwait_time32
178	i386	rt_sigqueueinfo		sys_rt_sigqueueinfo		compat_sys_rt_sigqueueinfo
179	i386	rt_sigsuspend		sys_rt_sigsuspend		compat_sys_rt_sigsuspend
180	i386	pread64			sys_ia32_pread64
181	i386	pwrite64		sys_ia32_pwrite64
182	i386	chown			sys_chown16
183	i386	getcwd			sys_getcwd
184	i386	capget			sys_capget
185	i386	capset			sys_capset
186	i386	sigaltstack		sys_sigaltstack			compat_sys_sigaltstack
187	i386	sendfile		sys_sendfile			compat_sys_sendfile
188	i386	getpmsg
189	i386	putpmsg
190	i386	vfork			sys_vfork
191	i386	ugetrlimit		sys_getrlimit			compat_sys_getrlimit
192	i386	mmap2			sys_mmap_pgoff
193	i386	truncate64		sys_ia32_truncate64
194	i386	ftruncate64		sys_ia32_ftruncate64
195	i386	stat64			sys_stat64			compat_sys_ia32_stat64
196	i386	lstat64			sys_lstat64			compat_sys_ia32_lstat64
197	i386	fstat64			sys_fstat64			compat_sys_ia32_fstat64
198	i386	lchown32		sys_lchown
199	i386	getuid32		sys_getuid
200	i386	getgid32		sys_getgid
201	i386	geteuid32		sys_geteuid
202	i386	getegid32		sys_getegid
203	i386	setreuid32		sys_setreuid
204	i386	setregid32		sys_setregid
205	i386	getgroups32		sys_getgroups
206	i386	setgroups32		sys_setgroups
207	i386	fchown32		sys_fchown
208	i386	setresuid32		sys_setresuid
209	i386	getresuid32		sys_getresuid
210	i386	setresgid32		sys_setresgid
211	i386	getresgid32		sys_getresgid
212	i386	chown32			sys_chown
213	i386	setuid32		sys_setuid
214	i386	setgid32		sys_setgid
215	i386	setfsuid32		sys_setfsuid
216	i386	setfsgid32		sys_setfsgid
217	i386	pivot_root		sys_pivot_root
218	i386	mincore			sys_mincore
219	i386	madvise			sys_madvise
220	i386	getdents64		sys_getdents64
221	i386	fcntl64			sys_fcntl64			compat_sys_fcntl64
# 222 is unused
# 223 is unused
224	i386	gettid			sys_gettid
225	i386	readahead		sys_ia32_readahead
226	i386	setxattr		sys_setxattr
227	i386	lsetxattr		sys_lsetxattr
228	i386	fsetxattr		sys_fsetxattr
229	i386	getxattr		sys_getxattr
230	i386	lgetxattr		sys_lgetxattr
231	i386	fgetxattr		sys_fgetxattr
232	i386	listxattr		sys_listxattr
233	i386	llistxattr		sys_llistxattr
234	i386	flistxattr		sys_flistxattr
235	i386	removexattr		sys_removexattr
236	i386	lremovexattr		sys_lremovexattr
237	i386	fremovexattr		sys_fremovexattr
238	i386	tkill			sys_tkill
239	i386	sendfile64		sys_sendfile64
240	i386	futex			sys_futex_time32
241	i386	sched_setaffinity	sys_sched_setaffinity		compat_sys_sched_setaffinity
242	i386	sched_getaffinity	sys_sched_getaffinity		compat_sys_sched_getaffinity
243	i386	set_thread_area		sys_set_thread_area
244	i386	get_thread_area		sys_get_thread_area
245	i386	io_setup		sys_io_setup			compat_sys_io_setup
246	i386	io_destroy		sys_io_destroy
247	i386	io_getevents		sys_io_getevents_time32
248	i386	io_submit		sys_io_submit			compat_sys_io_submit
249	i386	io_cancel		sys_io_cancel
250	i386	fadvise64		sys_ia32_fadvise64
# 251 is available for reuse (was briefly sys_set_zone_reclaim)
252	i386	exit_group		sys_exit_group
253	i386	lookup_dcookie
254	i386	epoll_create		sys_epoll_create
255	i386	epoll_ctl		sys_epoll_ctl
256	i386	epoll_wait		sys_epoll_wait
257	i386	remap_file_pages	sys_remap_file_pages
258	i386	set_tid_address		sys_set_tid_address
259	i386	timer_create		sys_timer_create		compat_sys_timer_create
260	i386	timer_settime		sys_timer_settime32
261	i386	timer_gettime		sys_timer_gettime32
262	i386	timer_getoverrun	sys_timer_getoverrun
263	i386	timer_delete		sys_timer_delete
264	i386	clock_settime		sys_clock_settime32
265	i386	clock_gettime		sys_clock_gettime32
266	i386	clock_getres		sys_clock_getres_time32
267	i386	clock_nanosleep		sys_clock_nanosleep_time32
268	i386	statfs64		sys_statfs64			compat_sys_statfs64
269	i386	fstatfs64		sys_fstatfs64			compat_sys_fstatfs64
270	i386	tgkill			sys_tgkill
271	i386	utimes			sys_utimes_time32
272	i386	fadvise64_64		sys_ia32_fadvise64_64
273	i386	vserver
274	i386	mbind			sys_mbind
275	i386	get_mempolicy		sys_get_mempolicy
276	i386	set_mempolicy		sys_set_mempolicy
277	i386	mq_open			sys_mq_open			compat_sys_mq_open
278	i386	mq_unlink		sys_mq_unlink
279	i386	mq_timedsend		sys_mq_timedsend_time32
280	i386	mq_timedreceive		sys_mq_timedreceive_time32
281	i386	mq_notify		sys_mq_notify			compat_sys_mq_notify
282	i386	mq_getsetattr		sys_mq_getsetattr		compat_sys_mq_getsetattr
283	i386	kexec_load		sys_kexec_load			compat_sys_kexec_load
284	i386	waitid			sys_waitid			compat_sys_waitid
# 285 sys_setaltroot
286	i386	add_key			sys_add_key
287	i386	request_key		sys_request_key
288	i386	keyctl			sys_keyctl			compat_sys_keyctl
289	i386	ioprio_set		sys_ioprio_set
290	i386	ioprio_get		sys_ioprio_get
291	i386	inotify_init		sys_inotify_init
292	i386	inotify_add_watch	sys_inotify_add_watch
293	i386	inotify_rm_watch	sys_inotify_rm_watch
294	i386	migrate_pages		sys_migrate_pages
295	i386	openat			sys_openat			compat_sys_openat
296	i386	mkdirat			sys_mkdirat
297	i386	mknodat			sys_mknodat
298	i386	fchownat		sys_fchownat
299	i386	futimesat		sys_futimesat_time32
300	i386	fstatat64		sys_fstatat64			compat_sys_ia32_fstatat64
301	i386	unlinkat		sys_unlinkat
302	i386	renameat		sys_renameat
303	i386	linkat			sys_linkat
304	i386	symlinkat		sys_symlinkat
305	i386	readlinkat		sys_readlinkat
306	i386	fchmodat		sys_fchmodat
307	i386	faccessat		sys_faccessat
308	i386	pselect6		sys_pselect6_time32		compat_sys_pselect6_time32
309	i386	ppoll			sys_ppoll_time32		compat_sys_ppoll_time32
310	i386	unshare			sys_unshare
311	i386	set_robust_list		sys_set_robust_list		compat_sys_set_robust_list
312	i386	get_robust_list		sys_get_robust_list		compat_sys_get_robust_list
313	i386	splice			sys_splice
314	i386	sync_file_range		sys_ia32_sync_file_range
315	i386	tee			sys_tee
316	i386	vmsplice		sys_vmsplice
317	i386	move_pages		sys_move_pages
318	i386	getcpu			sys_getcpu
319	i386	epoll_pwait		sys_epoll_pwait
320	i386	utimensat		sys_utimensat_time32
321	i386	signalfd		sys_signalfd			compat_sys_signalfd
322	i386	timerfd_create		sys_timerfd_create
323	i386	eventfd			sys_eventfd
324	i386	fallocate		sys_ia32_fallocate
325	i386	timerfd_settime		sys_timerfd_settime32
326	i386	timerfd_gettime		sys_timerfd_gettime32
327	i386	signalfd4		sys_signalfd4			compat_sys_signalfd4
328	i386	eventfd2		sys_eventfd2
329	i386	epoll_create1		sys_epoll_create1
330	i386	dup3			sys_dup3
331	i386	pipe2			sys_pipe2
332	i386	inotify_init1		sys_inotify_init1
333	i386	preadv			sys_preadv			compat_sys_preadv
334	i386	pwritev			sys_pwritev			compat_sys_pwritev
335	i386	rt_tgsigqueueinfo	sys_rt_tgsigqueueinfo		compat_sys_rt_tgsigqueueinfo
336	i386	perf_event_open		sys_perf_event_open
337	i386	recvmmsg		sys_recvmmsg_time32		compat_sys_recvmmsg_time32
338	i386	fanotify_init		sys_fanotify_init
339	i386	fanotify_mark		sys_fanotify_mark		compat_sys_fanotify_mark
340	i386	prlimit64		sys_prlimit64
341	i386	name_to_handle_at	sys_name_to_handle_at
342	i386	open_by_handle_at	sys_open_by_handle_at		compat_sys_open_by_handle_at
343	i386	clock_adjtime		sys_clock_adjtime32
344	i386	syncfs			sys_syncfs
345	i386	sendmmsg		sys_sendmmsg			compat_sys_sendmmsg
346	i386	setns			sys_setns
347	i386	process_vm_readv	sys_process_vm_readv
348	i386	process_vm_writev	sys_process_vm_writev
349	i386	kcmp			sys_kcmp
350	i386	finit_module		sys_finit_module
351	i386	sched_setattr		sys_sched_setattr
352	i386	sched_getattr		sys_sched_getattr
353	i386	renameat2		sys_renameat2
354	i386	seccomp			sys_seccomp
355	i386	getrandom		sys_getrandom
356	i386	memfd_create		sys_memfd_create
357	i386	bpf			sys_bpf
358	i386	execveat		sys_execveat			compat_sys_execveat
359	i386	socket			sys_socket
360	i386	socketpair		sys_socketpair
361	i386	bind			sys_bind
362	i386	connect			sys_connect
363	i386	listen			sys_listen
364	i386	accept4			sys_accept4
365	i386	getsockopt		sys_getsockopt			sys_getsockopt
366	i386	setsockopt		sys_setsockopt			sys_setsockopt
367	i386	getsockname		sys_getsockname
368	i386	getpeername		sys_getpeername
369	i386	sendto			sys_sendto
370	i386	sendmsg			sys_sendmsg			compat_sys_sendmsg
371	i386	recvfrom		sys_recvfrom			compat_sys_recvfrom
372	i386	recvmsg			sys_recvmsg			compat_sys_recvmsg
373	i386	shutdown		sys_shutdown
374	i386	userfaultfd		sys_userfaultfd
375	i386	membarrier		sys_membarrier
376	i386	mlock2			sys_mlock2
377	i386	copy_file_range		sys_copy_file_range
378	i386	preadv2			sys_preadv2			compat_sys_preadv2
379	i386	pwritev2		sys_pwritev2			compat_sys_pwritev2
380	i386	pkey_mprotect		sys_pkey_mprotect
381	i386	pkey_alloc		sys_pkey_alloc
382	i386	pkey_free		sys_pkey_free
383	i386	statx			sys_statx
384	i386	arch_prctl		sys_arch_prctl			compat_sys_arch_prctl
385	i386	io_pgetevents		sys_io_pgetevents_time32	compat_sys_io_pgetevents
386	i386	rseq			sys_rseq
393	i386	semget			sys_semget
394	i386	semctl			sys_semctl    			compat_sys_semctl
395	i386	shmget			sys_shmget
396	i386	shmctl			sys_shmctl    			compat_sys_shmctl
397	i386	shmat			sys_shmat     			compat_sys_shmat
398	i386	shmdt			sys_shmdt
399	i386	msgget			sys_msgget
400	i386	msgsnd			sys_msgsnd    			compat_sys_msgsnd
401	i386	msgrcv			sys_msgrcv    			compat_sys_msgrcv
402	i386	msgctl			sys_msgctl    			compat_sys_msgctl
403	i386	clock_gettime64		sys_clock_gettime
404	i386	clock_settime64		sys_clock_settime
405	i386	clock_adjtime64		sys_clock_adjtime
406	i386	clock_getres_time64	sys_clock_getres
407	i386	clock_nanosleep_time64	sys_clock_nanosleep
408	i386	timer_gettime64		sys_timer_gettime
409	i386	timer_settime64		sys_timer_settime
410	i386	timerfd_gettime64	sys_timerfd_gettime
411	i386	timerfd_settime64	sys_timerfd_settime
412	i386	utimensat_time64	sys_utimensat
413	i386	pselect6_time64		sys_pselect6			compat_sys_pselect6_time64
414	i386	ppoll_time64		sys_ppoll			compat_sys_ppoll_time64
416	i386	io_pgetevents_time64	sys_io_pgetevents
417	i386	recvmmsg_time64		sys_recvmmsg			compat_sys_recvmmsg_time64
418	i386	mq_timedsend_time64	sys_mq_timedsend
419	i386	mq_timedreceive_time64	sys_mq_timedreceive
420	i386	semtimedop_time64	sys_semtimedop
421	i386	rt_sigtimedwait_time64	sys_rt_sigtimedwait		compat_sys_rt_sigtimedwait_time64
422	i386	futex_time64		sys_futex
423	i386	sched_rr_get_interval_time64	sys_sched_rr_get_interval
424	i386	pidfd_send_signal	sys_pidfd_send_signal
425	i386	io_uring_setup		sys_io_uring_setup
426	i386	io_uring_enter		sys_io_uring_enter
427	i386	io_uring_register	sys_io_uring_register
428	i386	open_tree		sys_open_tree
429	i386	move_mount		sys_move_mount
430	i386	fsopen			sys_fsopen
431	i386	fsconfig		sys_fsconfig
432	i386	fsmount			sys_fsmount
433	i386	fspick			sys_fspick
434	i386	pidfd_open		sys_pidfd_open
435	i386	clone3			sys_clone3
436	i386	close_range		sys_close_range
437	i386	openat2			sys_openat2
438	i386	pidfd_getfd		sys_pidfd_getfd
439	i386	faccessat2		sys_faccessat2
440	i386	process_madvise		sys_process_madvise
441	i386	epoll_pwait2		sys_epoll_pwait2		compat_sys_epoll_pwait2
442	i386	mount_setattr		sys_mount_setattr
443	i386	quotactl_fd		sys_quotactl_fd
444	i386	landlock_create_ruleset	sys_landlock_create_ruleset
445	i386	landlock_add_rule	sys_landlock_add_rule
446	i386	landlock_restrict_self	sys_landlock_restrict_self
447	i386	memfd_secret		sys_memfd_secret
448	i386	process_mrelease	sys_process_mrelease
449	i386	futex_waitv		sys_futex_waitv
450	i386	set_mempolicy_home_node		sys_set_mempolicy_home_node
451	i386	cachestat		sys_cachestat
452	i386	fchmodat2		sys_fchmodat2
<<<<<<< HEAD
453	i386	map_shadow_stack	sys_map_shadow_stack
454	i386	futex_wake		sys_futex_wake
455	i386	futex_wait		sys_futex_wait
456	i386	futex_requeue		sys_futex_requeue
=======
453	i386	lsm_get_self_attr	sys_lsm_get_self_attr
454	i386	lsm_set_self_attr	sys_lsm_set_self_attr
455	i386	lsm_list_modules	sys_lsm_list_modules
>>>>>>> 82ed980d
<|MERGE_RESOLUTION|>--- conflicted
+++ resolved
@@ -457,13 +457,10 @@
 450	i386	set_mempolicy_home_node		sys_set_mempolicy_home_node
 451	i386	cachestat		sys_cachestat
 452	i386	fchmodat2		sys_fchmodat2
-<<<<<<< HEAD
 453	i386	map_shadow_stack	sys_map_shadow_stack
 454	i386	futex_wake		sys_futex_wake
 455	i386	futex_wait		sys_futex_wait
 456	i386	futex_requeue		sys_futex_requeue
-=======
-453	i386	lsm_get_self_attr	sys_lsm_get_self_attr
-454	i386	lsm_set_self_attr	sys_lsm_set_self_attr
-455	i386	lsm_list_modules	sys_lsm_list_modules
->>>>>>> 82ed980d
+457	i386	lsm_get_self_attr	sys_lsm_get_self_attr
+458	i386	lsm_set_self_attr	sys_lsm_set_self_attr
+459	i386	lsm_list_modules	sys_lsm_list_modules