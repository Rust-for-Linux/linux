--- conflicted
+++ resolved
@@ -1364,12 +1364,6 @@
 	 * Affected CPU list is generally enough to enumerate the vulnerability,
 	 * but for virtualization case check for ARCH_CAP MSR bits also, VMM may
 	 * not want the guest to enumerate the bug.
-<<<<<<< HEAD
-	 */
-	if (cpu_matches(cpu_vuln_blacklist, MMIO) &&
-	    !arch_cap_mmio_immune(ia32_cap))
-		setup_force_cpu_bug(X86_BUG_MMIO_STALE_DATA);
-=======
 	 *
 	 * Set X86_BUG_MMIO_UNKNOWN for CPUs that are neither in the blacklist,
 	 * nor in the whitelist and also don't enumerate MSR ARCH_CAP MMIO bits.
@@ -1380,21 +1374,17 @@
 		else if (!cpu_matches(cpu_vuln_whitelist, NO_MMIO))
 			setup_force_cpu_bug(X86_BUG_MMIO_UNKNOWN);
 	}
->>>>>>> 7365df19
 
 	if (!cpu_has(c, X86_FEATURE_BTC_NO)) {
 		if (cpu_matches(cpu_vuln_blacklist, RETBLEED) || (ia32_cap & ARCH_CAP_RSBA))
 			setup_force_cpu_bug(X86_BUG_RETBLEED);
 	}
 
-<<<<<<< HEAD
-=======
 	if (cpu_has(c, X86_FEATURE_IBRS_ENHANCED) &&
 	    !cpu_matches(cpu_vuln_whitelist, NO_EIBRS_PBRSB) &&
 	    !(ia32_cap & ARCH_CAP_PBRSB_NO))
 		setup_force_cpu_bug(X86_BUG_EIBRS_PBRSB);
 
->>>>>>> 7365df19
 	if (cpu_matches(cpu_vuln_whitelist, NO_MELTDOWN))
 		return;
 
