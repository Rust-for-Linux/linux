// SPDX-License-Identifier: GPL-2.0-only
#include <linux/export.h>
#include <linux/bitops.h>
#include <linux/elf.h>
#include <linux/mm.h>

#include <linux/io.h>
#include <linux/sched.h>
#include <linux/sched/clock.h>
#include <linux/random.h>
#include <linux/topology.h>
#include <asm/processor.h>
#include <asm/apic.h>
#include <asm/cacheinfo.h>
#include <asm/cpu.h>
#include <asm/cpu_device_id.h>
#include <asm/spec-ctrl.h>
#include <asm/smp.h>
#include <asm/numa.h>
#include <asm/pci-direct.h>
#include <asm/delay.h>
#include <asm/debugreg.h>
#include <asm/resctrl.h>
#include <asm/sev.h>

#ifdef CONFIG_X86_64
# include <asm/mmconfig.h>
#endif

#include "cpu.h"

static inline int rdmsrl_amd_safe(unsigned msr, unsigned long long *p)
{
	u32 gprs[8] = { 0 };
	int err;

	WARN_ONCE((boot_cpu_data.x86 != 0xf),
		  "%s should only be used on K8!\n", __func__);

	gprs[1] = msr;
	gprs[7] = 0x9c5a203a;

	err = rdmsr_safe_regs(gprs);

	*p = gprs[0] | ((u64)gprs[2] << 32);

	return err;
}

static inline int wrmsrl_amd_safe(unsigned msr, unsigned long long val)
{
	u32 gprs[8] = { 0 };

	WARN_ONCE((boot_cpu_data.x86 != 0xf),
		  "%s should only be used on K8!\n", __func__);

	gprs[0] = (u32)val;
	gprs[1] = msr;
	gprs[2] = val >> 32;
	gprs[7] = 0x9c5a203a;

	return wrmsr_safe_regs(gprs);
}

/*
 *	B step AMD K6 before B 9730xxxx have hardware bugs that can cause
 *	misexecution of code under Linux. Owners of such processors should
 *	contact AMD for precise details and a CPU swap.
 *
 *	See	http://www.multimania.com/poulot/k6bug.html
 *	and	section 2.6.2 of "AMD-K6 Processor Revision Guide - Model 6"
 *		(Publication # 21266  Issue Date: August 1998)
 *
 *	The following test is erm.. interesting. AMD neglected to up
 *	the chip setting when fixing the bug but they also tweaked some
 *	performance at the same time..
 */

#ifdef CONFIG_X86_32
extern __visible void vide(void);
__asm__(".text\n"
	".globl vide\n"
	".type vide, @function\n"
	".align 4\n"
	"vide: ret\n");
#endif

static void init_amd_k5(struct cpuinfo_x86 *c)
{
#ifdef CONFIG_X86_32
/*
 * General Systems BIOSen alias the cpu frequency registers
 * of the Elan at 0x000df000. Unfortunately, one of the Linux
 * drivers subsequently pokes it, and changes the CPU speed.
 * Workaround : Remove the unneeded alias.
 */
#define CBAR		(0xfffc) /* Configuration Base Address  (32-bit) */
#define CBAR_ENB	(0x80000000)
#define CBAR_KEY	(0X000000CB)
	if (c->x86_model == 9 || c->x86_model == 10) {
		if (inl(CBAR) & CBAR_ENB)
			outl(0 | CBAR_KEY, CBAR);
	}
#endif
}

static void init_amd_k6(struct cpuinfo_x86 *c)
{
#ifdef CONFIG_X86_32
	u32 l, h;
	int mbytes = get_num_physpages() >> (20-PAGE_SHIFT);

	if (c->x86_model < 6) {
		/* Based on AMD doc 20734R - June 2000 */
		if (c->x86_model == 0) {
			clear_cpu_cap(c, X86_FEATURE_APIC);
			set_cpu_cap(c, X86_FEATURE_PGE);
		}
		return;
	}

	if (c->x86_model == 6 && c->x86_stepping == 1) {
		const int K6_BUG_LOOP = 1000000;
		int n;
		void (*f_vide)(void);
		u64 d, d2;

		pr_info("AMD K6 stepping B detected - ");

		/*
		 * It looks like AMD fixed the 2.6.2 bug and improved indirect
		 * calls at the same time.
		 */

		n = K6_BUG_LOOP;
		f_vide = vide;
		OPTIMIZER_HIDE_VAR(f_vide);
		d = rdtsc();
		while (n--)
			f_vide();
		d2 = rdtsc();
		d = d2-d;

		if (d > 20*K6_BUG_LOOP)
			pr_cont("system stability may be impaired when more than 32 MB are used.\n");
		else
			pr_cont("probably OK (after B9730xxxx).\n");
	}

	/* K6 with old style WHCR */
	if (c->x86_model < 8 ||
	   (c->x86_model == 8 && c->x86_stepping < 8)) {
		/* We can only write allocate on the low 508Mb */
		if (mbytes > 508)
			mbytes = 508;

		rdmsr(MSR_K6_WHCR, l, h);
		if ((l&0x0000FFFF) == 0) {
			unsigned long flags;
			l = (1<<0)|((mbytes/4)<<1);
			local_irq_save(flags);
			wbinvd();
			wrmsr(MSR_K6_WHCR, l, h);
			local_irq_restore(flags);
			pr_info("Enabling old style K6 write allocation for %d Mb\n",
				mbytes);
		}
		return;
	}

	if ((c->x86_model == 8 && c->x86_stepping > 7) ||
	     c->x86_model == 9 || c->x86_model == 13) {
		/* The more serious chips .. */

		if (mbytes > 4092)
			mbytes = 4092;

		rdmsr(MSR_K6_WHCR, l, h);
		if ((l&0xFFFF0000) == 0) {
			unsigned long flags;
			l = ((mbytes>>2)<<22)|(1<<16);
			local_irq_save(flags);
			wbinvd();
			wrmsr(MSR_K6_WHCR, l, h);
			local_irq_restore(flags);
			pr_info("Enabling new style K6 write allocation for %d Mb\n",
				mbytes);
		}

		return;
	}

	if (c->x86_model == 10) {
		/* AMD Geode LX is model 10 */
		/* placeholder for any needed mods */
		return;
	}
#endif
}

static void init_amd_k7(struct cpuinfo_x86 *c)
{
#ifdef CONFIG_X86_32
	u32 l, h;

	/*
	 * Bit 15 of Athlon specific MSR 15, needs to be 0
	 * to enable SSE on Palomino/Morgan/Barton CPU's.
	 * If the BIOS didn't enable it already, enable it here.
	 */
	if (c->x86_model >= 6 && c->x86_model <= 10) {
		if (!cpu_has(c, X86_FEATURE_XMM)) {
			pr_info("Enabling disabled K7/SSE Support.\n");
			msr_clear_bit(MSR_K7_HWCR, 15);
			set_cpu_cap(c, X86_FEATURE_XMM);
		}
	}

	/*
	 * It's been determined by AMD that Athlons since model 8 stepping 1
	 * are more robust with CLK_CTL set to 200xxxxx instead of 600xxxxx
	 * As per AMD technical note 27212 0.2
	 */
	if ((c->x86_model == 8 && c->x86_stepping >= 1) || (c->x86_model > 8)) {
		rdmsr(MSR_K7_CLK_CTL, l, h);
		if ((l & 0xfff00000) != 0x20000000) {
			pr_info("CPU: CLK_CTL MSR was %x. Reprogramming to %x\n",
				l, ((l & 0x000fffff)|0x20000000));
			wrmsr(MSR_K7_CLK_CTL, (l & 0x000fffff)|0x20000000, h);
		}
	}

	/* calling is from identify_secondary_cpu() ? */
	if (!c->cpu_index)
		return;

	/*
	 * Certain Athlons might work (for various values of 'work') in SMP
	 * but they are not certified as MP capable.
	 */
	/* Athlon 660/661 is valid. */
	if ((c->x86_model == 6) && ((c->x86_stepping == 0) ||
	    (c->x86_stepping == 1)))
		return;

	/* Duron 670 is valid */
	if ((c->x86_model == 7) && (c->x86_stepping == 0))
		return;

	/*
	 * Athlon 662, Duron 671, and Athlon >model 7 have capability
	 * bit. It's worth noting that the A5 stepping (662) of some
	 * Athlon XP's have the MP bit set.
	 * See http://www.heise.de/newsticker/data/jow-18.10.01-000 for
	 * more.
	 */
	if (((c->x86_model == 6) && (c->x86_stepping >= 2)) ||
	    ((c->x86_model == 7) && (c->x86_stepping >= 1)) ||
	     (c->x86_model > 7))
		if (cpu_has(c, X86_FEATURE_MP))
			return;

	/* If we get here, not a certified SMP capable AMD system. */

	/*
	 * Don't taint if we are running SMP kernel on a single non-MP
	 * approved Athlon
	 */
	WARN_ONCE(1, "WARNING: This combination of AMD"
		" processors is not suitable for SMP.\n");
	add_taint(TAINT_CPU_OUT_OF_SPEC, LOCKDEP_NOW_UNRELIABLE);
#endif
}

#ifdef CONFIG_NUMA
/*
 * To workaround broken NUMA config.  Read the comment in
 * srat_detect_node().
 */
static int nearby_node(int apicid)
{
	int i, node;

	for (i = apicid - 1; i >= 0; i--) {
		node = __apicid_to_node[i];
		if (node != NUMA_NO_NODE && node_online(node))
			return node;
	}
	for (i = apicid + 1; i < MAX_LOCAL_APIC; i++) {
		node = __apicid_to_node[i];
		if (node != NUMA_NO_NODE && node_online(node))
			return node;
	}
	return first_node(node_online_map); /* Shouldn't happen */
}
#endif

static void srat_detect_node(struct cpuinfo_x86 *c)
{
#ifdef CONFIG_NUMA
	int cpu = smp_processor_id();
	int node;
	unsigned apicid = c->topo.apicid;

	node = numa_cpu_node(cpu);
	if (node == NUMA_NO_NODE)
		node = per_cpu_llc_id(cpu);

	/*
	 * On multi-fabric platform (e.g. Numascale NumaChip) a
	 * platform-specific handler needs to be called to fixup some
	 * IDs of the CPU.
	 */
	if (x86_cpuinit.fixup_cpu_id)
		x86_cpuinit.fixup_cpu_id(c, node);

	if (!node_online(node)) {
		/*
		 * Two possibilities here:
		 *
		 * - The CPU is missing memory and no node was created.  In
		 *   that case try picking one from a nearby CPU.
		 *
		 * - The APIC IDs differ from the HyperTransport node IDs
		 *   which the K8 northbridge parsing fills in.  Assume
		 *   they are all increased by a constant offset, but in
		 *   the same order as the HT nodeids.  If that doesn't
		 *   result in a usable node fall back to the path for the
		 *   previous case.
		 *
		 * This workaround operates directly on the mapping between
		 * APIC ID and NUMA node, assuming certain relationship
		 * between APIC ID, HT node ID and NUMA topology.  As going
		 * through CPU mapping may alter the outcome, directly
		 * access __apicid_to_node[].
		 */
		int ht_nodeid = c->topo.initial_apicid;

		if (__apicid_to_node[ht_nodeid] != NUMA_NO_NODE)
			node = __apicid_to_node[ht_nodeid];
		/* Pick a nearby node */
		if (!node_online(node))
			node = nearby_node(apicid);
	}
	numa_set_node(cpu, node);
#endif
}

static void bsp_determine_snp(struct cpuinfo_x86 *c)
{
#ifdef CONFIG_ARCH_HAS_CC_PLATFORM
	cc_vendor = CC_VENDOR_AMD;

	if (cpu_has(c, X86_FEATURE_SEV_SNP)) {
		/*
		 * RMP table entry format is not architectural and is defined by the
		 * per-processor PPR. Restrict SNP support on the known CPU models
		 * for which the RMP table entry format is currently defined for.
		 */
		if (!cpu_has(c, X86_FEATURE_HYPERVISOR) &&
		    c->x86 >= 0x19 && snp_probe_rmptable_info()) {
			cc_platform_set(CC_ATTR_HOST_SEV_SNP);
		} else {
			setup_clear_cpu_cap(X86_FEATURE_SEV_SNP);
			cc_platform_clear(CC_ATTR_HOST_SEV_SNP);
		}
	}
#endif
}

static void bsp_init_amd(struct cpuinfo_x86 *c)
{
	if (cpu_has(c, X86_FEATURE_CONSTANT_TSC)) {

		if (c->x86 > 0x10 ||
		    (c->x86 == 0x10 && c->x86_model >= 0x2)) {
			u64 val;

			rdmsrl(MSR_K7_HWCR, val);
			if (!(val & BIT(24)))
				pr_warn(FW_BUG "TSC doesn't count with P0 frequency!\n");
		}
	}

	if (c->x86 == 0x15) {
		unsigned long upperbit;
		u32 cpuid, assoc;

		cpuid	 = cpuid_edx(0x80000005);
		assoc	 = cpuid >> 16 & 0xff;
		upperbit = ((cpuid >> 24) << 10) / assoc;

		va_align.mask	  = (upperbit - 1) & PAGE_MASK;
		va_align.flags    = ALIGN_VA_32 | ALIGN_VA_64;

		/* A random value per boot for bit slice [12:upper_bit) */
		va_align.bits = get_random_u32() & va_align.mask;
	}

	if (cpu_has(c, X86_FEATURE_MWAITX))
		use_mwaitx_delay();

	if (!boot_cpu_has(X86_FEATURE_AMD_SSBD) &&
	    !boot_cpu_has(X86_FEATURE_VIRT_SSBD) &&
	    c->x86 >= 0x15 && c->x86 <= 0x17) {
		unsigned int bit;

		switch (c->x86) {
		case 0x15: bit = 54; break;
		case 0x16: bit = 33; break;
		case 0x17: bit = 10; break;
		default: return;
		}
		/*
		 * Try to cache the base value so further operations can
		 * avoid RMW. If that faults, do not enable SSBD.
		 */
		if (!rdmsrl_safe(MSR_AMD64_LS_CFG, &x86_amd_ls_cfg_base)) {
			setup_force_cpu_cap(X86_FEATURE_LS_CFG_SSBD);
			setup_force_cpu_cap(X86_FEATURE_SSBD);
			x86_amd_ls_cfg_ssbd_mask = 1ULL << bit;
		}
	}

	resctrl_cpu_detect(c);

	/* Figure out Zen generations: */
	switch (c->x86) {
	case 0x17:
		switch (c->x86_model) {
		case 0x00 ... 0x2f:
		case 0x50 ... 0x5f:
			setup_force_cpu_cap(X86_FEATURE_ZEN1);
			break;
		case 0x30 ... 0x4f:
		case 0x60 ... 0x7f:
		case 0x90 ... 0x91:
		case 0xa0 ... 0xaf:
			setup_force_cpu_cap(X86_FEATURE_ZEN2);
			break;
		default:
			goto warn;
		}
		break;

	case 0x19:
		switch (c->x86_model) {
		case 0x00 ... 0x0f:
		case 0x20 ... 0x5f:
			setup_force_cpu_cap(X86_FEATURE_ZEN3);
			break;
		case 0x10 ... 0x1f:
		case 0x60 ... 0xaf:
			setup_force_cpu_cap(X86_FEATURE_ZEN4);
			break;
		default:
			goto warn;
		}
		break;

	case 0x1a:
		switch (c->x86_model) {
		case 0x00 ... 0x2f:
		case 0x40 ... 0x4f:
		case 0x70 ... 0x7f:
			setup_force_cpu_cap(X86_FEATURE_ZEN5);
			break;
		default:
			goto warn;
		}
		break;

	default:
		break;
	}

	bsp_determine_snp(c);
	return;

warn:
	WARN_ONCE(1, "Family 0x%x, model: 0x%x??\n", c->x86, c->x86_model);
}

static void early_detect_mem_encrypt(struct cpuinfo_x86 *c)
{
	u64 msr;

	/*
	 * BIOS support is required for SME and SEV.
	 *   For SME: If BIOS has enabled SME then adjust x86_phys_bits by
	 *	      the SME physical address space reduction value.
	 *	      If BIOS has not enabled SME then don't advertise the
	 *	      SME feature (set in scattered.c).
	 *	      If the kernel has not enabled SME via any means then
	 *	      don't advertise the SME feature.
	 *   For SEV: If BIOS has not enabled SEV then don't advertise SEV and
	 *	      any additional functionality based on it.
	 *
	 *   In all cases, since support for SME and SEV requires long mode,
	 *   don't advertise the feature under CONFIG_X86_32.
	 */
	if (cpu_has(c, X86_FEATURE_SME) || cpu_has(c, X86_FEATURE_SEV)) {
		/* Check if memory encryption is enabled */
		rdmsrl(MSR_AMD64_SYSCFG, msr);
		if (!(msr & MSR_AMD64_SYSCFG_MEM_ENCRYPT))
			goto clear_all;

		/*
		 * Always adjust physical address bits. Even though this
		 * will be a value above 32-bits this is still done for
		 * CONFIG_X86_32 so that accurate values are reported.
		 */
		c->x86_phys_bits -= (cpuid_ebx(0x8000001f) >> 6) & 0x3f;

		if (IS_ENABLED(CONFIG_X86_32))
			goto clear_all;

		if (!sme_me_mask)
			setup_clear_cpu_cap(X86_FEATURE_SME);

		rdmsrl(MSR_K7_HWCR, msr);
		if (!(msr & MSR_K7_HWCR_SMMLOCK))
			goto clear_sev;

		return;

clear_all:
		setup_clear_cpu_cap(X86_FEATURE_SME);
clear_sev:
		setup_clear_cpu_cap(X86_FEATURE_SEV);
		setup_clear_cpu_cap(X86_FEATURE_SEV_ES);
		setup_clear_cpu_cap(X86_FEATURE_SEV_SNP);
	}
}

static void early_init_amd(struct cpuinfo_x86 *c)
{
	u32 dummy;

	if (c->x86 >= 0xf)
		set_cpu_cap(c, X86_FEATURE_K8);

	rdmsr_safe(MSR_AMD64_PATCH_LEVEL, &c->microcode, &dummy);

	/*
	 * c->x86_power is 8000_0007 edx. Bit 8 is TSC runs at constant rate
	 * with P/T states and does not stop in deep C-states
	 */
	if (c->x86_power & (1 << 8)) {
		set_cpu_cap(c, X86_FEATURE_CONSTANT_TSC);
		set_cpu_cap(c, X86_FEATURE_NONSTOP_TSC);
	}

	/* Bit 12 of 8000_0007 edx is accumulated power mechanism. */
	if (c->x86_power & BIT(12))
		set_cpu_cap(c, X86_FEATURE_ACC_POWER);

	/* Bit 14 indicates the Runtime Average Power Limit interface. */
	if (c->x86_power & BIT(14))
		set_cpu_cap(c, X86_FEATURE_RAPL);

#ifdef CONFIG_X86_64
	set_cpu_cap(c, X86_FEATURE_SYSCALL32);
#else
	/*  Set MTRR capability flag if appropriate */
	if (c->x86 == 5)
		if (c->x86_model == 13 || c->x86_model == 9 ||
		    (c->x86_model == 8 && c->x86_stepping >= 8))
			set_cpu_cap(c, X86_FEATURE_K6_MTRR);
#endif
#if defined(CONFIG_X86_LOCAL_APIC) && defined(CONFIG_PCI)
	/*
	 * ApicID can always be treated as an 8-bit value for AMD APIC versions
	 * >= 0x10, but even old K8s came out of reset with version 0x10. So, we
	 * can safely set X86_FEATURE_EXTD_APICID unconditionally for families
	 * after 16h.
	 */
	if (boot_cpu_has(X86_FEATURE_APIC)) {
		if (c->x86 > 0x16)
			set_cpu_cap(c, X86_FEATURE_EXTD_APICID);
		else if (c->x86 >= 0xf) {
			/* check CPU config space for extended APIC ID */
			unsigned int val;

			val = read_pci_config(0, 24, 0, 0x68);
			if ((val >> 17 & 0x3) == 0x3)
				set_cpu_cap(c, X86_FEATURE_EXTD_APICID);
		}
	}
#endif

	/*
	 * This is only needed to tell the kernel whether to use VMCALL
	 * and VMMCALL.  VMMCALL is never executed except under virt, so
	 * we can set it unconditionally.
	 */
	set_cpu_cap(c, X86_FEATURE_VMMCALL);

	/* F16h erratum 793, CVE-2013-6885 */
	if (c->x86 == 0x16 && c->x86_model <= 0xf)
		msr_set_bit(MSR_AMD64_LS_CFG, 15);

	early_detect_mem_encrypt(c);

	if (!cpu_has(c, X86_FEATURE_HYPERVISOR) && !cpu_has(c, X86_FEATURE_IBPB_BRTYPE)) {
		if (c->x86 == 0x17 && boot_cpu_has(X86_FEATURE_AMD_IBPB))
			setup_force_cpu_cap(X86_FEATURE_IBPB_BRTYPE);
		else if (c->x86 >= 0x19 && !wrmsrl_safe(MSR_IA32_PRED_CMD, PRED_CMD_SBPB)) {
			setup_force_cpu_cap(X86_FEATURE_IBPB_BRTYPE);
			setup_force_cpu_cap(X86_FEATURE_SBPB);
		}
	}
}

static void init_amd_k8(struct cpuinfo_x86 *c)
{
	u32 level;
	u64 value;

	/* On C+ stepping K8 rep microcode works well for copy/memset */
	level = cpuid_eax(1);
	if ((level >= 0x0f48 && level < 0x0f50) || level >= 0x0f58)
		set_cpu_cap(c, X86_FEATURE_REP_GOOD);

	/*
	 * Some BIOSes incorrectly force this feature, but only K8 revision D
	 * (model = 0x14) and later actually support it.
	 * (AMD Erratum #110, docId: 25759).
	 */
	if (c->x86_model < 0x14 && cpu_has(c, X86_FEATURE_LAHF_LM)) {
		clear_cpu_cap(c, X86_FEATURE_LAHF_LM);
		if (!rdmsrl_amd_safe(0xc001100d, &value)) {
			value &= ~BIT_64(32);
			wrmsrl_amd_safe(0xc001100d, value);
		}
	}

	if (!c->x86_model_id[0])
		strcpy(c->x86_model_id, "Hammer");

#ifdef CONFIG_SMP
	/*
	 * Disable TLB flush filter by setting HWCR.FFDIS on K8
	 * bit 6 of msr C001_0015
	 *
	 * Errata 63 for SH-B3 steppings
	 * Errata 122 for all steppings (F+ have it disabled by default)
	 */
	msr_set_bit(MSR_K7_HWCR, 6);
#endif
	set_cpu_bug(c, X86_BUG_SWAPGS_FENCE);

	/*
	 * Check models and steppings affected by erratum 400. This is
	 * used to select the proper idle routine and to enable the
	 * check whether the machine is affected in arch_post_acpi_subsys_init()
	 * which sets the X86_BUG_AMD_APIC_C1E bug depending on the MSR check.
	 */
	if (c->x86_model > 0x41 ||
	    (c->x86_model == 0x41 && c->x86_stepping >= 0x2))
		setup_force_cpu_bug(X86_BUG_AMD_E400);
}

static void init_amd_gh(struct cpuinfo_x86 *c)
{
#ifdef CONFIG_MMCONF_FAM10H
	/* do this for boot cpu */
	if (c == &boot_cpu_data)
		check_enable_amd_mmconf_dmi();

	fam10h_check_enable_mmcfg();
#endif

	/*
	 * Disable GART TLB Walk Errors on Fam10h. We do this here because this
	 * is always needed when GART is enabled, even in a kernel which has no
	 * MCE support built in. BIOS should disable GartTlbWlk Errors already.
	 * If it doesn't, we do it here as suggested by the BKDG.
	 *
	 * Fixes: https://bugzilla.kernel.org/show_bug.cgi?id=33012
	 */
	msr_set_bit(MSR_AMD64_MCx_MASK(4), 10);

	/*
	 * On family 10h BIOS may not have properly enabled WC+ support, causing
	 * it to be converted to CD memtype. This may result in performance
	 * degradation for certain nested-paging guests. Prevent this conversion
	 * by clearing bit 24 in MSR_AMD64_BU_CFG2.
	 *
	 * NOTE: we want to use the _safe accessors so as not to #GP kvm
	 * guests on older kvm hosts.
	 */
	msr_clear_bit(MSR_AMD64_BU_CFG2, 24);

	set_cpu_bug(c, X86_BUG_AMD_TLB_MMATCH);

	/*
	 * Check models and steppings affected by erratum 400. This is
	 * used to select the proper idle routine and to enable the
	 * check whether the machine is affected in arch_post_acpi_subsys_init()
	 * which sets the X86_BUG_AMD_APIC_C1E bug depending on the MSR check.
	 */
	if (c->x86_model > 0x2 ||
	    (c->x86_model == 0x2 && c->x86_stepping >= 0x1))
		setup_force_cpu_bug(X86_BUG_AMD_E400);
}

static void init_amd_ln(struct cpuinfo_x86 *c)
{
	/*
	 * Apply erratum 665 fix unconditionally so machines without a BIOS
	 * fix work.
	 */
	msr_set_bit(MSR_AMD64_DE_CFG, 31);
}

static bool rdrand_force;

static int __init rdrand_cmdline(char *str)
{
	if (!str)
		return -EINVAL;

	if (!strcmp(str, "force"))
		rdrand_force = true;
	else
		return -EINVAL;

	return 0;
}
early_param("rdrand", rdrand_cmdline);

static void clear_rdrand_cpuid_bit(struct cpuinfo_x86 *c)
{
	/*
	 * Saving of the MSR used to hide the RDRAND support during
	 * suspend/resume is done by arch/x86/power/cpu.c, which is
	 * dependent on CONFIG_PM_SLEEP.
	 */
	if (!IS_ENABLED(CONFIG_PM_SLEEP))
		return;

	/*
	 * The self-test can clear X86_FEATURE_RDRAND, so check for
	 * RDRAND support using the CPUID function directly.
	 */
	if (!(cpuid_ecx(1) & BIT(30)) || rdrand_force)
		return;

	msr_clear_bit(MSR_AMD64_CPUID_FN_1, 62);

	/*
	 * Verify that the CPUID change has occurred in case the kernel is
	 * running virtualized and the hypervisor doesn't support the MSR.
	 */
	if (cpuid_ecx(1) & BIT(30)) {
		pr_info_once("BIOS may not properly restore RDRAND after suspend, but hypervisor does not support hiding RDRAND via CPUID.\n");
		return;
	}

	clear_cpu_cap(c, X86_FEATURE_RDRAND);
	pr_info_once("BIOS may not properly restore RDRAND after suspend, hiding RDRAND via CPUID. Use rdrand=force to reenable.\n");
}

static void init_amd_jg(struct cpuinfo_x86 *c)
{
	/*
	 * Some BIOS implementations do not restore proper RDRAND support
	 * across suspend and resume. Check on whether to hide the RDRAND
	 * instruction support via CPUID.
	 */
	clear_rdrand_cpuid_bit(c);
}

static void init_amd_bd(struct cpuinfo_x86 *c)
{
	u64 value;

	/*
	 * The way access filter has a performance penalty on some workloads.
	 * Disable it on the affected CPUs.
	 */
	if ((c->x86_model >= 0x02) && (c->x86_model < 0x20)) {
		if (!rdmsrl_safe(MSR_F15H_IC_CFG, &value) && !(value & 0x1E)) {
			value |= 0x1E;
			wrmsrl_safe(MSR_F15H_IC_CFG, value);
		}
	}

	/*
	 * Some BIOS implementations do not restore proper RDRAND support
	 * across suspend and resume. Check on whether to hide the RDRAND
	 * instruction support via CPUID.
	 */
	clear_rdrand_cpuid_bit(c);
}

<<<<<<< HEAD
=======
static const struct x86_cpu_desc erratum_1386_microcode[] = {
	AMD_CPU_DESC(0x17,  0x1, 0x2, 0x0800126e),
	AMD_CPU_DESC(0x17, 0x31, 0x0, 0x08301052),
};

>>>>>>> 0c383648
static void fix_erratum_1386(struct cpuinfo_x86 *c)
{
	/*
	 * Work around Erratum 1386.  The XSAVES instruction malfunctions in
	 * certain circumstances on Zen1/2 uarch, and not all parts have had
	 * updated microcode at the time of writing (March 2023).
	 *
	 * Affected parts all have no supervisor XSAVE states, meaning that
	 * the XSAVEC instruction (which works fine) is equivalent.
<<<<<<< HEAD
	 */
=======
	 *
	 * Clear the feature flag only on microcode revisions which
	 * don't have the fix.
	 */
	if (x86_cpu_has_min_microcode_rev(erratum_1386_microcode))
		return;

>>>>>>> 0c383648
	clear_cpu_cap(c, X86_FEATURE_XSAVES);
}

void init_spectral_chicken(struct cpuinfo_x86 *c)
{
#ifdef CONFIG_MITIGATION_UNRET_ENTRY
	u64 value;

	/*
	 * On Zen2 we offer this chicken (bit) on the altar of Speculation.
	 *
	 * This suppresses speculation from the middle of a basic block, i.e. it
	 * suppresses non-branch predictions.
	 */
	if (!cpu_has(c, X86_FEATURE_HYPERVISOR)) {
		if (!rdmsrl_safe(MSR_ZEN2_SPECTRAL_CHICKEN, &value)) {
			value |= MSR_ZEN2_SPECTRAL_CHICKEN_BIT;
			wrmsrl_safe(MSR_ZEN2_SPECTRAL_CHICKEN, value);
		}
	}
#endif
}

static void init_amd_zen_common(void)
{
	setup_force_cpu_cap(X86_FEATURE_ZEN);
#ifdef CONFIG_NUMA
	node_reclaim_distance = 32;
#endif
}

static void init_amd_zen1(struct cpuinfo_x86 *c)
{
	fix_erratum_1386(c);

	/* Fix up CPUID bits, but only if not virtualised. */
	if (!cpu_has(c, X86_FEATURE_HYPERVISOR)) {

		/* Erratum 1076: CPB feature bit not being set in CPUID. */
		if (!cpu_has(c, X86_FEATURE_CPB))
			set_cpu_cap(c, X86_FEATURE_CPB);
	}

	pr_notice_once("AMD Zen1 DIV0 bug detected. Disable SMT for full protection.\n");
	setup_force_cpu_bug(X86_BUG_DIV0);
}

static bool cpu_has_zenbleed_microcode(void)
{
	u32 good_rev = 0;

	switch (boot_cpu_data.x86_model) {
	case 0x30 ... 0x3f: good_rev = 0x0830107b; break;
	case 0x60 ... 0x67: good_rev = 0x0860010c; break;
	case 0x68 ... 0x6f: good_rev = 0x08608107; break;
	case 0x70 ... 0x7f: good_rev = 0x08701033; break;
	case 0xa0 ... 0xaf: good_rev = 0x08a00009; break;

	default:
		return false;
	}

	if (boot_cpu_data.microcode < good_rev)
		return false;

	return true;
}

static void zen2_zenbleed_check(struct cpuinfo_x86 *c)
{
	if (cpu_has(c, X86_FEATURE_HYPERVISOR))
		return;

	if (!cpu_has(c, X86_FEATURE_AVX))
		return;

	if (!cpu_has_zenbleed_microcode()) {
		pr_notice_once("Zenbleed: please update your microcode for the most optimal fix\n");
		msr_set_bit(MSR_AMD64_DE_CFG, MSR_AMD64_DE_CFG_ZEN2_FP_BACKUP_FIX_BIT);
	} else {
		msr_clear_bit(MSR_AMD64_DE_CFG, MSR_AMD64_DE_CFG_ZEN2_FP_BACKUP_FIX_BIT);
	}
}

static void init_amd_zen2(struct cpuinfo_x86 *c)
{
	init_spectral_chicken(c);
	fix_erratum_1386(c);
	zen2_zenbleed_check(c);
}

static void init_amd_zen3(struct cpuinfo_x86 *c)
{
	if (!cpu_has(c, X86_FEATURE_HYPERVISOR)) {
		/*
		 * Zen3 (Fam19 model < 0x10) parts are not susceptible to
		 * Branch Type Confusion, but predate the allocation of the
		 * BTC_NO bit.
		 */
		if (!cpu_has(c, X86_FEATURE_BTC_NO))
			set_cpu_cap(c, X86_FEATURE_BTC_NO);
	}
}

static void init_amd_zen4(struct cpuinfo_x86 *c)
{
	if (!cpu_has(c, X86_FEATURE_HYPERVISOR))
		msr_set_bit(MSR_ZEN4_BP_CFG, MSR_ZEN4_BP_CFG_SHARED_BTB_FIX_BIT);
}

static void init_amd_zen5(struct cpuinfo_x86 *c)
{
}

static void init_amd(struct cpuinfo_x86 *c)
{
	u64 vm_cr;

	early_init_amd(c);

	/*
	 * Bit 31 in normal CPUID used for nonstandard 3DNow ID;
	 * 3DNow is IDd by bit 31 in extended CPUID (1*32+31) anyway
	 */
	clear_cpu_cap(c, 0*32+31);

	if (c->x86 >= 0x10)
		set_cpu_cap(c, X86_FEATURE_REP_GOOD);

	/* AMD FSRM also implies FSRS */
	if (cpu_has(c, X86_FEATURE_FSRM))
		set_cpu_cap(c, X86_FEATURE_FSRS);

	/* K6s reports MCEs but don't actually have all the MSRs */
	if (c->x86 < 6)
		clear_cpu_cap(c, X86_FEATURE_MCE);

	switch (c->x86) {
	case 4:    init_amd_k5(c); break;
	case 5:    init_amd_k6(c); break;
	case 6:	   init_amd_k7(c); break;
	case 0xf:  init_amd_k8(c); break;
	case 0x10: init_amd_gh(c); break;
	case 0x12: init_amd_ln(c); break;
	case 0x15: init_amd_bd(c); break;
	case 0x16: init_amd_jg(c); break;
	}

	/*
	 * Save up on some future enablement work and do common Zen
	 * settings.
	 */
	if (c->x86 >= 0x17)
		init_amd_zen_common();

	if (boot_cpu_has(X86_FEATURE_ZEN1))
		init_amd_zen1(c);
	else if (boot_cpu_has(X86_FEATURE_ZEN2))
		init_amd_zen2(c);
	else if (boot_cpu_has(X86_FEATURE_ZEN3))
		init_amd_zen3(c);
	else if (boot_cpu_has(X86_FEATURE_ZEN4))
		init_amd_zen4(c);
	else if (boot_cpu_has(X86_FEATURE_ZEN5))
		init_amd_zen5(c);

	/*
	 * Enable workaround for FXSAVE leak on CPUs
	 * without a XSaveErPtr feature
	 */
	if ((c->x86 >= 6) && (!cpu_has(c, X86_FEATURE_XSAVEERPTR)))
		set_cpu_bug(c, X86_BUG_FXSAVE_LEAK);

	cpu_detect_cache_sizes(c);

	srat_detect_node(c);

	init_amd_cacheinfo(c);

	if (cpu_has(c, X86_FEATURE_SVM)) {
		rdmsrl(MSR_VM_CR, vm_cr);
		if (vm_cr & SVM_VM_CR_SVM_DIS_MASK) {
			pr_notice_once("SVM disabled (by BIOS) in MSR_VM_CR\n");
			clear_cpu_cap(c, X86_FEATURE_SVM);
		}
	}

	if (!cpu_has(c, X86_FEATURE_LFENCE_RDTSC) && cpu_has(c, X86_FEATURE_XMM2)) {
		/*
		 * Use LFENCE for execution serialization.  On families which
		 * don't have that MSR, LFENCE is already serializing.
		 * msr_set_bit() uses the safe accessors, too, even if the MSR
		 * is not present.
		 */
		msr_set_bit(MSR_AMD64_DE_CFG,
			    MSR_AMD64_DE_CFG_LFENCE_SERIALIZE_BIT);

		/* A serializing LFENCE stops RDTSC speculation */
		set_cpu_cap(c, X86_FEATURE_LFENCE_RDTSC);
	}

	/*
	 * Family 0x12 and above processors have APIC timer
	 * running in deep C states.
	 */
	if (c->x86 > 0x11)
		set_cpu_cap(c, X86_FEATURE_ARAT);

	/* 3DNow or LM implies PREFETCHW */
	if (!cpu_has(c, X86_FEATURE_3DNOWPREFETCH))
		if (cpu_has(c, X86_FEATURE_3DNOW) || cpu_has(c, X86_FEATURE_LM))
			set_cpu_cap(c, X86_FEATURE_3DNOWPREFETCH);

	/* AMD CPUs don't reset SS attributes on SYSRET, Xen does. */
	if (!cpu_feature_enabled(X86_FEATURE_XENPV))
		set_cpu_bug(c, X86_BUG_SYSRET_SS_ATTRS);

	/*
	 * Turn on the Instructions Retired free counter on machines not
	 * susceptible to erratum #1054 "Instructions Retired Performance
	 * Counter May Be Inaccurate".
	 */
	if (cpu_has(c, X86_FEATURE_IRPERF) &&
	    (boot_cpu_has(X86_FEATURE_ZEN1) && c->x86_model > 0x2f))
		msr_set_bit(MSR_K7_HWCR, MSR_K7_HWCR_IRPERF_EN_BIT);

	check_null_seg_clears_base(c);

	/*
	 * Make sure EFER[AIBRSE - Automatic IBRS Enable] is set. The APs are brought up
	 * using the trampoline code and as part of it, MSR_EFER gets prepared there in
	 * order to be replicated onto them. Regardless, set it here again, if not set,
	 * to protect against any future refactoring/code reorganization which might
	 * miss setting this important bit.
	 */
	if (spectre_v2_in_eibrs_mode(spectre_v2_enabled) &&
	    cpu_has(c, X86_FEATURE_AUTOIBRS))
		WARN_ON_ONCE(msr_set_bit(MSR_EFER, _EFER_AUTOIBRS));

	/* AMD CPUs don't need fencing after x2APIC/TSC_DEADLINE MSR writes. */
	clear_cpu_cap(c, X86_FEATURE_APIC_MSRS_FENCE);
}

#ifdef CONFIG_X86_32
static unsigned int amd_size_cache(struct cpuinfo_x86 *c, unsigned int size)
{
	/* AMD errata T13 (order #21922) */
	if (c->x86 == 6) {
		/* Duron Rev A0 */
		if (c->x86_model == 3 && c->x86_stepping == 0)
			size = 64;
		/* Tbird rev A1/A2 */
		if (c->x86_model == 4 &&
			(c->x86_stepping == 0 || c->x86_stepping == 1))
			size = 256;
	}
	return size;
}
#endif

static void cpu_detect_tlb_amd(struct cpuinfo_x86 *c)
{
	u32 ebx, eax, ecx, edx;
	u16 mask = 0xfff;

	if (c->x86 < 0xf)
		return;

	if (c->extended_cpuid_level < 0x80000006)
		return;

	cpuid(0x80000006, &eax, &ebx, &ecx, &edx);

	tlb_lld_4k[ENTRIES] = (ebx >> 16) & mask;
	tlb_lli_4k[ENTRIES] = ebx & mask;

	/*
	 * K8 doesn't have 2M/4M entries in the L2 TLB so read out the L1 TLB
	 * characteristics from the CPUID function 0x80000005 instead.
	 */
	if (c->x86 == 0xf) {
		cpuid(0x80000005, &eax, &ebx, &ecx, &edx);
		mask = 0xff;
	}

	/* Handle DTLB 2M and 4M sizes, fall back to L1 if L2 is disabled */
	if (!((eax >> 16) & mask))
		tlb_lld_2m[ENTRIES] = (cpuid_eax(0x80000005) >> 16) & 0xff;
	else
		tlb_lld_2m[ENTRIES] = (eax >> 16) & mask;

	/* a 4M entry uses two 2M entries */
	tlb_lld_4m[ENTRIES] = tlb_lld_2m[ENTRIES] >> 1;

	/* Handle ITLB 2M and 4M sizes, fall back to L1 if L2 is disabled */
	if (!(eax & mask)) {
		/* Erratum 658 */
		if (c->x86 == 0x15 && c->x86_model <= 0x1f) {
			tlb_lli_2m[ENTRIES] = 1024;
		} else {
			cpuid(0x80000005, &eax, &ebx, &ecx, &edx);
			tlb_lli_2m[ENTRIES] = eax & 0xff;
		}
	} else
		tlb_lli_2m[ENTRIES] = eax & mask;

	tlb_lli_4m[ENTRIES] = tlb_lli_2m[ENTRIES] >> 1;
}

static const struct cpu_dev amd_cpu_dev = {
	.c_vendor	= "AMD",
	.c_ident	= { "AuthenticAMD" },
#ifdef CONFIG_X86_32
	.legacy_models = {
		{ .family = 4, .model_names =
		  {
			  [3] = "486 DX/2",
			  [7] = "486 DX/2-WB",
			  [8] = "486 DX/4",
			  [9] = "486 DX/4-WB",
			  [14] = "Am5x86-WT",
			  [15] = "Am5x86-WB"
		  }
		},
	},
	.legacy_cache_size = amd_size_cache,
#endif
	.c_early_init   = early_init_amd,
	.c_detect_tlb	= cpu_detect_tlb_amd,
	.c_bsp_init	= bsp_init_amd,
	.c_init		= init_amd,
	.c_x86_vendor	= X86_VENDOR_AMD,
};

cpu_dev_register(amd_cpu_dev);

static DEFINE_PER_CPU_READ_MOSTLY(unsigned long[4], amd_dr_addr_mask);

static unsigned int amd_msr_dr_addr_masks[] = {
	MSR_F16H_DR0_ADDR_MASK,
	MSR_F16H_DR1_ADDR_MASK,
	MSR_F16H_DR1_ADDR_MASK + 1,
	MSR_F16H_DR1_ADDR_MASK + 2
};

void amd_set_dr_addr_mask(unsigned long mask, unsigned int dr)
{
	int cpu = smp_processor_id();

	if (!cpu_feature_enabled(X86_FEATURE_BPEXT))
		return;

	if (WARN_ON_ONCE(dr >= ARRAY_SIZE(amd_msr_dr_addr_masks)))
		return;

	if (per_cpu(amd_dr_addr_mask, cpu)[dr] == mask)
		return;

	wrmsr(amd_msr_dr_addr_masks[dr], mask, 0);
	per_cpu(amd_dr_addr_mask, cpu)[dr] = mask;
}

unsigned long amd_get_dr_addr_mask(unsigned int dr)
{
	if (!cpu_feature_enabled(X86_FEATURE_BPEXT))
		return 0;

	if (WARN_ON_ONCE(dr >= ARRAY_SIZE(amd_msr_dr_addr_masks)))
		return 0;

	return per_cpu(amd_dr_addr_mask[dr], smp_processor_id());
}
EXPORT_SYMBOL_GPL(amd_get_dr_addr_mask);

u32 amd_get_highest_perf(void)
{
	struct cpuinfo_x86 *c = &boot_cpu_data;

	if (c->x86 == 0x17 && ((c->x86_model >= 0x30 && c->x86_model < 0x40) ||
			       (c->x86_model >= 0x70 && c->x86_model < 0x80)))
		return 166;

	if (c->x86 == 0x19 && ((c->x86_model >= 0x20 && c->x86_model < 0x30) ||
			       (c->x86_model >= 0x40 && c->x86_model < 0x70)))
		return 166;

	return 255;
}
EXPORT_SYMBOL_GPL(amd_get_highest_perf);

static void zenbleed_check_cpu(void *unused)
{
	struct cpuinfo_x86 *c = &cpu_data(smp_processor_id());

	zen2_zenbleed_check(c);
}

void amd_check_microcode(void)
{
	if (boot_cpu_data.x86_vendor != X86_VENDOR_AMD)
		return;

	on_each_cpu(zenbleed_check_cpu, NULL, 1);
}

/*
 * Issue a DIV 0/1 insn to clear any division data from previous DIV
 * operations.
 */
void noinstr amd_clear_divider(void)
{
	asm volatile(ALTERNATIVE("", "div %2\n\t", X86_BUG_DIV0)
		     :: "a" (0), "d" (0), "r" (1));
}
EXPORT_SYMBOL_GPL(amd_clear_divider);<|MERGE_RESOLUTION|>--- conflicted
+++ resolved
@@ -795,14 +795,11 @@
 	clear_rdrand_cpuid_bit(c);
 }
 
-<<<<<<< HEAD
-=======
 static const struct x86_cpu_desc erratum_1386_microcode[] = {
 	AMD_CPU_DESC(0x17,  0x1, 0x2, 0x0800126e),
 	AMD_CPU_DESC(0x17, 0x31, 0x0, 0x08301052),
 };
 
->>>>>>> 0c383648
 static void fix_erratum_1386(struct cpuinfo_x86 *c)
 {
 	/*
@@ -812,9 +809,6 @@
 	 *
 	 * Affected parts all have no supervisor XSAVE states, meaning that
 	 * the XSAVEC instruction (which works fine) is equivalent.
-<<<<<<< HEAD
-	 */
-=======
 	 *
 	 * Clear the feature flag only on microcode revisions which
 	 * don't have the fix.
@@ -822,7 +816,6 @@
 	if (x86_cpu_has_min_microcode_rev(erratum_1386_microcode))
 		return;
 
->>>>>>> 0c383648
 	clear_cpu_cap(c, X86_FEATURE_XSAVES);
 }
 
