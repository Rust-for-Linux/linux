--- conflicted
+++ resolved
@@ -320,19 +320,11 @@
 
 	if (__vma_shareable_lock(vma)) {
 		struct hugetlb_vma_lock *vma_lock = vma->vm_private_data;
-<<<<<<< HEAD
 
 		return down_write_trylock(&vma_lock->rw_sema);
 	} else if (__vma_private_lock(vma)) {
 		struct resv_map *resv_map = vma_resv_map(vma);
 
-=======
-
-		return down_write_trylock(&vma_lock->rw_sema);
-	} else if (__vma_private_lock(vma)) {
-		struct resv_map *resv_map = vma_resv_map(vma);
-
->>>>>>> 0c383648
 		return down_write_trylock(&resv_map->rw_sema);
 	}
 
@@ -1627,17 +1619,6 @@
 						unsigned int order) { }
 #endif
 
-<<<<<<< HEAD
-static inline void __clear_hugetlb_destructor(struct hstate *h,
-						struct folio *folio)
-{
-	lockdep_assert_held(&hugetlb_lock);
-
-	__folio_clear_hugetlb(folio);
-}
-
-=======
->>>>>>> 0c383648
 /*
  * Remove hugetlb folio from lists.
  * If vmemmap exists for the folio, clear the hugetlb flag so that the
@@ -1708,37 +1689,14 @@
 	 */
 	folio_set_hugetlb_vmemmap_optimized(folio);
 
-<<<<<<< HEAD
-	/*
-	 * This folio is about to be managed by the hugetlb allocator and
-	 * should have no users.  Drop our reference, and check for others
-	 * just in case.
-	 */
-	zeroed = folio_put_testzero(folio);
-	if (unlikely(!zeroed))
-		/*
-		 * It is VERY unlikely soneone else has taken a ref
-		 * on the folio.  In this case, we simply return as
-		 * free_huge_folio() will be called when this other ref
-		 * is dropped.
-		 */
-		return;
-
-	arch_clear_hugepage_flags(&folio->page);
-=======
 	arch_clear_hugetlb_flags(folio);
->>>>>>> 0c383648
 	enqueue_hugetlb_folio(h, folio);
 }
 
 static void __update_and_free_hugetlb_folio(struct hstate *h,
 						struct folio *folio)
 {
-<<<<<<< HEAD
-	bool clear_dtor = folio_test_hugetlb_vmemmap_optimized(folio);
-=======
 	bool clear_flag = folio_test_hugetlb_vmemmap_optimized(folio);
->>>>>>> 0c383648
 
 	if (hstate_is_gigantic(h) && !gigantic_page_runtime_supported())
 		return;
@@ -1751,19 +1709,11 @@
 		return;
 
 	/*
-<<<<<<< HEAD
-	 * If folio is not vmemmap optimized (!clear_dtor), then the folio
-	 * is no longer identified as a hugetlb page.  hugetlb_vmemmap_restore_folio
-	 * can only be passed hugetlb pages and will BUG otherwise.
-	 */
-	if (clear_dtor && hugetlb_vmemmap_restore_folio(h, folio)) {
-=======
 	 * If folio is not vmemmap optimized (!clear_flag), then the folio
 	 * is no longer identified as a hugetlb page.  hugetlb_vmemmap_restore_folio
 	 * can only be passed hugetlb pages and will BUG otherwise.
 	 */
 	if (clear_flag && hugetlb_vmemmap_restore_folio(h, folio)) {
->>>>>>> 0c383648
 		spin_lock_irq(&hugetlb_lock);
 		/*
 		 * If we cannot allocate vmemmap pages, just refuse to free the
@@ -1785,8 +1735,6 @@
 		spin_unlock_irq(&hugetlb_lock);
 	}
 
-<<<<<<< HEAD
-=======
 	/*
 	 * Move PageHWPoison flag from head page to the raw error pages,
 	 * which makes any healthy subpages reusable.
@@ -1796,7 +1744,6 @@
 
 	folio_ref_unfreeze(folio, 1);
 
->>>>>>> 0c383648
 	/*
 	 * Non-gigantic pages demoted from CMA allocated gigantic pages
 	 * need to be given back to CMA in free_gigantic_folio.
@@ -1883,54 +1830,6 @@
 					struct list_head *non_hvo_folios)
 {
 	struct folio *folio, *t_folio;
-<<<<<<< HEAD
-
-	if (!list_empty(non_hvo_folios)) {
-		/*
-		 * Free any restored hugetlb pages so that restore of the
-		 * entire list can be retried.
-		 * The idea is that in the common case of ENOMEM errors freeing
-		 * hugetlb pages with vmemmap we will free up memory so that we
-		 * can allocate vmemmap for more hugetlb pages.
-		 */
-		list_for_each_entry_safe(folio, t_folio, non_hvo_folios, lru) {
-			list_del(&folio->lru);
-			spin_lock_irq(&hugetlb_lock);
-			__clear_hugetlb_destructor(h, folio);
-			spin_unlock_irq(&hugetlb_lock);
-			update_and_free_hugetlb_folio(h, folio, false);
-			cond_resched();
-		}
-	} else {
-		/*
-		 * In the case where there are no folios which can be
-		 * immediately freed, we loop through the list trying to restore
-		 * vmemmap individually in the hope that someone elsewhere may
-		 * have done something to cause success (such as freeing some
-		 * memory).  If unable to restore a hugetlb page, the hugetlb
-		 * page is made a surplus page and removed from the list.
-		 * If are able to restore vmemmap and free one hugetlb page, we
-		 * quit processing the list to retry the bulk operation.
-		 */
-		list_for_each_entry_safe(folio, t_folio, folio_list, lru)
-			if (hugetlb_vmemmap_restore_folio(h, folio)) {
-				list_del(&folio->lru);
-				spin_lock_irq(&hugetlb_lock);
-				add_hugetlb_folio(h, folio, true);
-				spin_unlock_irq(&hugetlb_lock);
-			} else {
-				list_del(&folio->lru);
-				spin_lock_irq(&hugetlb_lock);
-				__clear_hugetlb_destructor(h, folio);
-				spin_unlock_irq(&hugetlb_lock);
-				update_and_free_hugetlb_folio(h, folio, false);
-				cond_resched();
-				break;
-			}
-	}
-}
-
-=======
 
 	if (!list_empty(non_hvo_folios)) {
 		/*
@@ -1977,7 +1876,6 @@
 	}
 }
 
->>>>>>> 0c383648
 static void update_and_free_pages_bulk(struct hstate *h,
 						struct list_head *folio_list)
 {
@@ -2002,22 +1900,14 @@
 	 * should only be pages on the non_hvo_folios list.
 	 * Do note that the non_hvo_folios list could be empty.
 	 * Without HVO enabled, ret will be 0 and there is no need to call
-<<<<<<< HEAD
-	 * __clear_hugetlb_destructor as this was done previously.
-=======
 	 * __folio_clear_hugetlb as this was done previously.
->>>>>>> 0c383648
 	 */
 	VM_WARN_ON(!list_empty(folio_list));
 	VM_WARN_ON(ret < 0);
 	if (!list_empty(&non_hvo_folios) && ret) {
 		spin_lock_irq(&hugetlb_lock);
 		list_for_each_entry(folio, &non_hvo_folios, lru)
-<<<<<<< HEAD
-			__clear_hugetlb_destructor(h, folio);
-=======
 			__folio_clear_hugetlb(folio);
->>>>>>> 0c383648
 		spin_unlock_irq(&hugetlb_lock);
 	}
 
@@ -2099,11 +1989,7 @@
 		spin_unlock_irqrestore(&hugetlb_lock, flags);
 		update_and_free_hugetlb_folio(h, folio, true);
 	} else {
-<<<<<<< HEAD
-		arch_clear_hugepage_flags(&folio->page);
-=======
 		arch_clear_hugetlb_flags(folio);
->>>>>>> 0c383648
 		enqueue_hugetlb_folio(h, folio);
 		spin_unlock_irqrestore(&hugetlb_lock, flags);
 	}
@@ -2414,17 +2300,10 @@
 {
 	gfp_t gfp_mask = htlb_alloc_mask(h) | __GFP_THISNODE;
 	int nr_nodes, node;
-<<<<<<< HEAD
 
 	for_each_node_mask_to_alloc(next_node, nr_nodes, node, nodes_allowed) {
 		struct folio *folio;
 
-=======
-
-	for_each_node_mask_to_alloc(next_node, nr_nodes, node, nodes_allowed) {
-		struct folio *folio;
-
->>>>>>> 0c383648
 		folio = only_alloc_fresh_hugetlb_folio(h, gfp_mask, node,
 					nodes_allowed, node_alloc_noretry);
 		if (folio)
@@ -2700,13 +2579,10 @@
 	}
 	spin_unlock_irq(&hugetlb_lock);
 
-<<<<<<< HEAD
-=======
 	/* We cannot fallback to other nodes, as we could break the per-node pool. */
 	if (!allow_alloc_fallback)
 		gfp_mask |= __GFP_THISNODE;
 
->>>>>>> 0c383648
 	return alloc_migrate_hugetlb_folio(h, gfp_mask, preferred_nid, nmask);
 }
 
@@ -3171,16 +3047,8 @@
 
 free_new:
 	spin_unlock_irq(&hugetlb_lock);
-<<<<<<< HEAD
-	if (new_folio) {
-		/* Folio has a zero ref count, but needs a ref to be freed */
-		folio_ref_unfreeze(new_folio, 1);
-		update_and_free_hugetlb_folio(h, new_folio, false);
-	}
-=======
 	if (new_folio)
 		update_and_free_hugetlb_folio(h, new_folio, false);
->>>>>>> 0c383648
 
 	return ret;
 }
@@ -3530,7 +3398,6 @@
 	}
 
 	prep_and_add_bootmem_folios(h, &folio_list);
-<<<<<<< HEAD
 }
 
 static void __init gather_bootmem_prealloc_parallel(unsigned long start,
@@ -3558,35 +3425,6 @@
 	padata_do_multithreaded(&job);
 }
 
-=======
-}
-
-static void __init gather_bootmem_prealloc_parallel(unsigned long start,
-						    unsigned long end, void *arg)
-{
-	int nid;
-
-	for (nid = start; nid < end; nid++)
-		gather_bootmem_prealloc_node(nid);
-}
-
-static void __init gather_bootmem_prealloc(void)
-{
-	struct padata_mt_job job = {
-		.thread_fn	= gather_bootmem_prealloc_parallel,
-		.fn_arg		= NULL,
-		.start		= 0,
-		.size		= num_node_state(N_MEMORY),
-		.align		= 1,
-		.min_chunk	= 1,
-		.max_threads	= num_node_state(N_MEMORY),
-		.numa_aware	= true,
-	};
-
-	padata_do_multithreaded(&job);
-}
-
->>>>>>> 0c383648
 static void __init hugetlb_hstate_alloc_pages_onenode(struct hstate *h, int nid)
 {
 	unsigned long i;
@@ -3619,7 +3457,6 @@
 }
 
 static bool __init hugetlb_hstate_alloc_pages_specific_nodes(struct hstate *h)
-<<<<<<< HEAD
 {
 	int i;
 	bool node_specific_alloc = false;
@@ -3762,150 +3599,6 @@
 	else
 		allocated = hugetlb_pages_alloc_boot(h);
 
-=======
-{
-	int i;
-	bool node_specific_alloc = false;
-
-	for_each_online_node(i) {
-		if (h->max_huge_pages_node[i] > 0) {
-			hugetlb_hstate_alloc_pages_onenode(h, i);
-			node_specific_alloc = true;
-		}
-	}
-
-	return node_specific_alloc;
-}
-
-static void __init hugetlb_hstate_alloc_pages_errcheck(unsigned long allocated, struct hstate *h)
-{
-	if (allocated < h->max_huge_pages) {
-		char buf[32];
-
-		string_get_size(huge_page_size(h), 1, STRING_UNITS_2, buf, 32);
-		pr_warn("HugeTLB: allocating %lu of page size %s failed.  Only allocated %lu hugepages.\n",
-			h->max_huge_pages, buf, allocated);
-		h->max_huge_pages = allocated;
-	}
-}
-
-static void __init hugetlb_pages_alloc_boot_node(unsigned long start, unsigned long end, void *arg)
-{
-	struct hstate *h = (struct hstate *)arg;
-	int i, num = end - start;
-	nodemask_t node_alloc_noretry;
-	LIST_HEAD(folio_list);
-	int next_node = first_online_node;
-
-	/* Bit mask controlling how hard we retry per-node allocations.*/
-	nodes_clear(node_alloc_noretry);
-
-	for (i = 0; i < num; ++i) {
-		struct folio *folio = alloc_pool_huge_folio(h, &node_states[N_MEMORY],
-						&node_alloc_noretry, &next_node);
-		if (!folio)
-			break;
-
-		list_move(&folio->lru, &folio_list);
-		cond_resched();
-	}
-
-	prep_and_add_allocated_folios(h, &folio_list);
-}
-
-static unsigned long __init hugetlb_gigantic_pages_alloc_boot(struct hstate *h)
-{
-	unsigned long i;
-
-	for (i = 0; i < h->max_huge_pages; ++i) {
-		if (!alloc_bootmem_huge_page(h, NUMA_NO_NODE))
-			break;
-		cond_resched();
-	}
-
-	return i;
-}
-
-static unsigned long __init hugetlb_pages_alloc_boot(struct hstate *h)
-{
-	struct padata_mt_job job = {
-		.fn_arg		= h,
-		.align		= 1,
-		.numa_aware	= true
-	};
-
-	job.thread_fn	= hugetlb_pages_alloc_boot_node;
-	job.start	= 0;
-	job.size	= h->max_huge_pages;
-
-	/*
-	 * job.max_threads is twice the num_node_state(N_MEMORY),
-	 *
-	 * Tests below indicate that a multiplier of 2 significantly improves
-	 * performance, and although larger values also provide improvements,
-	 * the gains are marginal.
-	 *
-	 * Therefore, choosing 2 as the multiplier strikes a good balance between
-	 * enhancing parallel processing capabilities and maintaining efficient
-	 * resource management.
-	 *
-	 * +------------+-------+-------+-------+-------+-------+
-	 * | multiplier |   1   |   2   |   3   |   4   |   5   |
-	 * +------------+-------+-------+-------+-------+-------+
-	 * | 256G 2node | 358ms | 215ms | 157ms | 134ms | 126ms |
-	 * | 2T   4node | 979ms | 679ms | 543ms | 489ms | 481ms |
-	 * | 50G  2node | 71ms  | 44ms  | 37ms  | 30ms  | 31ms  |
-	 * +------------+-------+-------+-------+-------+-------+
-	 */
-	job.max_threads	= num_node_state(N_MEMORY) * 2;
-	job.min_chunk	= h->max_huge_pages / num_node_state(N_MEMORY) / 2;
-	padata_do_multithreaded(&job);
-
-	return h->nr_huge_pages;
-}
-
-/*
- * NOTE: this routine is called in different contexts for gigantic and
- * non-gigantic pages.
- * - For gigantic pages, this is called early in the boot process and
- *   pages are allocated from memblock allocated or something similar.
- *   Gigantic pages are actually added to pools later with the routine
- *   gather_bootmem_prealloc.
- * - For non-gigantic pages, this is called later in the boot process after
- *   all of mm is up and functional.  Pages are allocated from buddy and
- *   then added to hugetlb pools.
- */
-static void __init hugetlb_hstate_alloc_pages(struct hstate *h)
-{
-	unsigned long allocated;
-	static bool initialized __initdata;
-
-	/* skip gigantic hugepages allocation if hugetlb_cma enabled */
-	if (hstate_is_gigantic(h) && hugetlb_cma_size) {
-		pr_warn_once("HugeTLB: hugetlb_cma is enabled, skip boot time allocation\n");
-		return;
-	}
-
-	/* hugetlb_hstate_alloc_pages will be called many times, initialize huge_boot_pages once */
-	if (!initialized) {
-		int i = 0;
-
-		for (i = 0; i < MAX_NUMNODES; i++)
-			INIT_LIST_HEAD(&huge_boot_pages[i]);
-		initialized = true;
-	}
-
-	/* do node specific alloc */
-	if (hugetlb_hstate_alloc_pages_specific_nodes(h))
-		return;
-
-	/* below will do all node balanced alloc */
-	if (hstate_is_gigantic(h))
-		allocated = hugetlb_gigantic_pages_alloc_boot(h);
-	else
-		allocated = hugetlb_pages_alloc_boot(h);
-
->>>>>>> 0c383648
 	hugetlb_hstate_alloc_pages_errcheck(allocated, h);
 }
 
@@ -4224,10 +3917,6 @@
 		if (rc) {
 			/* Allocation of vmemmmap failed, we can not demote folio */
 			spin_lock_irq(&hugetlb_lock);
-<<<<<<< HEAD
-			folio_ref_unfreeze(folio, 1);
-=======
->>>>>>> 0c383648
 			add_hugetlb_folio(h, folio, false);
 			return rc;
 		}
@@ -6043,10 +5732,6 @@
 		 * do_exit() will not see it, and will keep the reservation
 		 * forever.
 		 */
-<<<<<<< HEAD
-		if (adjust_reservation && vma_needs_reservation(h, vma, address))
-			vma_add_reservation(h, vma, address);
-=======
 		if (adjust_reservation) {
 			int rc = vma_needs_reservation(h, vma, address);
 
@@ -6061,7 +5746,6 @@
 			else if (rc)
 				vma_add_reservation(h, vma, address);
 		}
->>>>>>> 0c383648
 
 		tlb_remove_page_size(tlb, page, huge_page_size(h));
 		/*
@@ -6100,21 +5784,12 @@
 	if (vma->vm_file)
 		i_mmap_lock_write(vma->vm_file->f_mapping);
 }
-<<<<<<< HEAD
 
 void __hugetlb_zap_end(struct vm_area_struct *vma,
 		       struct zap_details *details)
 {
 	zap_flags_t zap_flags = details ? details->zap_flags : 0;
 
-=======
-
-void __hugetlb_zap_end(struct vm_area_struct *vma,
-		       struct zap_details *details)
-{
-	zap_flags_t zap_flags = details ? details->zap_flags : 0;
-
->>>>>>> 0c383648
 	if (!vma->vm_file)	/* hugetlbfs_file_mmap error */
 		return;
 
@@ -6218,13 +5893,7 @@
  * cannot race with other handlers or page migration.
  * Keep the pte_same checks anyway to make transition from the mutex easier.
  */
-<<<<<<< HEAD
-static vm_fault_t hugetlb_wp(struct mm_struct *mm, struct vm_area_struct *vma,
-		       unsigned long address, pte_t *ptep, unsigned int flags,
-		       struct folio *pagecache_folio, spinlock_t *ptl,
-=======
 static vm_fault_t hugetlb_wp(struct folio *pagecache_folio,
->>>>>>> 0c383648
 		       struct vm_fault *vmf)
 {
 	struct vm_area_struct *vma = vmf->vma;
@@ -6393,14 +6062,6 @@
 		pte_t newpte = make_huge_pte(vma, &new_folio->page, !unshare);
 
 		/* Break COW or unshare */
-<<<<<<< HEAD
-		huge_ptep_clear_flush(vma, haddr, ptep);
-		hugetlb_remove_rmap(old_folio);
-		hugetlb_add_new_anon_rmap(new_folio, vma, haddr);
-		if (huge_pte_uffd_wp(pte))
-			newpte = huge_pte_mkuffd_wp(newpte);
-		set_huge_pte_at(mm, haddr, ptep, newpte, huge_page_size(h));
-=======
 		huge_ptep_clear_flush(vma, vmf->address, vmf->pte);
 		hugetlb_remove_rmap(old_folio);
 		hugetlb_add_new_anon_rmap(new_folio, vma, vmf->address);
@@ -6408,7 +6069,6 @@
 			newpte = huge_pte_mkuffd_wp(newpte);
 		set_huge_pte_at(mm, vmf->address, vmf->pte, newpte,
 				huge_page_size(h));
->>>>>>> 0c383648
 		folio_set_hugetlb_migratable(new_folio);
 		/* Make the old page be freed below */
 		new_folio = old_folio;
@@ -6512,15 +6172,7 @@
 	return same;
 }
 
-<<<<<<< HEAD
-static vm_fault_t hugetlb_no_page(struct mm_struct *mm,
-			struct vm_area_struct *vma,
-			struct address_space *mapping, pgoff_t idx,
-			unsigned long address, pte_t *ptep,
-			pte_t old_pte, unsigned int flags,
-=======
 static vm_fault_t hugetlb_no_page(struct address_space *mapping,
->>>>>>> 0c383648
 			struct vm_fault *vmf)
 {
 	struct vm_area_struct *vma = vmf->vma;
@@ -6551,11 +6203,7 @@
 	 * before we get page_table_lock.
 	 */
 	new_folio = false;
-<<<<<<< HEAD
-	folio = filemap_lock_hugetlb_folio(h, mapping, idx);
-=======
 	folio = filemap_lock_hugetlb_folio(h, mapping, vmf->pgoff);
->>>>>>> 0c383648
 	if (IS_ERR(folio)) {
 		size = i_size_read(mapping->host) >> huge_page_shift(h);
 		if (vmf->pgoff >= size)
@@ -6594,11 +6242,7 @@
 				goto out;
 		}
 
-<<<<<<< HEAD
-		folio = alloc_hugetlb_folio(vma, haddr, 0);
-=======
 		folio = alloc_hugetlb_folio(vma, vmf->address, 0);
->>>>>>> 0c383648
 		if (IS_ERR(folio)) {
 			/*
 			 * Returning error will result in faulting task being
@@ -6693,11 +6337,7 @@
 		goto backout;
 
 	if (anon_rmap)
-<<<<<<< HEAD
-		hugetlb_add_new_anon_rmap(folio, vma, haddr);
-=======
 		hugetlb_add_new_anon_rmap(folio, vma, vmf->address);
->>>>>>> 0c383648
 	else
 		hugetlb_add_file_rmap(folio);
 	new_pte = make_huge_pte(vma, &folio->page, ((vma->vm_flags & VM_WRITE)
@@ -6708,20 +6348,12 @@
 	 */
 	if (unlikely(pte_marker_uffd_wp(vmf->orig_pte)))
 		new_pte = huge_pte_mkuffd_wp(new_pte);
-<<<<<<< HEAD
-	set_huge_pte_at(mm, haddr, ptep, new_pte, huge_page_size(h));
-=======
 	set_huge_pte_at(mm, vmf->address, vmf->pte, new_pte, huge_page_size(h));
->>>>>>> 0c383648
 
 	hugetlb_count_add(pages_per_huge_page(h), mm);
 	if ((vmf->flags & FAULT_FLAG_WRITE) && !(vma->vm_flags & VM_SHARED)) {
 		/* Optimization, do the COW without a second fault */
-<<<<<<< HEAD
-		ret = hugetlb_wp(mm, vma, address, ptep, flags, folio, ptl, vmf);
-=======
 		ret = hugetlb_wp(folio, vmf);
->>>>>>> 0c383648
 	}
 
 	spin_unlock(vmf->ptl);
@@ -6785,15 +6417,6 @@
 	struct hstate *h = hstate_vma(vma);
 	struct address_space *mapping;
 	int need_wait_lock = 0;
-<<<<<<< HEAD
-	unsigned long haddr = address & huge_page_mask(h);
-	struct vm_fault vmf = {
-		.vma = vma,
-		.address = haddr,
-		.real_address = address,
-		.flags = flags,
-		.pgoff = vma_hugecache_offset(h, vma, haddr),
-=======
 	struct vm_fault vmf = {
 		.vma = vma,
 		.address = address & huge_page_mask(h),
@@ -6801,7 +6424,6 @@
 		.flags = flags,
 		.pgoff = vma_hugecache_offset(h, vma,
 				address & huge_page_mask(h)),
->>>>>>> 0c383648
 		/* TODO: Track hugetlb faults using vm_fault */
 
 		/*
@@ -6832,16 +6454,6 @@
 		return VM_FAULT_OOM;
 	}
 
-<<<<<<< HEAD
-	entry = huge_ptep_get(ptep);
-	if (huge_pte_none_mostly(entry)) {
-		if (is_pte_marker(entry)) {
-			pte_marker marker =
-				pte_marker_get(pte_to_swp_entry(entry));
-
-			if (marker & PTE_MARKER_POISONED) {
-				ret = VM_FAULT_HWPOISON_LARGE;
-=======
 	vmf.orig_pte = huge_ptep_get(vmf.pte);
 	if (huge_pte_none_mostly(vmf.orig_pte)) {
 		if (is_pte_marker(vmf.orig_pte)) {
@@ -6851,7 +6463,6 @@
 			if (marker & PTE_MARKER_POISONED) {
 				ret = VM_FAULT_HWPOISON_LARGE |
 				      VM_FAULT_SET_HINDEX(hstate_index(h));
->>>>>>> 0c383648
 				goto out_mutex;
 			}
 		}
@@ -6862,12 +6473,7 @@
 		 * hugetlb_no_page will drop vma lock and hugetlb fault
 		 * mutex internally, which make us return immediately.
 		 */
-<<<<<<< HEAD
-		return hugetlb_no_page(mm, vma, mapping, vmf.pgoff, address,
-					ptep, entry, flags, &vmf);
-=======
 		return hugetlb_no_page(mapping, &vmf);
->>>>>>> 0c383648
 	}
 
 	ret = 0;
@@ -6926,17 +6532,10 @@
 		goto out_ptl;
 
 	/* Handle userfault-wp first, before trying to lock more pages */
-<<<<<<< HEAD
-	if (userfaultfd_wp(vma) && huge_pte_uffd_wp(huge_ptep_get(ptep)) &&
-	    (flags & FAULT_FLAG_WRITE) && !huge_pte_write(entry)) {
-		if (!userfaultfd_wp_async(vma)) {
-			spin_unlock(ptl);
-=======
 	if (userfaultfd_wp(vma) && huge_pte_uffd_wp(huge_ptep_get(vmf.pte)) &&
 	    (flags & FAULT_FLAG_WRITE) && !huge_pte_write(vmf.orig_pte)) {
 		if (!userfaultfd_wp_async(vma)) {
 			spin_unlock(vmf.ptl);
->>>>>>> 0c383648
 			if (pagecache_folio) {
 				folio_unlock(pagecache_folio);
 				folio_put(pagecache_folio);
@@ -6946,13 +6545,8 @@
 			return handle_userfault(&vmf, VM_UFFD_WP);
 		}
 
-<<<<<<< HEAD
-		entry = huge_pte_clear_uffd_wp(entry);
-		set_huge_pte_at(mm, haddr, ptep, entry,
-=======
 		vmf.orig_pte = huge_pte_clear_uffd_wp(vmf.orig_pte);
 		set_huge_pte_at(mm, vmf.address, vmf.pte, vmf.orig_pte,
->>>>>>> 0c383648
 				huge_page_size(hstate_vma(vma)));
 		/* Fallthrough to CoW */
 	}
@@ -6972,14 +6566,8 @@
 	folio_get(folio);
 
 	if (flags & (FAULT_FLAG_WRITE|FAULT_FLAG_UNSHARE)) {
-<<<<<<< HEAD
-		if (!huge_pte_write(entry)) {
-			ret = hugetlb_wp(mm, vma, address, ptep, flags,
-					 pagecache_folio, ptl, &vmf);
-=======
 		if (!huge_pte_write(vmf.orig_pte)) {
 			ret = hugetlb_wp(pagecache_folio, &vmf);
->>>>>>> 0c383648
 			goto out_put_page;
 		} else if (likely(flags & FAULT_FLAG_WRITE)) {
 			vmf.orig_pte = huge_pte_mkdirty(vmf.orig_pte);
@@ -7030,9 +6618,6 @@
 
 	gfp_mask = htlb_alloc_mask(h);
 	node = huge_node(vma, address, gfp_mask, &mpol, &nodemask);
-<<<<<<< HEAD
-	folio = alloc_hugetlb_folio_nodemask(h, node, nodemask, gfp_mask);
-=======
 	/*
 	 * This is used to allocate a temporary hugetlb to hold the copied
 	 * content, which will then be copied again to the final hugetlb
@@ -7040,7 +6625,6 @@
 	 * that breaking the per-node hugetlb pool is not allowed in this case.
 	 */
 	folio = alloc_hugetlb_folio_nodemask(h, node, nodemask, gfp_mask, false);
->>>>>>> 0c383648
 	mpol_cond_put(mpol);
 
 	return folio;
@@ -7270,80 +6854,6 @@
 }
 #endif /* CONFIG_USERFAULTFD */
 
-<<<<<<< HEAD
-struct page *hugetlb_follow_page_mask(struct vm_area_struct *vma,
-				      unsigned long address, unsigned int flags,
-				      unsigned int *page_mask)
-{
-	struct hstate *h = hstate_vma(vma);
-	struct mm_struct *mm = vma->vm_mm;
-	unsigned long haddr = address & huge_page_mask(h);
-	struct page *page = NULL;
-	spinlock_t *ptl;
-	pte_t *pte, entry;
-	int ret;
-
-	hugetlb_vma_lock_read(vma);
-	pte = hugetlb_walk(vma, haddr, huge_page_size(h));
-	if (!pte)
-		goto out_unlock;
-
-	ptl = huge_pte_lock(h, mm, pte);
-	entry = huge_ptep_get(pte);
-	if (pte_present(entry)) {
-		page = pte_page(entry);
-
-		if (!huge_pte_write(entry)) {
-			if (flags & FOLL_WRITE) {
-				page = NULL;
-				goto out;
-			}
-
-			if (gup_must_unshare(vma, flags, page)) {
-				/* Tell the caller to do unsharing */
-				page = ERR_PTR(-EMLINK);
-				goto out;
-			}
-		}
-
-		page = nth_page(page, ((address & ~huge_page_mask(h)) >> PAGE_SHIFT));
-
-		/*
-		 * Note that page may be a sub-page, and with vmemmap
-		 * optimizations the page struct may be read only.
-		 * try_grab_page() will increase the ref count on the
-		 * head page, so this will be OK.
-		 *
-		 * try_grab_page() should always be able to get the page here,
-		 * because we hold the ptl lock and have verified pte_present().
-		 */
-		ret = try_grab_page(page, flags);
-
-		if (WARN_ON_ONCE(ret)) {
-			page = ERR_PTR(ret);
-			goto out;
-		}
-
-		*page_mask = (1U << huge_page_order(h)) - 1;
-	}
-out:
-	spin_unlock(ptl);
-out_unlock:
-	hugetlb_vma_unlock_read(vma);
-
-	/*
-	 * Fixup retval for dump requests: if pagecache doesn't exist,
-	 * don't try to allocate a new page but just skip it.
-	 */
-	if (!page && (flags & FOLL_DUMP) &&
-	    !hugetlbfs_pagecache_present(h, vma, address))
-		page = ERR_PTR(-EFAULT);
-
-	return page;
-}
-
-=======
->>>>>>> 0c383648
 long hugetlb_change_protection(struct vm_area_struct *vma,
 		unsigned long address, unsigned long end,
 		pgprot_t newprot, unsigned long cp_flags)
