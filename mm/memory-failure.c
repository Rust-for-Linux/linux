--- conflicted
+++ resolved
@@ -74,9 +74,6 @@
 
 static bool hw_memory_failure __read_mostly = false;
 
-<<<<<<< HEAD
-static bool __page_handle_poison(struct page *page)
-=======
 /*
  * Return values:
  *   1:   the page is dissolved (if needed) and taken off from buddy,
@@ -84,7 +81,6 @@
  *   < 0: failed to dissolve.
  */
 static int __page_handle_poison(struct page *page)
->>>>>>> 7365df19
 {
 	int ret;
 
@@ -1099,11 +1095,7 @@
 		 * subpages.
 		 */
 		put_page(hpage);
-<<<<<<< HEAD
-		if (__page_handle_poison(p)) {
-=======
 		if (__page_handle_poison(p) >= 0) {
->>>>>>> 7365df19
 			page_ref_inc(p);
 			res = MF_RECOVERED;
 		} else {
@@ -1192,11 +1184,7 @@
 	trace_memory_failure_event(pfn, type, result);
 
 	num_poisoned_pages_inc();
-<<<<<<< HEAD
-	pr_err("Memory failure: %#lx: recovery action for %s: %s\n",
-=======
 	pr_err("%#lx: recovery action for %s: %s\n",
->>>>>>> 7365df19
 		pfn, action_page_types[type], action_name[result]);
 }
 
@@ -2328,10 +2316,7 @@
 	struct page *p;
 	int ret = -EBUSY;
 	int freeit = 0;
-<<<<<<< HEAD
-=======
 	unsigned long count = 1;
->>>>>>> 7365df19
 	static DEFINE_RATELIMIT_STATE(unpoison_rs, DEFAULT_RATELIMIT_INTERVAL,
 					DEFAULT_RATELIMIT_BURST);
 
@@ -2379,8 +2364,6 @@
 
 	ret = get_hwpoison_page(p, MF_UNPOISON);
 	if (!ret) {
-<<<<<<< HEAD
-=======
 		if (PageHuge(p)) {
 			count = free_raw_hwp_pages(page, false);
 			if (count == 0) {
@@ -2388,7 +2371,6 @@
 				goto unlock_mutex;
 			}
 		}
->>>>>>> 7365df19
 		ret = TestClearPageHWPoison(page) ? 0 : -EBUSY;
 	} else if (ret < 0) {
 		if (ret == -EHWPOISON) {
@@ -2397,8 +2379,6 @@
 			unpoison_pr_info("Unpoison: failed to grab page %#lx\n",
 					 pfn, &unpoison_rs);
 	} else {
-<<<<<<< HEAD
-=======
 		if (PageHuge(p)) {
 			count = free_raw_hwp_pages(page, false);
 			if (count == 0) {
@@ -2406,7 +2386,6 @@
 				goto unlock_mutex;
 			}
 		}
->>>>>>> 7365df19
 		freeit = !!TestClearPageHWPoison(p);
 
 		put_page(page);
@@ -2419,11 +2398,7 @@
 unlock_mutex:
 	mutex_unlock(&mf_mutex);
 	if (!ret || freeit) {
-<<<<<<< HEAD
-		num_poisoned_pages_dec();
-=======
 		num_poisoned_pages_sub(count);
->>>>>>> 7365df19
 		unpoison_pr_info("Unpoison: Software-unpoisoned page %#lx\n",
 				 page_to_pfn(p), &unpoison_rs);
 	}
