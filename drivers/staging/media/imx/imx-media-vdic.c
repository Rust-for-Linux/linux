--- conflicted
+++ resolved
@@ -927,10 +927,6 @@
 					    struct ipu_soc *ipu,
 					    u32 grp_id)
 {
-<<<<<<< HEAD
-	struct imx_media_ipu_internal_sd_pdata *pdata;
-=======
->>>>>>> 4ff96fb5
 	struct vdic_priv *priv;
 	int ret;
 
@@ -948,15 +944,9 @@
 	priv->sd.entity.function = MEDIA_ENT_F_PROC_VIDEO_PIXEL_FORMATTER;
 	priv->sd.owner = ipu_dev->driver->owner;
 	priv->sd.flags = V4L2_SUBDEV_FL_HAS_DEVNODE;
-<<<<<<< HEAD
-	/* get our group id */
-	priv->sd.grp_id = pdata->grp_id;
-	strscpy(priv->sd.name, pdata->sd_name, sizeof(priv->sd.name));
-=======
 	priv->sd.grp_id = grp_id;
 	imx_media_grp_id_to_sd_name(priv->sd.name, sizeof(priv->sd.name),
 				    priv->sd.grp_id, ipu_get_num(ipu));
->>>>>>> 4ff96fb5
 
 	mutex_init(&priv->lock);
 
