--- conflicted
+++ resolved
@@ -227,16 +227,4 @@
 				   omapfb_notifier_callback_t callback,
 				   void *callback_data);
 extern int  omapfb_unregister_client(struct omapfb_notifier_block *nb);
-<<<<<<< HEAD
-extern int  omapfb_update_window_async(struct fb_info *fbi,
-				       struct omapfb_update_window *win,
-				       void (*callback)(void *),
-				       void *callback_data);
-extern int  hwa742_update_window_async(struct fb_info *fbi,
-				       struct omapfb_update_window *win,
-				       void (*callback)(void *),
-				       void *callback_data);
-
-=======
->>>>>>> 7365df19
 #endif /* __OMAPFB_H */