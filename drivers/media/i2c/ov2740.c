// SPDX-License-Identifier: GPL-2.0
// Copyright (c) 2020 Intel Corporation.

#include <asm/unaligned.h>
#include <linux/acpi.h>
#include <linux/clk.h>
#include <linux/delay.h>
#include <linux/gpio/consumer.h>
#include <linux/i2c.h>
#include <linux/module.h>
#include <linux/pm_runtime.h>
#include <linux/nvmem-provider.h>
#include <linux/regmap.h>
#include <media/v4l2-ctrls.h>
#include <media/v4l2-device.h>
#include <media/v4l2-fwnode.h>

#define OV2740_LINK_FREQ_360MHZ		360000000ULL
#define OV2740_LINK_FREQ_180MHZ		180000000ULL
#define OV2740_SCLK			72000000LL
#define OV2740_MCLK			19200000
#define OV2740_DATA_LANES		2
#define OV2740_RGB_DEPTH		10

#define OV2740_REG_CHIP_ID		0x300a
#define OV2740_CHIP_ID			0x2740

#define OV2740_REG_MODE_SELECT		0x0100
#define OV2740_MODE_STANDBY		0x00
#define OV2740_MODE_STREAMING		0x01

/* vertical-timings from sensor */
#define OV2740_REG_VTS			0x380e

/* horizontal-timings from sensor */
#define OV2740_REG_HTS			0x380c

/* Exposure controls from sensor */
#define OV2740_REG_EXPOSURE		0x3500
#define OV2740_EXPOSURE_MIN		4
#define OV2740_EXPOSURE_MAX_MARGIN	8
#define OV2740_EXPOSURE_STEP		1

/* Analog gain controls from sensor */
#define OV2740_REG_ANALOG_GAIN		0x3508
#define OV2740_ANAL_GAIN_MIN		128
#define OV2740_ANAL_GAIN_MAX		1983
#define OV2740_ANAL_GAIN_STEP		1

/* Digital gain controls from sensor */
#define OV2740_REG_MWB_R_GAIN		0x500a
#define OV2740_REG_MWB_G_GAIN		0x500c
#define OV2740_REG_MWB_B_GAIN		0x500e
#define OV2740_DGTL_GAIN_MIN		1024
#define OV2740_DGTL_GAIN_MAX		4095
#define OV2740_DGTL_GAIN_STEP		1
#define OV2740_DGTL_GAIN_DEFAULT	1024

/* Test Pattern Control */
#define OV2740_REG_TEST_PATTERN		0x5040
#define OV2740_TEST_PATTERN_ENABLE	BIT(7)
#define OV2740_TEST_PATTERN_BAR_SHIFT	2

/* Group Access */
#define OV2740_REG_GROUP_ACCESS		0x3208
#define OV2740_GROUP_HOLD_START		0x0
#define OV2740_GROUP_HOLD_END		0x10
#define OV2740_GROUP_HOLD_LAUNCH	0xa0

/* ISP CTRL00 */
#define OV2740_REG_ISP_CTRL00		0x5000
/* ISP CTRL01 */
#define OV2740_REG_ISP_CTRL01		0x5001
/* Customer Addresses: 0x7010 - 0x710F */
#define CUSTOMER_USE_OTP_SIZE		0x100
/* OTP registers from sensor */
#define OV2740_REG_OTP_CUSTOMER		0x7010

struct nvm_data {
	struct nvmem_device *nvmem;
	struct regmap *regmap;
	char *nvm_buffer;
};

enum {
	OV2740_LINK_FREQ_360MHZ_INDEX,
	OV2740_LINK_FREQ_180MHZ_INDEX,
};

struct ov2740_reg {
	u16 address;
	u8 val;
};

struct ov2740_reg_list {
	u32 num_of_regs;
	const struct ov2740_reg *regs;
};

struct ov2740_link_freq_config {
	const struct ov2740_reg_list reg_list;
};

struct ov2740_mode {
	/* Frame width in pixels */
	u32 width;

	/* Frame height in pixels */
	u32 height;

	/* Horizontal timining size */
	u32 hts;

	/* Default vertical timining size */
	u32 vts_def;

	/* Min vertical timining size */
	u32 vts_min;

	/* Max vertical timining size */
	u32 vts_max;

	/* Link frequency needed for this resolution */
	u32 link_freq_index;

	/* Sensor register settings for this resolution */
	const struct ov2740_reg_list reg_list;
};

static const struct ov2740_reg mipi_data_rate_720mbps[] = {
	{0x0302, 0x4b},
	{0x030d, 0x4b},
	{0x030e, 0x02},
	{0x030a, 0x01},
	{0x0312, 0x11},
};

static const struct ov2740_reg mipi_data_rate_360mbps[] = {
	{0x0302, 0x4b},
	{0x0303, 0x01},
	{0x030d, 0x4b},
	{0x030e, 0x02},
	{0x030a, 0x01},
	{0x0312, 0x11},
	{0x4837, 0x2c},
};

static const struct ov2740_reg mode_1932x1092_regs_360mhz[] = {
	{0x3000, 0x00},
	{0x3018, 0x32},
	{0x3031, 0x0a},
	{0x3080, 0x08},
	{0x3083, 0xB4},
	{0x3103, 0x00},
	{0x3104, 0x01},
	{0x3106, 0x01},
	{0x3500, 0x00},
	{0x3501, 0x44},
	{0x3502, 0x40},
	{0x3503, 0x88},
	{0x3507, 0x00},
	{0x3508, 0x00},
	{0x3509, 0x80},
	{0x350c, 0x00},
	{0x350d, 0x80},
	{0x3510, 0x00},
	{0x3511, 0x00},
	{0x3512, 0x20},
	{0x3632, 0x00},
	{0x3633, 0x10},
	{0x3634, 0x10},
	{0x3635, 0x10},
	{0x3645, 0x13},
	{0x3646, 0x81},
	{0x3636, 0x10},
	{0x3651, 0x0a},
	{0x3656, 0x02},
	{0x3659, 0x04},
	{0x365a, 0xda},
	{0x365b, 0xa2},
	{0x365c, 0x04},
	{0x365d, 0x1d},
	{0x365e, 0x1a},
	{0x3662, 0xd7},
	{0x3667, 0x78},
	{0x3669, 0x0a},
	{0x366a, 0x92},
	{0x3700, 0x54},
	{0x3702, 0x10},
	{0x3706, 0x42},
	{0x3709, 0x30},
	{0x370b, 0xc2},
	{0x3714, 0x63},
	{0x3715, 0x01},
	{0x3716, 0x00},
	{0x371a, 0x3e},
	{0x3732, 0x0e},
	{0x3733, 0x10},
	{0x375f, 0x0e},
	{0x3768, 0x30},
	{0x3769, 0x44},
	{0x376a, 0x22},
	{0x377b, 0x20},
	{0x377c, 0x00},
	{0x377d, 0x0c},
	{0x3798, 0x00},
	{0x37a1, 0x55},
	{0x37a8, 0x6d},
	{0x37c2, 0x04},
	{0x37c5, 0x00},
	{0x37c8, 0x00},
	{0x3800, 0x00},
	{0x3801, 0x00},
	{0x3802, 0x00},
	{0x3803, 0x00},
	{0x3804, 0x07},
	{0x3805, 0x8f},
	{0x3806, 0x04},
	{0x3807, 0x47},
	{0x3808, 0x07},
	{0x3809, 0x88},
	{0x380a, 0x04},
	{0x380b, 0x40},
	{0x380c, 0x04},
	{0x380d, 0x38},
	{0x380e, 0x04},
	{0x380f, 0x60},
	{0x3810, 0x00},
	{0x3811, 0x04},
	{0x3812, 0x00},
	{0x3813, 0x04},
	{0x3814, 0x01},
	{0x3815, 0x01},
	{0x3820, 0x80},
	{0x3821, 0x46},
	{0x3822, 0x84},
	{0x3829, 0x00},
	{0x382a, 0x01},
	{0x382b, 0x01},
	{0x3830, 0x04},
	{0x3836, 0x01},
	{0x3837, 0x08},
	{0x3839, 0x01},
	{0x383a, 0x00},
	{0x383b, 0x08},
	{0x383c, 0x00},
	{0x3f0b, 0x00},
	{0x4001, 0x20},
	{0x4009, 0x07},
	{0x4003, 0x10},
	{0x4010, 0xe0},
	{0x4016, 0x00},
	{0x4017, 0x10},
	{0x4044, 0x02},
	{0x4304, 0x08},
	{0x4307, 0x30},
	{0x4320, 0x80},
	{0x4322, 0x00},
	{0x4323, 0x00},
	{0x4324, 0x00},
	{0x4325, 0x00},
	{0x4326, 0x00},
	{0x4327, 0x00},
	{0x4328, 0x00},
	{0x4329, 0x00},
	{0x432c, 0x03},
	{0x432d, 0x81},
	{0x4501, 0x84},
	{0x4502, 0x40},
	{0x4503, 0x18},
	{0x4504, 0x04},
	{0x4508, 0x02},
	{0x4601, 0x10},
	{0x4800, 0x00},
	{0x4816, 0x52},
	{0x4837, 0x16},
	{0x5000, 0x7f},
	{0x5001, 0x00},
	{0x5005, 0x38},
	{0x501e, 0x0d},
	{0x5040, 0x00},
	{0x5901, 0x00},
	{0x3800, 0x00},
	{0x3801, 0x00},
	{0x3802, 0x00},
	{0x3803, 0x00},
	{0x3804, 0x07},
	{0x3805, 0x8f},
	{0x3806, 0x04},
	{0x3807, 0x47},
	{0x3808, 0x07},
	{0x3809, 0x8c},
	{0x380a, 0x04},
	{0x380b, 0x44},
	{0x3810, 0x00},
	{0x3811, 0x00},
	{0x3812, 0x00},
	{0x3813, 0x01},
};

static const struct ov2740_reg mode_1932x1092_regs_180mhz[] = {
	{0x3000, 0x00},
	{0x3018, 0x32},	/* 0x32 for 2 lanes, 0x12 for 1 lane */
	{0x3031, 0x0a},
	{0x3080, 0x08},
	{0x3083, 0xB4},
	{0x3103, 0x00},
	{0x3104, 0x01},
	{0x3106, 0x01},
	{0x3500, 0x00},
	{0x3501, 0x44},
	{0x3502, 0x40},
	{0x3503, 0x88},
	{0x3507, 0x00},
	{0x3508, 0x00},
	{0x3509, 0x80},
	{0x350c, 0x00},
	{0x350d, 0x80},
	{0x3510, 0x00},
	{0x3511, 0x00},
	{0x3512, 0x20},
	{0x3632, 0x00},
	{0x3633, 0x10},
	{0x3634, 0x10},
	{0x3635, 0x10},
	{0x3645, 0x13},
	{0x3646, 0x81},
	{0x3636, 0x10},
	{0x3651, 0x0a},
	{0x3656, 0x02},
	{0x3659, 0x04},
	{0x365a, 0xda},
	{0x365b, 0xa2},
	{0x365c, 0x04},
	{0x365d, 0x1d},
	{0x365e, 0x1a},
	{0x3662, 0xd7},
	{0x3667, 0x78},
	{0x3669, 0x0a},
	{0x366a, 0x92},
	{0x3700, 0x54},
	{0x3702, 0x10},
	{0x3706, 0x42},
	{0x3709, 0x30},
	{0x370b, 0xc2},
	{0x3714, 0x63},
	{0x3715, 0x01},
	{0x3716, 0x00},
	{0x371a, 0x3e},
	{0x3732, 0x0e},
	{0x3733, 0x10},
	{0x375f, 0x0e},
	{0x3768, 0x30},
	{0x3769, 0x44},
	{0x376a, 0x22},
	{0x377b, 0x20},
	{0x377c, 0x00},
	{0x377d, 0x0c},
	{0x3798, 0x00},
	{0x37a1, 0x55},
	{0x37a8, 0x6d},
	{0x37c2, 0x04},
	{0x37c5, 0x00},
	{0x37c8, 0x00},
	{0x3800, 0x00},
	{0x3801, 0x00},
	{0x3802, 0x00},
	{0x3803, 0x00},
	{0x3804, 0x07},
	{0x3805, 0x8f},
	{0x3806, 0x04},
	{0x3807, 0x47},
	{0x3808, 0x07},
	{0x3809, 0x88},
	{0x380a, 0x04},
	{0x380b, 0x40},
	{0x380c, 0x08},
	{0x380d, 0x70},
	{0x380e, 0x04},
	{0x380f, 0x56},
	{0x3810, 0x00},
	{0x3811, 0x04},
	{0x3812, 0x00},
	{0x3813, 0x04},
	{0x3814, 0x01},
	{0x3815, 0x01},
	{0x3820, 0x80},
	{0x3821, 0x46},
	{0x3822, 0x84},
	{0x3829, 0x00},
	{0x382a, 0x01},
	{0x382b, 0x01},
	{0x3830, 0x04},
	{0x3836, 0x01},
	{0x3837, 0x08},
	{0x3839, 0x01},
	{0x383a, 0x00},
	{0x383b, 0x08},
	{0x383c, 0x00},
	{0x3f0b, 0x00},
	{0x4001, 0x20},
	{0x4009, 0x07},
	{0x4003, 0x10},
	{0x4010, 0xe0},
	{0x4016, 0x00},
	{0x4017, 0x10},
	{0x4044, 0x02},
	{0x4304, 0x08},
	{0x4307, 0x30},
	{0x4320, 0x80},
	{0x4322, 0x00},
	{0x4323, 0x00},
	{0x4324, 0x00},
	{0x4325, 0x00},
	{0x4326, 0x00},
	{0x4327, 0x00},
	{0x4328, 0x00},
	{0x4329, 0x00},
	{0x432c, 0x03},
	{0x432d, 0x81},
	{0x4501, 0x84},
	{0x4502, 0x40},
	{0x4503, 0x18},
	{0x4504, 0x04},
	{0x4508, 0x02},
	{0x4601, 0x10},
	{0x4800, 0x00},
	{0x4816, 0x52},
	{0x5000, 0x73},	/* 0x7f enable DPC */
	{0x5001, 0x00},
	{0x5005, 0x38},
	{0x501e, 0x0d},
	{0x5040, 0x00},
	{0x5901, 0x00},
	{0x3800, 0x00},
	{0x3801, 0x00},
	{0x3802, 0x00},
	{0x3803, 0x00},
	{0x3804, 0x07},
	{0x3805, 0x8f},
	{0x3806, 0x04},
	{0x3807, 0x47},
	{0x3808, 0x07},
	{0x3809, 0x8c},
	{0x380a, 0x04},
	{0x380b, 0x44},
	{0x3810, 0x00},
	{0x3811, 0x00},
	{0x3812, 0x00},
	{0x3813, 0x01},
	{0x4003, 0x40},	/* set Black level to 0x40 */
};

static const char * const ov2740_test_pattern_menu[] = {
	"Disabled",
	"Color Bar",
	"Top-Bottom Darker Color Bar",
	"Right-Left Darker Color Bar",
	"Bottom-Top Darker Color Bar",
};

static const s64 link_freq_menu_items[] = {
	OV2740_LINK_FREQ_360MHZ,
	OV2740_LINK_FREQ_180MHZ,
};

static const struct ov2740_link_freq_config link_freq_configs[] = {
	[OV2740_LINK_FREQ_360MHZ_INDEX] = {
		.reg_list = {
			.num_of_regs = ARRAY_SIZE(mipi_data_rate_720mbps),
			.regs = mipi_data_rate_720mbps,
		}
	},
	[OV2740_LINK_FREQ_180MHZ_INDEX] = {
		.reg_list = {
			.num_of_regs = ARRAY_SIZE(mipi_data_rate_360mbps),
			.regs = mipi_data_rate_360mbps,
		}
	},
};

static const struct ov2740_mode supported_modes_360mhz[] = {
	{
		.width = 1932,
		.height = 1092,
		.hts = 2160,
		.vts_min = 1120,
		.vts_def = 2186,
		.vts_max = 32767,
		.reg_list = {
			.num_of_regs = ARRAY_SIZE(mode_1932x1092_regs_360mhz),
			.regs = mode_1932x1092_regs_360mhz,
		},
		.link_freq_index = OV2740_LINK_FREQ_360MHZ_INDEX,
	},
};

static const struct ov2740_mode supported_modes_180mhz[] = {
	{
		.width = 1932,
		.height = 1092,
		.hts = 2160,
		.vts_min = 1110,
		.vts_def = 1110,
		.vts_max = 2047,
		.reg_list = {
			.num_of_regs = ARRAY_SIZE(mode_1932x1092_regs_180mhz),
			.regs = mode_1932x1092_regs_180mhz,
		},
		.link_freq_index = OV2740_LINK_FREQ_180MHZ_INDEX,
	},
};

struct ov2740 {
	struct v4l2_subdev sd;
	struct media_pad pad;
	struct v4l2_ctrl_handler ctrl_handler;

	/* V4L2 Controls */
	struct v4l2_ctrl *link_freq;
	struct v4l2_ctrl *pixel_rate;
	struct v4l2_ctrl *vblank;
	struct v4l2_ctrl *hblank;
	struct v4l2_ctrl *exposure;

	/* GPIOs, clocks */
	struct gpio_desc *reset_gpio;
	struct clk *clk;

	/* Current mode */
	const struct ov2740_mode *cur_mode;

	/* NVM data inforamtion */
	struct nvm_data *nvm;

	/* Supported modes */
	const struct ov2740_mode *supported_modes;
	int supported_modes_count;

	/* True if the device has been identified */
	bool identified;
};

static inline struct ov2740 *to_ov2740(struct v4l2_subdev *subdev)
{
	return container_of(subdev, struct ov2740, sd);
}

static u64 to_pixel_rate(u32 f_index)
{
	u64 pixel_rate = link_freq_menu_items[f_index] * 2 * OV2740_DATA_LANES;

	do_div(pixel_rate, OV2740_RGB_DEPTH);

	return pixel_rate;
}

static int ov2740_read_reg(struct ov2740 *ov2740, u16 reg, u16 len, u32 *val)
{
	struct i2c_client *client = v4l2_get_subdevdata(&ov2740->sd);
	struct i2c_msg msgs[2];
	u8 addr_buf[2];
	u8 data_buf[4] = {0};
	int ret;

	if (len > sizeof(data_buf))
		return -EINVAL;

	put_unaligned_be16(reg, addr_buf);
	msgs[0].addr = client->addr;
	msgs[0].flags = 0;
	msgs[0].len = sizeof(addr_buf);
	msgs[0].buf = addr_buf;
	msgs[1].addr = client->addr;
	msgs[1].flags = I2C_M_RD;
	msgs[1].len = len;
	msgs[1].buf = &data_buf[sizeof(data_buf) - len];

	ret = i2c_transfer(client->adapter, msgs, ARRAY_SIZE(msgs));
	if (ret != ARRAY_SIZE(msgs))
		return ret < 0 ? ret : -EIO;

	*val = get_unaligned_be32(data_buf);

	return 0;
}

static int ov2740_write_reg(struct ov2740 *ov2740, u16 reg, u16 len, u32 val)
{
	struct i2c_client *client = v4l2_get_subdevdata(&ov2740->sd);
	u8 buf[6];
	int ret;

	if (len > 4)
		return -EINVAL;

	put_unaligned_be16(reg, buf);
	put_unaligned_be32(val << 8 * (4 - len), buf + 2);

	ret = i2c_master_send(client, buf, len + 2);
	if (ret != len + 2)
		return ret < 0 ? ret : -EIO;

	return 0;
}

static int ov2740_write_reg_list(struct ov2740 *ov2740,
				 const struct ov2740_reg_list *r_list)
{
	struct i2c_client *client = v4l2_get_subdevdata(&ov2740->sd);
	unsigned int i;
	int ret;

	for (i = 0; i < r_list->num_of_regs; i++) {
		ret = ov2740_write_reg(ov2740, r_list->regs[i].address, 1,
				       r_list->regs[i].val);
		if (ret) {
			dev_err_ratelimited(&client->dev,
					    "write reg 0x%4.4x return err = %d\n",
					    r_list->regs[i].address, ret);
			return ret;
		}
	}

	return 0;
}

static int ov2740_identify_module(struct ov2740 *ov2740)
{
	struct i2c_client *client = v4l2_get_subdevdata(&ov2740->sd);
	int ret;
	u32 val;

	if (ov2740->identified)
		return 0;

	ret = ov2740_read_reg(ov2740, OV2740_REG_CHIP_ID, 3, &val);
	if (ret)
		return ret;

	if (val != OV2740_CHIP_ID) {
		dev_err(&client->dev, "chip id mismatch: %x != %x\n",
			OV2740_CHIP_ID, val);
		return -ENXIO;
	}

	ov2740->identified = true;

	return 0;
}

static int ov2740_update_digital_gain(struct ov2740 *ov2740, u32 d_gain)
{
	int ret;

	ret = ov2740_write_reg(ov2740, OV2740_REG_GROUP_ACCESS, 1,
			       OV2740_GROUP_HOLD_START);
	if (ret)
		return ret;

	ret = ov2740_write_reg(ov2740, OV2740_REG_MWB_R_GAIN, 2, d_gain);
	if (ret)
		return ret;

	ret = ov2740_write_reg(ov2740, OV2740_REG_MWB_G_GAIN, 2, d_gain);
	if (ret)
		return ret;

	ret = ov2740_write_reg(ov2740, OV2740_REG_MWB_B_GAIN, 2, d_gain);
	if (ret)
		return ret;

	ret = ov2740_write_reg(ov2740, OV2740_REG_GROUP_ACCESS, 1,
			       OV2740_GROUP_HOLD_END);
	if (ret)
		return ret;

	ret = ov2740_write_reg(ov2740, OV2740_REG_GROUP_ACCESS, 1,
			       OV2740_GROUP_HOLD_LAUNCH);
	return ret;
}

static int ov2740_test_pattern(struct ov2740 *ov2740, u32 pattern)
{
	if (pattern)
		pattern = (pattern - 1) << OV2740_TEST_PATTERN_BAR_SHIFT |
			  OV2740_TEST_PATTERN_ENABLE;

	return ov2740_write_reg(ov2740, OV2740_REG_TEST_PATTERN, 1, pattern);
}

static int ov2740_set_ctrl(struct v4l2_ctrl *ctrl)
{
	struct ov2740 *ov2740 = container_of(ctrl->handler,
					     struct ov2740, ctrl_handler);
	struct i2c_client *client = v4l2_get_subdevdata(&ov2740->sd);
	s64 exposure_max;
	int ret;

	/* Propagate change of current control to all related controls */
	if (ctrl->id == V4L2_CID_VBLANK) {
		/* Update max exposure while meeting expected vblanking */
		exposure_max = ov2740->cur_mode->height + ctrl->val -
			       OV2740_EXPOSURE_MAX_MARGIN;
		__v4l2_ctrl_modify_range(ov2740->exposure,
					 ov2740->exposure->minimum,
					 exposure_max, ov2740->exposure->step,
					 exposure_max);
	}

	/* V4L2 controls values will be applied only when power is already up */
	if (!pm_runtime_get_if_in_use(&client->dev))
		return 0;

	switch (ctrl->id) {
	case V4L2_CID_ANALOGUE_GAIN:
		ret = ov2740_write_reg(ov2740, OV2740_REG_ANALOG_GAIN, 2,
				       ctrl->val);
		break;

	case V4L2_CID_DIGITAL_GAIN:
		ret = ov2740_update_digital_gain(ov2740, ctrl->val);
		break;

	case V4L2_CID_EXPOSURE:
		/* 4 least significant bits of expsoure are fractional part */
		ret = ov2740_write_reg(ov2740, OV2740_REG_EXPOSURE, 3,
				       ctrl->val << 4);
		break;

	case V4L2_CID_VBLANK:
		ret = ov2740_write_reg(ov2740, OV2740_REG_VTS, 2,
				       ov2740->cur_mode->height + ctrl->val);
		break;

	case V4L2_CID_TEST_PATTERN:
		ret = ov2740_test_pattern(ov2740, ctrl->val);
		break;

	default:
		ret = -EINVAL;
		break;
	}

	pm_runtime_put(&client->dev);

	return ret;
}

static const struct v4l2_ctrl_ops ov2740_ctrl_ops = {
	.s_ctrl = ov2740_set_ctrl,
};

static int ov2740_init_controls(struct ov2740 *ov2740)
{
	struct v4l2_ctrl_handler *ctrl_hdlr;
	const struct ov2740_mode *cur_mode;
	s64 exposure_max, h_blank, pixel_rate;
	u32 vblank_min, vblank_max, vblank_default;
	int size;
	int ret;

	ctrl_hdlr = &ov2740->ctrl_handler;
	ret = v4l2_ctrl_handler_init(ctrl_hdlr, 8);
	if (ret)
		return ret;

	cur_mode = ov2740->cur_mode;
	size = ARRAY_SIZE(link_freq_menu_items);

	ov2740->link_freq =
		v4l2_ctrl_new_int_menu(ctrl_hdlr, &ov2740_ctrl_ops,
				       V4L2_CID_LINK_FREQ, size - 1,
				       ov2740->supported_modes->link_freq_index,
				       link_freq_menu_items);
	if (ov2740->link_freq)
		ov2740->link_freq->flags |= V4L2_CTRL_FLAG_READ_ONLY;

	pixel_rate = to_pixel_rate(ov2740->supported_modes->link_freq_index);
	ov2740->pixel_rate = v4l2_ctrl_new_std(ctrl_hdlr, &ov2740_ctrl_ops,
					       V4L2_CID_PIXEL_RATE, 0,
					       pixel_rate, 1, pixel_rate);

	vblank_min = cur_mode->vts_min - cur_mode->height;
	vblank_max = cur_mode->vts_max - cur_mode->height;
	vblank_default = cur_mode->vts_def - cur_mode->height;
	ov2740->vblank = v4l2_ctrl_new_std(ctrl_hdlr, &ov2740_ctrl_ops,
					   V4L2_CID_VBLANK, vblank_min,
					   vblank_max, 1, vblank_default);

	h_blank = cur_mode->hts - cur_mode->width;
	ov2740->hblank = v4l2_ctrl_new_std(ctrl_hdlr, &ov2740_ctrl_ops,
					   V4L2_CID_HBLANK, h_blank, h_blank, 1,
					   h_blank);
	if (ov2740->hblank)
		ov2740->hblank->flags |= V4L2_CTRL_FLAG_READ_ONLY;

	v4l2_ctrl_new_std(ctrl_hdlr, &ov2740_ctrl_ops, V4L2_CID_ANALOGUE_GAIN,
			  OV2740_ANAL_GAIN_MIN, OV2740_ANAL_GAIN_MAX,
			  OV2740_ANAL_GAIN_STEP, OV2740_ANAL_GAIN_MIN);
	v4l2_ctrl_new_std(ctrl_hdlr, &ov2740_ctrl_ops, V4L2_CID_DIGITAL_GAIN,
			  OV2740_DGTL_GAIN_MIN, OV2740_DGTL_GAIN_MAX,
			  OV2740_DGTL_GAIN_STEP, OV2740_DGTL_GAIN_DEFAULT);
	exposure_max = cur_mode->vts_def - OV2740_EXPOSURE_MAX_MARGIN;
	ov2740->exposure = v4l2_ctrl_new_std(ctrl_hdlr, &ov2740_ctrl_ops,
					     V4L2_CID_EXPOSURE,
					     OV2740_EXPOSURE_MIN, exposure_max,
					     OV2740_EXPOSURE_STEP,
					     exposure_max);
	v4l2_ctrl_new_std_menu_items(ctrl_hdlr, &ov2740_ctrl_ops,
				     V4L2_CID_TEST_PATTERN,
				     ARRAY_SIZE(ov2740_test_pattern_menu) - 1,
				     0, 0, ov2740_test_pattern_menu);
	if (ctrl_hdlr->error) {
		v4l2_ctrl_handler_free(ctrl_hdlr);
		return ctrl_hdlr->error;
	}

	ov2740->sd.ctrl_handler = ctrl_hdlr;

	return 0;
}

static void ov2740_update_pad_format(const struct ov2740_mode *mode,
				     struct v4l2_mbus_framefmt *fmt)
{
	fmt->width = mode->width;
	fmt->height = mode->height;
	fmt->code = MEDIA_BUS_FMT_SGRBG10_1X10;
	fmt->field = V4L2_FIELD_NONE;
}

static int ov2740_load_otp_data(struct nvm_data *nvm)
{
	struct device *dev = regmap_get_device(nvm->regmap);
	struct ov2740 *ov2740 = to_ov2740(dev_get_drvdata(dev));
	u32 isp_ctrl00 = 0;
	u32 isp_ctrl01 = 0;
	int ret;

	if (nvm->nvm_buffer)
		return 0;

	nvm->nvm_buffer = kzalloc(CUSTOMER_USE_OTP_SIZE, GFP_KERNEL);
	if (!nvm->nvm_buffer)
		return -ENOMEM;

	ret = ov2740_read_reg(ov2740, OV2740_REG_ISP_CTRL00, 1, &isp_ctrl00);
	if (ret) {
		dev_err(dev, "failed to read ISP CTRL00\n");
		goto err;
	}

	ret = ov2740_read_reg(ov2740, OV2740_REG_ISP_CTRL01, 1, &isp_ctrl01);
	if (ret) {
		dev_err(dev, "failed to read ISP CTRL01\n");
		goto err;
	}

	/* Clear bit 5 of ISP CTRL00 */
	ret = ov2740_write_reg(ov2740, OV2740_REG_ISP_CTRL00, 1,
			       isp_ctrl00 & ~BIT(5));
	if (ret) {
		dev_err(dev, "failed to set ISP CTRL00\n");
		goto err;
	}

	/* Clear bit 7 of ISP CTRL01 */
	ret = ov2740_write_reg(ov2740, OV2740_REG_ISP_CTRL01, 1,
			       isp_ctrl01 & ~BIT(7));
	if (ret) {
		dev_err(dev, "failed to set ISP CTRL01\n");
		goto err;
	}

	ret = ov2740_write_reg(ov2740, OV2740_REG_MODE_SELECT, 1,
			       OV2740_MODE_STREAMING);
	if (ret) {
		dev_err(dev, "failed to set streaming mode\n");
		goto err;
	}

	/*
	 * Users are not allowed to access OTP-related registers and memory
	 * during the 20 ms period after streaming starts (0x100 = 0x01).
	 */
	msleep(20);

	ret = regmap_bulk_read(nvm->regmap, OV2740_REG_OTP_CUSTOMER,
			       nvm->nvm_buffer, CUSTOMER_USE_OTP_SIZE);
	if (ret) {
		dev_err(dev, "failed to read OTP data, ret %d\n", ret);
		goto err;
	}

	ret = ov2740_write_reg(ov2740, OV2740_REG_MODE_SELECT, 1,
			       OV2740_MODE_STANDBY);
	if (ret) {
		dev_err(dev, "failed to set streaming mode\n");
		goto err;
	}

	ret = ov2740_write_reg(ov2740, OV2740_REG_ISP_CTRL01, 1, isp_ctrl01);
	if (ret) {
		dev_err(dev, "failed to set ISP CTRL01\n");
		goto err;
	}

	ret = ov2740_write_reg(ov2740, OV2740_REG_ISP_CTRL00, 1, isp_ctrl00);
	if (ret) {
		dev_err(dev, "failed to set ISP CTRL00\n");
		goto err;
	}

	return 0;
err:
	kfree(nvm->nvm_buffer);
	nvm->nvm_buffer = NULL;

	return ret;
}

static int ov2740_start_streaming(struct ov2740 *ov2740)
{
	struct i2c_client *client = v4l2_get_subdevdata(&ov2740->sd);
	const struct ov2740_reg_list *reg_list;
	int link_freq_index;
	int ret;

	ret = ov2740_identify_module(ov2740);
	if (ret)
		return ret;

	if (ov2740->nvm)
		ov2740_load_otp_data(ov2740->nvm);

	/* Reset the sensor */
	ret = ov2740_write_reg(ov2740, 0x0103, 1, 0x01);
	if (ret) {
		dev_err(&client->dev, "failed to reset\n");
		return ret;
	}

	usleep_range(10000, 15000);

	link_freq_index = ov2740->cur_mode->link_freq_index;
	reg_list = &link_freq_configs[link_freq_index].reg_list;
	ret = ov2740_write_reg_list(ov2740, reg_list);
	if (ret) {
		dev_err(&client->dev, "failed to set plls\n");
		return ret;
	}

	reg_list = &ov2740->cur_mode->reg_list;
	ret = ov2740_write_reg_list(ov2740, reg_list);
	if (ret) {
		dev_err(&client->dev, "failed to set mode\n");
		return ret;
	}

	ret = __v4l2_ctrl_handler_setup(ov2740->sd.ctrl_handler);
	if (ret)
		return ret;

	ret = ov2740_write_reg(ov2740, OV2740_REG_MODE_SELECT, 1,
			       OV2740_MODE_STREAMING);
	if (ret)
		dev_err(&client->dev, "failed to start streaming\n");

	return ret;
}

static void ov2740_stop_streaming(struct ov2740 *ov2740)
{
	struct i2c_client *client = v4l2_get_subdevdata(&ov2740->sd);

	if (ov2740_write_reg(ov2740, OV2740_REG_MODE_SELECT, 1,
			     OV2740_MODE_STANDBY))
		dev_err(&client->dev, "failed to stop streaming\n");
}

static int ov2740_set_stream(struct v4l2_subdev *sd, int enable)
{
	struct ov2740 *ov2740 = to_ov2740(sd);
	struct i2c_client *client = v4l2_get_subdevdata(sd);
	struct v4l2_subdev_state *sd_state;
	int ret = 0;

	sd_state = v4l2_subdev_lock_and_get_active_state(&ov2740->sd);

	if (enable) {
		ret = pm_runtime_resume_and_get(&client->dev);
		if (ret < 0)
			goto out_unlock;

		ret = ov2740_start_streaming(ov2740);
		if (ret) {
			enable = 0;
			ov2740_stop_streaming(ov2740);
			pm_runtime_put(&client->dev);
		}
	} else {
		ov2740_stop_streaming(ov2740);
		pm_runtime_put(&client->dev);
	}

out_unlock:
	v4l2_subdev_unlock_state(sd_state);

	return ret;
}

static int ov2740_set_format(struct v4l2_subdev *sd,
			     struct v4l2_subdev_state *sd_state,
			     struct v4l2_subdev_format *fmt)
{
	struct ov2740 *ov2740 = to_ov2740(sd);
	const struct ov2740_mode *mode;
	s32 vblank_def, h_blank;

	mode = v4l2_find_nearest_size(ov2740->supported_modes,
				      ov2740->supported_modes_count,
				      width, height,
				      fmt->format.width, fmt->format.height);

	ov2740_update_pad_format(mode, &fmt->format);
	*v4l2_subdev_state_get_format(sd_state, fmt->pad) = fmt->format;

	if (fmt->which == V4L2_SUBDEV_FORMAT_TRY)
		return 0;

	ov2740->cur_mode = mode;
	__v4l2_ctrl_s_ctrl(ov2740->link_freq, mode->link_freq_index);
	__v4l2_ctrl_s_ctrl_int64(ov2740->pixel_rate,
				 to_pixel_rate(mode->link_freq_index));

	/* Update limits and set FPS to default */
	vblank_def = mode->vts_def - mode->height;
	__v4l2_ctrl_modify_range(ov2740->vblank,
				 mode->vts_min - mode->height,
				 mode->vts_max - mode->height, 1, vblank_def);
	__v4l2_ctrl_s_ctrl(ov2740->vblank, vblank_def);
	h_blank = mode->hts - mode->width;
	__v4l2_ctrl_modify_range(ov2740->hblank, h_blank, h_blank, 1, h_blank);

	return 0;
}

static int ov2740_enum_mbus_code(struct v4l2_subdev *sd,
				 struct v4l2_subdev_state *sd_state,
				 struct v4l2_subdev_mbus_code_enum *code)
{
	if (code->index > 0)
		return -EINVAL;

	code->code = MEDIA_BUS_FMT_SGRBG10_1X10;

	return 0;
}

static int ov2740_enum_frame_size(struct v4l2_subdev *sd,
				  struct v4l2_subdev_state *sd_state,
				  struct v4l2_subdev_frame_size_enum *fse)
{
	struct ov2740 *ov2740 = to_ov2740(sd);
	const struct ov2740_mode *supported_modes = ov2740->supported_modes;

	if (fse->index >= ov2740->supported_modes_count)
		return -EINVAL;

	if (fse->code != MEDIA_BUS_FMT_SGRBG10_1X10)
		return -EINVAL;

	fse->min_width = supported_modes[fse->index].width;
	fse->max_width = fse->min_width;
	fse->min_height = supported_modes[fse->index].height;
	fse->max_height = fse->min_height;

	return 0;
}

static int ov2740_init_state(struct v4l2_subdev *sd,
			     struct v4l2_subdev_state *sd_state)
{
	struct ov2740 *ov2740 = to_ov2740(sd);

	ov2740_update_pad_format(&ov2740->supported_modes[0],
				 v4l2_subdev_state_get_format(sd_state, 0));
	return 0;
}

static const struct v4l2_subdev_video_ops ov2740_video_ops = {
	.s_stream = ov2740_set_stream,
};

static const struct v4l2_subdev_pad_ops ov2740_pad_ops = {
	.get_fmt = v4l2_subdev_get_fmt,
	.set_fmt = ov2740_set_format,
	.enum_mbus_code = ov2740_enum_mbus_code,
	.enum_frame_size = ov2740_enum_frame_size,
};

static const struct v4l2_subdev_ops ov2740_subdev_ops = {
	.video = &ov2740_video_ops,
	.pad = &ov2740_pad_ops,
};

static const struct v4l2_subdev_internal_ops ov2740_internal_ops = {
	.init_state = ov2740_init_state,
};

static const struct media_entity_operations ov2740_subdev_entity_ops = {
	.link_validate = v4l2_subdev_link_validate,
};

static int ov2740_check_hwcfg(struct device *dev)
{
	struct v4l2_subdev *sd = dev_get_drvdata(dev);
	struct ov2740 *ov2740 = to_ov2740(sd);
	struct fwnode_handle *ep;
	struct fwnode_handle *fwnode = dev_fwnode(dev);
	struct v4l2_fwnode_endpoint bus_cfg = {
		.bus_type = V4L2_MBUS_CSI2_DPHY
	};
	u32 mclk;
	int ret;
	unsigned int i, j;

	/*
	 * Sometimes the fwnode graph is initialized by the bridge driver,
	 * wait for this.
	 */
	ep = fwnode_graph_get_next_endpoint(fwnode, NULL);
	if (!ep)
		return -EPROBE_DEFER;

	ret = fwnode_property_read_u32(fwnode, "clock-frequency", &mclk);
	if (ret) {
		fwnode_handle_put(ep);
		return dev_err_probe(dev, ret,
				     "reading clock-frequency property\n");
	}

	if (mclk != OV2740_MCLK) {
		fwnode_handle_put(ep);
		return dev_err_probe(dev, -EINVAL,
				     "external clock %d is not supported\n",
				     mclk);
	}

	ret = v4l2_fwnode_endpoint_alloc_parse(ep, &bus_cfg);
	fwnode_handle_put(ep);
	if (ret)
		return dev_err_probe(dev, ret, "parsing endpoint failed\n");

	if (bus_cfg.bus.mipi_csi2.num_data_lanes != OV2740_DATA_LANES) {
		ret = dev_err_probe(dev, -EINVAL,
				    "number of CSI2 data lanes %d is not supported\n",
				    bus_cfg.bus.mipi_csi2.num_data_lanes);
		goto check_hwcfg_error;
	}

	if (!bus_cfg.nr_of_link_frequencies) {
		ret = dev_err_probe(dev, -EINVAL, "no link frequencies defined\n");
		goto check_hwcfg_error;
	}

	for (i = 0; i < ARRAY_SIZE(link_freq_menu_items); i++) {
		for (j = 0; j < bus_cfg.nr_of_link_frequencies; j++) {
			if (link_freq_menu_items[i] ==
				bus_cfg.link_frequencies[j])
				break;
		}

		if (j == bus_cfg.nr_of_link_frequencies)
			continue;

		switch (i) {
		case OV2740_LINK_FREQ_360MHZ_INDEX:
			ov2740->supported_modes = supported_modes_360mhz;
			ov2740->supported_modes_count =
				ARRAY_SIZE(supported_modes_360mhz);
			break;
		case OV2740_LINK_FREQ_180MHZ_INDEX:
			ov2740->supported_modes = supported_modes_180mhz;
			ov2740->supported_modes_count =
				ARRAY_SIZE(supported_modes_180mhz);
			break;
		}

		break; /* Prefer modes from first available link-freq */
	}

	if (!ov2740->supported_modes)
		ret = dev_err_probe(dev, -EINVAL,
				    "no supported link frequencies\n");

check_hwcfg_error:
	v4l2_fwnode_endpoint_free(&bus_cfg);

	return ret;
}

static void ov2740_remove(struct i2c_client *client)
{
	struct v4l2_subdev *sd = i2c_get_clientdata(client);

	v4l2_async_unregister_subdev(sd);
	media_entity_cleanup(&sd->entity);
	v4l2_subdev_cleanup(sd);
	v4l2_ctrl_handler_free(sd->ctrl_handler);
	pm_runtime_disable(&client->dev);
}

static int ov2740_nvmem_read(void *priv, unsigned int off, void *val,
			     size_t count)
{
	struct nvm_data *nvm = priv;
	struct device *dev = regmap_get_device(nvm->regmap);
	struct ov2740 *ov2740 = to_ov2740(dev_get_drvdata(dev));
	struct v4l2_subdev_state *sd_state;
	int ret = 0;

	/* Serialise sensor access */
	sd_state = v4l2_subdev_lock_and_get_active_state(&ov2740->sd);

	if (nvm->nvm_buffer) {
		memcpy(val, nvm->nvm_buffer + off, count);
		goto exit;
	}

	ret = pm_runtime_resume_and_get(dev);
	if (ret < 0) {
		goto exit;
	}

	ret = ov2740_load_otp_data(nvm);
	if (!ret)
		memcpy(val, nvm->nvm_buffer + off, count);

	pm_runtime_put(dev);
exit:
	v4l2_subdev_unlock_state(sd_state);
	return ret;
}

static int ov2740_register_nvmem(struct i2c_client *client,
				 struct ov2740 *ov2740)
{
	struct nvm_data *nvm;
	struct regmap_config regmap_config = { };
	struct nvmem_config nvmem_config = { };
	struct regmap *regmap;
	struct device *dev = &client->dev;

	nvm = devm_kzalloc(dev, sizeof(*nvm), GFP_KERNEL);
	if (!nvm)
		return -ENOMEM;

	regmap_config.val_bits = 8;
	regmap_config.reg_bits = 16;
	regmap_config.disable_locking = true;
	regmap = devm_regmap_init_i2c(client, &regmap_config);
	if (IS_ERR(regmap))
		return PTR_ERR(regmap);

	nvm->regmap = regmap;

	nvmem_config.name = dev_name(dev);
	nvmem_config.dev = dev;
	nvmem_config.read_only = true;
	nvmem_config.root_only = true;
	nvmem_config.owner = THIS_MODULE;
	nvmem_config.compat = true;
	nvmem_config.base_dev = dev;
	nvmem_config.reg_read = ov2740_nvmem_read;
	nvmem_config.reg_write = NULL;
	nvmem_config.priv = nvm;
	nvmem_config.stride = 1;
	nvmem_config.word_size = 1;
	nvmem_config.size = CUSTOMER_USE_OTP_SIZE;

	nvm->nvmem = devm_nvmem_register(dev, &nvmem_config);
	if (IS_ERR(nvm->nvmem))
		return PTR_ERR(nvm->nvmem);

	ov2740->nvm = nvm;
	return 0;
}

static int ov2740_suspend(struct device *dev)
{
	struct v4l2_subdev *sd = dev_get_drvdata(dev);
	struct ov2740 *ov2740 = to_ov2740(sd);

	gpiod_set_value_cansleep(ov2740->reset_gpio, 1);
	clk_disable_unprepare(ov2740->clk);
	return 0;
}

static int ov2740_resume(struct device *dev)
{
	struct v4l2_subdev *sd = dev_get_drvdata(dev);
	struct ov2740 *ov2740 = to_ov2740(sd);
	int ret;

	ret = clk_prepare_enable(ov2740->clk);
	if (ret)
		return ret;

	gpiod_set_value_cansleep(ov2740->reset_gpio, 0);
	msleep(20);

	return 0;
}

static int ov2740_probe(struct i2c_client *client)
{
	struct device *dev = &client->dev;
	struct ov2740 *ov2740;
	bool full_power;
	int ret;

	ov2740 = devm_kzalloc(&client->dev, sizeof(*ov2740), GFP_KERNEL);
	if (!ov2740)
		return -ENOMEM;

	v4l2_i2c_subdev_init(&ov2740->sd, client, &ov2740_subdev_ops);
	ov2740->sd.internal_ops = &ov2740_internal_ops;

	ret = ov2740_check_hwcfg(dev);
	if (ret)
		return dev_err_probe(dev, ret, "failed to check HW configuration\n");

	ov2740->reset_gpio = devm_gpiod_get_optional(dev, "reset", GPIOD_OUT_HIGH);
<<<<<<< HEAD
	if (IS_ERR(ov2740->reset_gpio))
		return dev_err_probe(dev, PTR_ERR(ov2740->reset_gpio),
				     "failed to get reset GPIO\n");
=======
	if (IS_ERR(ov2740->reset_gpio)) {
		return dev_err_probe(dev, PTR_ERR(ov2740->reset_gpio),
				     "failed to get reset GPIO\n");
	} else if (ov2740->reset_gpio) {
		/*
		 * Ensure reset is asserted for at least 20 ms before
		 * ov2740_resume() deasserts it.
		 */
		msleep(20);
	}
>>>>>>> 0c383648

	ov2740->clk = devm_clk_get_optional(dev, "clk");
	if (IS_ERR(ov2740->clk))
		return dev_err_probe(dev, PTR_ERR(ov2740->clk),
				     "failed to get clock\n");

	full_power = acpi_dev_state_d0(&client->dev);
	if (full_power) {
		/* ACPI does not always clear the reset GPIO / enable the clock */
		ret = ov2740_resume(dev);
		if (ret)
			return dev_err_probe(dev, ret, "failed to power on sensor\n");

		ret = ov2740_identify_module(ov2740);
		if (ret) {
			dev_err_probe(dev, ret, "failed to find sensor\n");
			goto probe_error_power_off;
		}
	}

	ov2740->cur_mode = &ov2740->supported_modes[0];
	ret = ov2740_init_controls(ov2740);
	if (ret) {
		dev_err_probe(dev, ret, "failed to init controls\n");
		goto probe_error_v4l2_ctrl_handler_free;
	}

	ov2740->sd.state_lock = ov2740->ctrl_handler.lock;
	ov2740->sd.flags |= V4L2_SUBDEV_FL_HAS_DEVNODE;
	ov2740->sd.entity.ops = &ov2740_subdev_entity_ops;
	ov2740->sd.entity.function = MEDIA_ENT_F_CAM_SENSOR;
	ov2740->pad.flags = MEDIA_PAD_FL_SOURCE;
	ret = media_entity_pads_init(&ov2740->sd.entity, 1, &ov2740->pad);
	if (ret) {
		dev_err_probe(dev, ret, "failed to init entity pads\n");
		goto probe_error_v4l2_ctrl_handler_free;
	}

	ret = v4l2_subdev_init_finalize(&ov2740->sd);
	if (ret)
		goto probe_error_media_entity_cleanup;

	/* Set the device's state to active if it's in D0 state. */
	if (full_power)
		pm_runtime_set_active(&client->dev);
	pm_runtime_enable(&client->dev);
	pm_runtime_idle(&client->dev);

	ret = v4l2_async_register_subdev_sensor(&ov2740->sd);
	if (ret < 0) {
		dev_err_probe(dev, ret, "failed to register V4L2 subdev\n");
		goto probe_error_v4l2_subdev_cleanup;
	}

	ret = ov2740_register_nvmem(client, ov2740);
	if (ret)
		dev_warn(&client->dev, "register nvmem failed, ret %d\n", ret);

	return 0;

probe_error_v4l2_subdev_cleanup:
	v4l2_subdev_cleanup(&ov2740->sd);

probe_error_media_entity_cleanup:
	media_entity_cleanup(&ov2740->sd.entity);
	pm_runtime_disable(&client->dev);
	pm_runtime_set_suspended(&client->dev);

probe_error_v4l2_ctrl_handler_free:
	v4l2_ctrl_handler_free(ov2740->sd.ctrl_handler);

probe_error_power_off:
	if (full_power)
		ov2740_suspend(dev);

	return ret;
}

static DEFINE_RUNTIME_DEV_PM_OPS(ov2740_pm_ops, ov2740_suspend, ov2740_resume,
				 NULL);

static const struct acpi_device_id ov2740_acpi_ids[] = {
	{"INT3474"},
	{}
};

MODULE_DEVICE_TABLE(acpi, ov2740_acpi_ids);

static struct i2c_driver ov2740_i2c_driver = {
	.driver = {
		.name = "ov2740",
		.acpi_match_table = ov2740_acpi_ids,
		.pm = pm_sleep_ptr(&ov2740_pm_ops),
	},
	.probe = ov2740_probe,
	.remove = ov2740_remove,
	.flags = I2C_DRV_ACPI_WAIVE_D0_PROBE,
};

module_i2c_driver(ov2740_i2c_driver);

MODULE_AUTHOR("Qiu, Tianshu <tian.shu.qiu@intel.com>");
MODULE_AUTHOR("Shawn Tu");
MODULE_AUTHOR("Bingbu Cao <bingbu.cao@intel.com>");
MODULE_DESCRIPTION("OmniVision OV2740 sensor driver");
MODULE_LICENSE("GPL v2");<|MERGE_RESOLUTION|>--- conflicted
+++ resolved
@@ -1333,11 +1333,6 @@
 		return dev_err_probe(dev, ret, "failed to check HW configuration\n");
 
 	ov2740->reset_gpio = devm_gpiod_get_optional(dev, "reset", GPIOD_OUT_HIGH);
-<<<<<<< HEAD
-	if (IS_ERR(ov2740->reset_gpio))
-		return dev_err_probe(dev, PTR_ERR(ov2740->reset_gpio),
-				     "failed to get reset GPIO\n");
-=======
 	if (IS_ERR(ov2740->reset_gpio)) {
 		return dev_err_probe(dev, PTR_ERR(ov2740->reset_gpio),
 				     "failed to get reset GPIO\n");
@@ -1348,7 +1343,6 @@
 		 */
 		msleep(20);
 	}
->>>>>>> 0c383648
 
 	ov2740->clk = devm_clk_get_optional(dev, "clk");
 	if (IS_ERR(ov2740->clk))
