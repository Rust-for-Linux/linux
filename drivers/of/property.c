// SPDX-License-Identifier: GPL-2.0+
/*
 * drivers/of/property.c - Procedures for accessing and interpreting
 *			   Devicetree properties and graphs.
 *
 * Initially created by copying procedures from drivers/of/base.c. This
 * file contains the OF property as well as the OF graph interface
 * functions.
 *
 * Paul Mackerras	August 1996.
 * Copyright (C) 1996-2005 Paul Mackerras.
 *
 *  Adapted for 64bit PowerPC by Dave Engebretsen and Peter Bergner.
 *    {engebret|bergner}@us.ibm.com
 *
 *  Adapted for sparc and sparc64 by David S. Miller davem@davemloft.net
 *
 *  Reconsolidated from arch/x/kernel/prom.c by Stephen Rothwell and
 *  Grant Likely.
 */

#define pr_fmt(fmt)	"OF: " fmt

#include <linux/of.h>
#include <linux/of_address.h>
#include <linux/of_device.h>
#include <linux/of_graph.h>
#include <linux/of_irq.h>
#include <linux/string.h>
#include <linux/moduleparam.h>

#include "of_private.h"

/**
 * of_graph_is_present() - check graph's presence
 * @node: pointer to device_node containing graph port
 *
 * Return: True if @node has a port or ports (with a port) sub-node,
 * false otherwise.
 */
bool of_graph_is_present(const struct device_node *node)
{
	struct device_node *ports, *port;

	ports = of_get_child_by_name(node, "ports");
	if (ports)
		node = ports;

	port = of_get_child_by_name(node, "port");
	of_node_put(ports);
	of_node_put(port);

	return !!port;
}
EXPORT_SYMBOL(of_graph_is_present);

/**
 * of_property_count_elems_of_size - Count the number of elements in a property
 *
 * @np:		device node from which the property value is to be read.
 * @propname:	name of the property to be searched.
 * @elem_size:	size of the individual element
 *
 * Search for a property in a device node and count the number of elements of
 * size elem_size in it.
 *
 * Return: The number of elements on sucess, -EINVAL if the property does not
 * exist or its length does not match a multiple of elem_size and -ENODATA if
 * the property does not have a value.
 */
int of_property_count_elems_of_size(const struct device_node *np,
				const char *propname, int elem_size)
{
	struct property *prop = of_find_property(np, propname, NULL);

	if (!prop)
		return -EINVAL;
	if (!prop->value)
		return -ENODATA;

	if (prop->length % elem_size != 0) {
		pr_err("size of %s in node %pOF is not a multiple of %d\n",
		       propname, np, elem_size);
		return -EINVAL;
	}

	return prop->length / elem_size;
}
EXPORT_SYMBOL_GPL(of_property_count_elems_of_size);

/**
 * of_find_property_value_of_size
 *
 * @np:		device node from which the property value is to be read.
 * @propname:	name of the property to be searched.
 * @min:	minimum allowed length of property value
 * @max:	maximum allowed length of property value (0 means unlimited)
 * @len:	if !=NULL, actual length is written to here
 *
 * Search for a property in a device node and valid the requested size.
 *
 * Return: The property value on success, -EINVAL if the property does not
 * exist, -ENODATA if property does not have a value, and -EOVERFLOW if the
 * property data is too small or too large.
 *
 */
static void *of_find_property_value_of_size(const struct device_node *np,
			const char *propname, u32 min, u32 max, size_t *len)
{
	struct property *prop = of_find_property(np, propname, NULL);

	if (!prop)
		return ERR_PTR(-EINVAL);
	if (!prop->value)
		return ERR_PTR(-ENODATA);
	if (prop->length < min)
		return ERR_PTR(-EOVERFLOW);
	if (max && prop->length > max)
		return ERR_PTR(-EOVERFLOW);

	if (len)
		*len = prop->length;

	return prop->value;
}

/**
 * of_property_read_u32_index - Find and read a u32 from a multi-value property.
 *
 * @np:		device node from which the property value is to be read.
 * @propname:	name of the property to be searched.
 * @index:	index of the u32 in the list of values
 * @out_value:	pointer to return value, modified only if no error.
 *
 * Search for a property in a device node and read nth 32-bit value from
 * it.
 *
 * Return: 0 on success, -EINVAL if the property does not exist,
 * -ENODATA if property does not have a value, and -EOVERFLOW if the
 * property data isn't large enough.
 *
 * The out_value is modified only if a valid u32 value can be decoded.
 */
int of_property_read_u32_index(const struct device_node *np,
				       const char *propname,
				       u32 index, u32 *out_value)
{
	const u32 *val = of_find_property_value_of_size(np, propname,
					((index + 1) * sizeof(*out_value)),
					0,
					NULL);

	if (IS_ERR(val))
		return PTR_ERR(val);

	*out_value = be32_to_cpup(((__be32 *)val) + index);
	return 0;
}
EXPORT_SYMBOL_GPL(of_property_read_u32_index);

/**
 * of_property_read_u64_index - Find and read a u64 from a multi-value property.
 *
 * @np:		device node from which the property value is to be read.
 * @propname:	name of the property to be searched.
 * @index:	index of the u64 in the list of values
 * @out_value:	pointer to return value, modified only if no error.
 *
 * Search for a property in a device node and read nth 64-bit value from
 * it.
 *
 * Return: 0 on success, -EINVAL if the property does not exist,
 * -ENODATA if property does not have a value, and -EOVERFLOW if the
 * property data isn't large enough.
 *
 * The out_value is modified only if a valid u64 value can be decoded.
 */
int of_property_read_u64_index(const struct device_node *np,
				       const char *propname,
				       u32 index, u64 *out_value)
{
	const u64 *val = of_find_property_value_of_size(np, propname,
					((index + 1) * sizeof(*out_value)),
					0, NULL);

	if (IS_ERR(val))
		return PTR_ERR(val);

	*out_value = be64_to_cpup(((__be64 *)val) + index);
	return 0;
}
EXPORT_SYMBOL_GPL(of_property_read_u64_index);

/**
 * of_property_read_variable_u8_array - Find and read an array of u8 from a
 * property, with bounds on the minimum and maximum array size.
 *
 * @np:		device node from which the property value is to be read.
 * @propname:	name of the property to be searched.
 * @out_values:	pointer to found values.
 * @sz_min:	minimum number of array elements to read
 * @sz_max:	maximum number of array elements to read, if zero there is no
 *		upper limit on the number of elements in the dts entry but only
 *		sz_min will be read.
 *
 * Search for a property in a device node and read 8-bit value(s) from
 * it.
 *
 * dts entry of array should be like:
 *  ``property = /bits/ 8 <0x50 0x60 0x70>;``
 *
 * Return: The number of elements read on success, -EINVAL if the property
 * does not exist, -ENODATA if property does not have a value, and -EOVERFLOW
 * if the property data is smaller than sz_min or longer than sz_max.
 *
 * The out_values is modified only if a valid u8 value can be decoded.
 */
int of_property_read_variable_u8_array(const struct device_node *np,
					const char *propname, u8 *out_values,
					size_t sz_min, size_t sz_max)
{
	size_t sz, count;
	const u8 *val = of_find_property_value_of_size(np, propname,
						(sz_min * sizeof(*out_values)),
						(sz_max * sizeof(*out_values)),
						&sz);

	if (IS_ERR(val))
		return PTR_ERR(val);

	if (!sz_max)
		sz = sz_min;
	else
		sz /= sizeof(*out_values);

	count = sz;
	while (count--)
		*out_values++ = *val++;

	return sz;
}
EXPORT_SYMBOL_GPL(of_property_read_variable_u8_array);

/**
 * of_property_read_variable_u16_array - Find and read an array of u16 from a
 * property, with bounds on the minimum and maximum array size.
 *
 * @np:		device node from which the property value is to be read.
 * @propname:	name of the property to be searched.
 * @out_values:	pointer to found values.
 * @sz_min:	minimum number of array elements to read
 * @sz_max:	maximum number of array elements to read, if zero there is no
 *		upper limit on the number of elements in the dts entry but only
 *		sz_min will be read.
 *
 * Search for a property in a device node and read 16-bit value(s) from
 * it.
 *
 * dts entry of array should be like:
 *  ``property = /bits/ 16 <0x5000 0x6000 0x7000>;``
 *
 * Return: The number of elements read on success, -EINVAL if the property
 * does not exist, -ENODATA if property does not have a value, and -EOVERFLOW
 * if the property data is smaller than sz_min or longer than sz_max.
 *
 * The out_values is modified only if a valid u16 value can be decoded.
 */
int of_property_read_variable_u16_array(const struct device_node *np,
					const char *propname, u16 *out_values,
					size_t sz_min, size_t sz_max)
{
	size_t sz, count;
	const __be16 *val = of_find_property_value_of_size(np, propname,
						(sz_min * sizeof(*out_values)),
						(sz_max * sizeof(*out_values)),
						&sz);

	if (IS_ERR(val))
		return PTR_ERR(val);

	if (!sz_max)
		sz = sz_min;
	else
		sz /= sizeof(*out_values);

	count = sz;
	while (count--)
		*out_values++ = be16_to_cpup(val++);

	return sz;
}
EXPORT_SYMBOL_GPL(of_property_read_variable_u16_array);

/**
 * of_property_read_variable_u32_array - Find and read an array of 32 bit
 * integers from a property, with bounds on the minimum and maximum array size.
 *
 * @np:		device node from which the property value is to be read.
 * @propname:	name of the property to be searched.
 * @out_values:	pointer to return found values.
 * @sz_min:	minimum number of array elements to read
 * @sz_max:	maximum number of array elements to read, if zero there is no
 *		upper limit on the number of elements in the dts entry but only
 *		sz_min will be read.
 *
 * Search for a property in a device node and read 32-bit value(s) from
 * it.
 *
 * Return: The number of elements read on success, -EINVAL if the property
 * does not exist, -ENODATA if property does not have a value, and -EOVERFLOW
 * if the property data is smaller than sz_min or longer than sz_max.
 *
 * The out_values is modified only if a valid u32 value can be decoded.
 */
int of_property_read_variable_u32_array(const struct device_node *np,
			       const char *propname, u32 *out_values,
			       size_t sz_min, size_t sz_max)
{
	size_t sz, count;
	const __be32 *val = of_find_property_value_of_size(np, propname,
						(sz_min * sizeof(*out_values)),
						(sz_max * sizeof(*out_values)),
						&sz);

	if (IS_ERR(val))
		return PTR_ERR(val);

	if (!sz_max)
		sz = sz_min;
	else
		sz /= sizeof(*out_values);

	count = sz;
	while (count--)
		*out_values++ = be32_to_cpup(val++);

	return sz;
}
EXPORT_SYMBOL_GPL(of_property_read_variable_u32_array);

/**
 * of_property_read_u64 - Find and read a 64 bit integer from a property
 * @np:		device node from which the property value is to be read.
 * @propname:	name of the property to be searched.
 * @out_value:	pointer to return value, modified only if return value is 0.
 *
 * Search for a property in a device node and read a 64-bit value from
 * it.
 *
 * Return: 0 on success, -EINVAL if the property does not exist,
 * -ENODATA if property does not have a value, and -EOVERFLOW if the
 * property data isn't large enough.
 *
 * The out_value is modified only if a valid u64 value can be decoded.
 */
int of_property_read_u64(const struct device_node *np, const char *propname,
			 u64 *out_value)
{
	const __be32 *val = of_find_property_value_of_size(np, propname,
						sizeof(*out_value),
						0,
						NULL);

	if (IS_ERR(val))
		return PTR_ERR(val);

	*out_value = of_read_number(val, 2);
	return 0;
}
EXPORT_SYMBOL_GPL(of_property_read_u64);

/**
 * of_property_read_variable_u64_array - Find and read an array of 64 bit
 * integers from a property, with bounds on the minimum and maximum array size.
 *
 * @np:		device node from which the property value is to be read.
 * @propname:	name of the property to be searched.
 * @out_values:	pointer to found values.
 * @sz_min:	minimum number of array elements to read
 * @sz_max:	maximum number of array elements to read, if zero there is no
 *		upper limit on the number of elements in the dts entry but only
 *		sz_min will be read.
 *
 * Search for a property in a device node and read 64-bit value(s) from
 * it.
 *
 * Return: The number of elements read on success, -EINVAL if the property
 * does not exist, -ENODATA if property does not have a value, and -EOVERFLOW
 * if the property data is smaller than sz_min or longer than sz_max.
 *
 * The out_values is modified only if a valid u64 value can be decoded.
 */
int of_property_read_variable_u64_array(const struct device_node *np,
			       const char *propname, u64 *out_values,
			       size_t sz_min, size_t sz_max)
{
	size_t sz, count;
	const __be32 *val = of_find_property_value_of_size(np, propname,
						(sz_min * sizeof(*out_values)),
						(sz_max * sizeof(*out_values)),
						&sz);

	if (IS_ERR(val))
		return PTR_ERR(val);

	if (!sz_max)
		sz = sz_min;
	else
		sz /= sizeof(*out_values);

	count = sz;
	while (count--) {
		*out_values++ = of_read_number(val, 2);
		val += 2;
	}

	return sz;
}
EXPORT_SYMBOL_GPL(of_property_read_variable_u64_array);

/**
 * of_property_read_string - Find and read a string from a property
 * @np:		device node from which the property value is to be read.
 * @propname:	name of the property to be searched.
 * @out_string:	pointer to null terminated return string, modified only if
 *		return value is 0.
 *
 * Search for a property in a device tree node and retrieve a null
 * terminated string value (pointer to data, not a copy).
 *
 * Return: 0 on success, -EINVAL if the property does not exist, -ENODATA if
 * property does not have a value, and -EILSEQ if the string is not
 * null-terminated within the length of the property data.
 *
 * Note that the empty string "" has length of 1, thus -ENODATA cannot
 * be interpreted as an empty string.
 *
 * The out_string pointer is modified only if a valid string can be decoded.
 */
int of_property_read_string(const struct device_node *np, const char *propname,
				const char **out_string)
{
	const struct property *prop = of_find_property(np, propname, NULL);

	if (!prop)
		return -EINVAL;
	if (!prop->length)
		return -ENODATA;
	if (strnlen(prop->value, prop->length) >= prop->length)
		return -EILSEQ;
	*out_string = prop->value;
	return 0;
}
EXPORT_SYMBOL_GPL(of_property_read_string);

/**
 * of_property_match_string() - Find string in a list and return index
 * @np: pointer to node containing string list property
 * @propname: string list property name
 * @string: pointer to string to search for in string list
 *
 * This function searches a string list property and returns the index
 * of a specific string value.
 */
int of_property_match_string(const struct device_node *np, const char *propname,
			     const char *string)
{
	const struct property *prop = of_find_property(np, propname, NULL);
	size_t l;
	int i;
	const char *p, *end;

	if (!prop)
		return -EINVAL;
	if (!prop->value)
		return -ENODATA;

	p = prop->value;
	end = p + prop->length;

	for (i = 0; p < end; i++, p += l) {
		l = strnlen(p, end - p) + 1;
		if (p + l > end)
			return -EILSEQ;
		pr_debug("comparing %s with %s\n", string, p);
		if (strcmp(string, p) == 0)
			return i; /* Found it; return index */
	}
	return -ENODATA;
}
EXPORT_SYMBOL_GPL(of_property_match_string);

/**
 * of_property_read_string_helper() - Utility helper for parsing string properties
 * @np:		device node from which the property value is to be read.
 * @propname:	name of the property to be searched.
 * @out_strs:	output array of string pointers.
 * @sz:		number of array elements to read.
 * @skip:	Number of strings to skip over at beginning of list.
 *
 * Don't call this function directly. It is a utility helper for the
 * of_property_read_string*() family of functions.
 */
int of_property_read_string_helper(const struct device_node *np,
				   const char *propname, const char **out_strs,
				   size_t sz, int skip)
{
	const struct property *prop = of_find_property(np, propname, NULL);
	int l = 0, i = 0;
	const char *p, *end;

	if (!prop)
		return -EINVAL;
	if (!prop->value)
		return -ENODATA;
	p = prop->value;
	end = p + prop->length;

	for (i = 0; p < end && (!out_strs || i < skip + sz); i++, p += l) {
		l = strnlen(p, end - p) + 1;
		if (p + l > end)
			return -EILSEQ;
		if (out_strs && i >= skip)
			*out_strs++ = p;
	}
	i -= skip;
	return i <= 0 ? -ENODATA : i;
}
EXPORT_SYMBOL_GPL(of_property_read_string_helper);

const __be32 *of_prop_next_u32(struct property *prop, const __be32 *cur,
			       u32 *pu)
{
	const void *curv = cur;

	if (!prop)
		return NULL;

	if (!cur) {
		curv = prop->value;
		goto out_val;
	}

	curv += sizeof(*cur);
	if (curv >= prop->value + prop->length)
		return NULL;

out_val:
	*pu = be32_to_cpup(curv);
	return curv;
}
EXPORT_SYMBOL_GPL(of_prop_next_u32);

const char *of_prop_next_string(struct property *prop, const char *cur)
{
	const void *curv = cur;

	if (!prop)
		return NULL;

	if (!cur)
		return prop->value;

	curv += strlen(cur) + 1;
	if (curv >= prop->value + prop->length)
		return NULL;

	return curv;
}
EXPORT_SYMBOL_GPL(of_prop_next_string);

/**
 * of_graph_parse_endpoint() - parse common endpoint node properties
 * @node: pointer to endpoint device_node
 * @endpoint: pointer to the OF endpoint data structure
 *
 * The caller should hold a reference to @node.
 */
int of_graph_parse_endpoint(const struct device_node *node,
			    struct of_endpoint *endpoint)
{
	struct device_node *port_node = of_get_parent(node);

	WARN_ONCE(!port_node, "%s(): endpoint %pOF has no parent node\n",
		  __func__, node);

	memset(endpoint, 0, sizeof(*endpoint));

	endpoint->local_node = node;
	/*
	 * It doesn't matter whether the two calls below succeed.
	 * If they don't then the default value 0 is used.
	 */
	of_property_read_u32(port_node, "reg", &endpoint->port);
	of_property_read_u32(node, "reg", &endpoint->id);

	of_node_put(port_node);

	return 0;
}
EXPORT_SYMBOL(of_graph_parse_endpoint);

/**
 * of_graph_get_port_by_id() - get the port matching a given id
 * @parent: pointer to the parent device node
 * @id: id of the port
 *
 * Return: A 'port' node pointer with refcount incremented. The caller
 * has to use of_node_put() on it when done.
 */
struct device_node *of_graph_get_port_by_id(struct device_node *parent, u32 id)
{
	struct device_node *node, *port;

	node = of_get_child_by_name(parent, "ports");
	if (node)
		parent = node;

	for_each_child_of_node(parent, port) {
		u32 port_id = 0;

		if (!of_node_name_eq(port, "port"))
			continue;
		of_property_read_u32(port, "reg", &port_id);
		if (id == port_id)
			break;
	}

	of_node_put(node);

	return port;
}
EXPORT_SYMBOL(of_graph_get_port_by_id);

/**
 * of_graph_get_next_endpoint() - get next endpoint node
 * @parent: pointer to the parent device node
 * @prev: previous endpoint node, or NULL to get first
 *
 * Return: An 'endpoint' node pointer with refcount incremented. Refcount
 * of the passed @prev node is decremented.
 */
struct device_node *of_graph_get_next_endpoint(const struct device_node *parent,
					struct device_node *prev)
{
	struct device_node *endpoint;
	struct device_node *port;

	if (!parent)
		return NULL;

	/*
	 * Start by locating the port node. If no previous endpoint is specified
	 * search for the first port node, otherwise get the previous endpoint
	 * parent port node.
	 */
	if (!prev) {
		struct device_node *node;

		node = of_get_child_by_name(parent, "ports");
		if (node)
			parent = node;

		port = of_get_child_by_name(parent, "port");
		of_node_put(node);

		if (!port) {
			pr_err("graph: no port node found in %pOF\n", parent);
			return NULL;
		}
	} else {
		port = of_get_parent(prev);
		if (WARN_ONCE(!port, "%s(): endpoint %pOF has no parent node\n",
			      __func__, prev))
			return NULL;
	}

	while (1) {
		/*
		 * Now that we have a port node, get the next endpoint by
		 * getting the next child. If the previous endpoint is NULL this
		 * will return the first child.
		 */
		endpoint = of_get_next_child(port, prev);
		if (endpoint) {
			of_node_put(port);
			return endpoint;
		}

		/* No more endpoints under this port, try the next one. */
		prev = NULL;

		do {
			port = of_get_next_child(parent, port);
			if (!port)
				return NULL;
		} while (!of_node_name_eq(port, "port"));
	}
}
EXPORT_SYMBOL(of_graph_get_next_endpoint);

/**
 * of_graph_get_endpoint_by_regs() - get endpoint node of specific identifiers
 * @parent: pointer to the parent device node
 * @port_reg: identifier (value of reg property) of the parent port node
 * @reg: identifier (value of reg property) of the endpoint node
 *
 * Return: An 'endpoint' node pointer which is identified by reg and at the same
 * is the child of a port node identified by port_reg. reg and port_reg are
 * ignored when they are -1. Use of_node_put() on the pointer when done.
 */
struct device_node *of_graph_get_endpoint_by_regs(
	const struct device_node *parent, int port_reg, int reg)
{
	struct of_endpoint endpoint;
	struct device_node *node = NULL;

	for_each_endpoint_of_node(parent, node) {
		of_graph_parse_endpoint(node, &endpoint);
		if (((port_reg == -1) || (endpoint.port == port_reg)) &&
			((reg == -1) || (endpoint.id == reg)))
			return node;
	}

	return NULL;
}
EXPORT_SYMBOL(of_graph_get_endpoint_by_regs);

/**
 * of_graph_get_remote_endpoint() - get remote endpoint node
 * @node: pointer to a local endpoint device_node
 *
 * Return: Remote endpoint node associated with remote endpoint node linked
 *	   to @node. Use of_node_put() on it when done.
 */
struct device_node *of_graph_get_remote_endpoint(const struct device_node *node)
{
	/* Get remote endpoint node. */
	return of_parse_phandle(node, "remote-endpoint", 0);
}
EXPORT_SYMBOL(of_graph_get_remote_endpoint);

/**
 * of_graph_get_port_parent() - get port's parent node
 * @node: pointer to a local endpoint device_node
 *
 * Return: device node associated with endpoint node linked
 *	   to @node. Use of_node_put() on it when done.
 */
struct device_node *of_graph_get_port_parent(struct device_node *node)
{
	unsigned int depth;

	if (!node)
		return NULL;

	/*
	 * Preserve usecount for passed in node as of_get_next_parent()
	 * will do of_node_put() on it.
	 */
	of_node_get(node);

	/* Walk 3 levels up only if there is 'ports' node. */
	for (depth = 3; depth && node; depth--) {
		node = of_get_next_parent(node);
		if (depth == 2 && !of_node_name_eq(node, "ports") &&
		    !of_node_name_eq(node, "in-ports") &&
		    !of_node_name_eq(node, "out-ports"))
			break;
	}
	return node;
}
EXPORT_SYMBOL(of_graph_get_port_parent);

/**
 * of_graph_get_remote_port_parent() - get remote port's parent node
 * @node: pointer to a local endpoint device_node
 *
 * Return: Remote device node associated with remote endpoint node linked
 *	   to @node. Use of_node_put() on it when done.
 */
struct device_node *of_graph_get_remote_port_parent(
			       const struct device_node *node)
{
	struct device_node *np, *pp;

	/* Get remote endpoint node. */
	np = of_graph_get_remote_endpoint(node);

	pp = of_graph_get_port_parent(np);

	of_node_put(np);

	return pp;
}
EXPORT_SYMBOL(of_graph_get_remote_port_parent);

/**
 * of_graph_get_remote_port() - get remote port node
 * @node: pointer to a local endpoint device_node
 *
 * Return: Remote port node associated with remote endpoint node linked
 * to @node. Use of_node_put() on it when done.
 */
struct device_node *of_graph_get_remote_port(const struct device_node *node)
{
	struct device_node *np;

	/* Get remote endpoint node. */
	np = of_graph_get_remote_endpoint(node);
	if (!np)
		return NULL;
	return of_get_next_parent(np);
}
EXPORT_SYMBOL(of_graph_get_remote_port);

int of_graph_get_endpoint_count(const struct device_node *np)
{
	struct device_node *endpoint;
	int num = 0;

	for_each_endpoint_of_node(np, endpoint)
		num++;

	return num;
}
EXPORT_SYMBOL(of_graph_get_endpoint_count);

/**
 * of_graph_get_remote_node() - get remote parent device_node for given port/endpoint
 * @node: pointer to parent device_node containing graph port/endpoint
 * @port: identifier (value of reg property) of the parent port node
 * @endpoint: identifier (value of reg property) of the endpoint node
 *
 * Return: Remote device node associated with remote endpoint node linked
 * to @node. Use of_node_put() on it when done.
 */
struct device_node *of_graph_get_remote_node(const struct device_node *node,
					     u32 port, u32 endpoint)
{
	struct device_node *endpoint_node, *remote;

	endpoint_node = of_graph_get_endpoint_by_regs(node, port, endpoint);
	if (!endpoint_node) {
		pr_debug("no valid endpoint (%d, %d) for node %pOF\n",
			 port, endpoint, node);
		return NULL;
	}

	remote = of_graph_get_remote_port_parent(endpoint_node);
	of_node_put(endpoint_node);
	if (!remote) {
		pr_debug("no valid remote node\n");
		return NULL;
	}

	if (!of_device_is_available(remote)) {
		pr_debug("not available for remote node\n");
		of_node_put(remote);
		return NULL;
	}

	return remote;
}
EXPORT_SYMBOL(of_graph_get_remote_node);

static struct fwnode_handle *of_fwnode_get(struct fwnode_handle *fwnode)
{
	return of_fwnode_handle(of_node_get(to_of_node(fwnode)));
}

static void of_fwnode_put(struct fwnode_handle *fwnode)
{
	of_node_put(to_of_node(fwnode));
}

static bool of_fwnode_device_is_available(const struct fwnode_handle *fwnode)
{
	return of_device_is_available(to_of_node(fwnode));
}

static bool of_fwnode_device_dma_supported(const struct fwnode_handle *fwnode)
{
	return true;
}

static enum dev_dma_attr
of_fwnode_device_get_dma_attr(const struct fwnode_handle *fwnode)
{
	if (of_dma_is_coherent(to_of_node(fwnode)))
		return DEV_DMA_COHERENT;
	else
		return DEV_DMA_NON_COHERENT;
}

static bool of_fwnode_property_present(const struct fwnode_handle *fwnode,
				       const char *propname)
{
	return of_property_read_bool(to_of_node(fwnode), propname);
}

static int of_fwnode_property_read_int_array(const struct fwnode_handle *fwnode,
					     const char *propname,
					     unsigned int elem_size, void *val,
					     size_t nval)
{
	const struct device_node *node = to_of_node(fwnode);

	if (!val)
		return of_property_count_elems_of_size(node, propname,
						       elem_size);

	switch (elem_size) {
	case sizeof(u8):
		return of_property_read_u8_array(node, propname, val, nval);
	case sizeof(u16):
		return of_property_read_u16_array(node, propname, val, nval);
	case sizeof(u32):
		return of_property_read_u32_array(node, propname, val, nval);
	case sizeof(u64):
		return of_property_read_u64_array(node, propname, val, nval);
	}

	return -ENXIO;
}

static int
of_fwnode_property_read_string_array(const struct fwnode_handle *fwnode,
				     const char *propname, const char **val,
				     size_t nval)
{
	const struct device_node *node = to_of_node(fwnode);

	return val ?
		of_property_read_string_array(node, propname, val, nval) :
		of_property_count_strings(node, propname);
}

static const char *of_fwnode_get_name(const struct fwnode_handle *fwnode)
{
	return kbasename(to_of_node(fwnode)->full_name);
}

static const char *of_fwnode_get_name_prefix(const struct fwnode_handle *fwnode)
{
	/* Root needs no prefix here (its name is "/"). */
	if (!to_of_node(fwnode)->parent)
		return "";

	return "/";
}

static struct fwnode_handle *
of_fwnode_get_parent(const struct fwnode_handle *fwnode)
{
	return of_fwnode_handle(of_get_parent(to_of_node(fwnode)));
}

static struct fwnode_handle *
of_fwnode_get_next_child_node(const struct fwnode_handle *fwnode,
			      struct fwnode_handle *child)
{
	return of_fwnode_handle(of_get_next_available_child(to_of_node(fwnode),
							    to_of_node(child)));
}

static struct fwnode_handle *
of_fwnode_get_named_child_node(const struct fwnode_handle *fwnode,
			       const char *childname)
{
	const struct device_node *node = to_of_node(fwnode);
	struct device_node *child;

	for_each_available_child_of_node(node, child)
		if (of_node_name_eq(child, childname))
			return of_fwnode_handle(child);

	return NULL;
}

static int
of_fwnode_get_reference_args(const struct fwnode_handle *fwnode,
			     const char *prop, const char *nargs_prop,
			     unsigned int nargs, unsigned int index,
			     struct fwnode_reference_args *args)
{
	struct of_phandle_args of_args;
	unsigned int i;
	int ret;

	if (nargs_prop)
		ret = of_parse_phandle_with_args(to_of_node(fwnode), prop,
						 nargs_prop, index, &of_args);
	else
		ret = of_parse_phandle_with_fixed_args(to_of_node(fwnode), prop,
						       nargs, index, &of_args);
	if (ret < 0)
		return ret;
	if (!args) {
		of_node_put(of_args.np);
		return 0;
	}

	args->nargs = of_args.args_count;
	args->fwnode = of_fwnode_handle(of_args.np);

	for (i = 0; i < NR_FWNODE_REFERENCE_ARGS; i++)
		args->args[i] = i < of_args.args_count ? of_args.args[i] : 0;

	return 0;
}

static struct fwnode_handle *
of_fwnode_graph_get_next_endpoint(const struct fwnode_handle *fwnode,
				  struct fwnode_handle *prev)
{
	return of_fwnode_handle(of_graph_get_next_endpoint(to_of_node(fwnode),
							   to_of_node(prev)));
}

static struct fwnode_handle *
of_fwnode_graph_get_remote_endpoint(const struct fwnode_handle *fwnode)
{
	return of_fwnode_handle(
		of_graph_get_remote_endpoint(to_of_node(fwnode)));
}

static struct fwnode_handle *
of_fwnode_graph_get_port_parent(struct fwnode_handle *fwnode)
{
	struct device_node *np;

	/* Get the parent of the port */
	np = of_get_parent(to_of_node(fwnode));
	if (!np)
		return NULL;

	/* Is this the "ports" node? If not, it's the port parent. */
	if (!of_node_name_eq(np, "ports"))
		return of_fwnode_handle(np);

	return of_fwnode_handle(of_get_next_parent(np));
}

static int of_fwnode_graph_parse_endpoint(const struct fwnode_handle *fwnode,
					  struct fwnode_endpoint *endpoint)
{
	const struct device_node *node = to_of_node(fwnode);
	struct device_node *port_node = of_get_parent(node);

	endpoint->local_fwnode = fwnode;

	of_property_read_u32(port_node, "reg", &endpoint->port);
	of_property_read_u32(node, "reg", &endpoint->id);

	of_node_put(port_node);

	return 0;
}

static const void *
of_fwnode_device_get_match_data(const struct fwnode_handle *fwnode,
				const struct device *dev)
{
	return of_device_get_match_data(dev);
}

static void of_link_to_phandle(struct device_node *con_np,
			      struct device_node *sup_np)
{
	struct device_node *tmp_np = of_node_get(sup_np);

	/* Check that sup_np and its ancestors are available. */
	while (tmp_np) {
		if (of_fwnode_handle(tmp_np)->dev) {
			of_node_put(tmp_np);
			break;
		}

		if (!of_device_is_available(tmp_np)) {
			of_node_put(tmp_np);
			return;
		}

		tmp_np = of_get_next_parent(tmp_np);
	}

	fwnode_link_add(of_fwnode_handle(con_np), of_fwnode_handle(sup_np));
}

/**
 * parse_prop_cells - Property parsing function for suppliers
 *
 * @np:		Pointer to device tree node containing a list
 * @prop_name:	Name of property to be parsed. Expected to hold phandle values
 * @index:	For properties holding a list of phandles, this is the index
 *		into the list.
 * @list_name:	Property name that is known to contain list of phandle(s) to
 *		supplier(s)
 * @cells_name:	property name that specifies phandles' arguments count
 *
 * This is a helper function to parse properties that have a known fixed name
 * and are a list of phandles and phandle arguments.
 *
 * Returns:
 * - phandle node pointer with refcount incremented. Caller must of_node_put()
 *   on it when done.
 * - NULL if no phandle found at index
 */
static struct device_node *parse_prop_cells(struct device_node *np,
					    const char *prop_name, int index,
					    const char *list_name,
					    const char *cells_name)
{
	struct of_phandle_args sup_args;

	if (strcmp(prop_name, list_name))
		return NULL;

	if (__of_parse_phandle_with_args(np, list_name, cells_name, 0, index,
					 &sup_args))
		return NULL;

	return sup_args.np;
}

#define DEFINE_SIMPLE_PROP(fname, name, cells)				  \
static struct device_node *parse_##fname(struct device_node *np,	  \
					const char *prop_name, int index) \
{									  \
	return parse_prop_cells(np, prop_name, index, name, cells);	  \
}

static int strcmp_suffix(const char *str, const char *suffix)
{
	unsigned int len, suffix_len;

	len = strlen(str);
	suffix_len = strlen(suffix);
	if (len <= suffix_len)
		return -1;
	return strcmp(str + len - suffix_len, suffix);
}

/**
 * parse_suffix_prop_cells - Suffix property parsing function for suppliers
 *
 * @np:		Pointer to device tree node containing a list
 * @prop_name:	Name of property to be parsed. Expected to hold phandle values
 * @index:	For properties holding a list of phandles, this is the index
 *		into the list.
 * @suffix:	Property suffix that is known to contain list of phandle(s) to
 *		supplier(s)
 * @cells_name:	property name that specifies phandles' arguments count
 *
 * This is a helper function to parse properties that have a known fixed suffix
 * and are a list of phandles and phandle arguments.
 *
 * Returns:
 * - phandle node pointer with refcount incremented. Caller must of_node_put()
 *   on it when done.
 * - NULL if no phandle found at index
 */
static struct device_node *parse_suffix_prop_cells(struct device_node *np,
					    const char *prop_name, int index,
					    const char *suffix,
					    const char *cells_name)
{
	struct of_phandle_args sup_args;

	if (strcmp_suffix(prop_name, suffix))
		return NULL;

	if (of_parse_phandle_with_args(np, prop_name, cells_name, index,
				       &sup_args))
		return NULL;

	return sup_args.np;
}

#define DEFINE_SUFFIX_PROP(fname, suffix, cells)			     \
static struct device_node *parse_##fname(struct device_node *np,	     \
					const char *prop_name, int index)    \
{									     \
	return parse_suffix_prop_cells(np, prop_name, index, suffix, cells); \
}

/**
 * struct supplier_bindings - Property parsing functions for suppliers
 *
 * @parse_prop: function name
 *	parse_prop() finds the node corresponding to a supplier phandle
 *  parse_prop.np: Pointer to device node holding supplier phandle property
 *  parse_prop.prop_name: Name of property holding a phandle value
 *  parse_prop.index: For properties holding a list of phandles, this is the
 *		      index into the list
 * @get_con_dev: If the consumer node containing the property is never converted
 *		 to a struct device, implement this ops so fw_devlink can use it
 *		 to find the true consumer.
 * @optional: Describes whether a supplier is mandatory or not
 *
 * Returns:
 * parse_prop() return values are
 * - phandle node pointer with refcount incremented. Caller must of_node_put()
 *   on it when done.
 * - NULL if no phandle found at index
 */
struct supplier_bindings {
	struct device_node *(*parse_prop)(struct device_node *np,
					  const char *prop_name, int index);
	struct device_node *(*get_con_dev)(struct device_node *np);
	bool optional;
};

DEFINE_SIMPLE_PROP(clocks, "clocks", "#clock-cells")
DEFINE_SIMPLE_PROP(interconnects, "interconnects", "#interconnect-cells")
DEFINE_SIMPLE_PROP(iommus, "iommus", "#iommu-cells")
DEFINE_SIMPLE_PROP(mboxes, "mboxes", "#mbox-cells")
DEFINE_SIMPLE_PROP(io_channels, "io-channels", "#io-channel-cells")
DEFINE_SIMPLE_PROP(interrupt_parent, "interrupt-parent", NULL)
DEFINE_SIMPLE_PROP(dmas, "dmas", "#dma-cells")
DEFINE_SIMPLE_PROP(power_domains, "power-domains", "#power-domain-cells")
DEFINE_SIMPLE_PROP(hwlocks, "hwlocks", "#hwlock-cells")
DEFINE_SIMPLE_PROP(extcon, "extcon", NULL)
DEFINE_SIMPLE_PROP(nvmem_cells, "nvmem-cells", "#nvmem-cell-cells")
DEFINE_SIMPLE_PROP(phys, "phys", "#phy-cells")
DEFINE_SIMPLE_PROP(wakeup_parent, "wakeup-parent", NULL)
DEFINE_SIMPLE_PROP(pinctrl0, "pinctrl-0", NULL)
DEFINE_SIMPLE_PROP(pinctrl1, "pinctrl-1", NULL)
DEFINE_SIMPLE_PROP(pinctrl2, "pinctrl-2", NULL)
DEFINE_SIMPLE_PROP(pinctrl3, "pinctrl-3", NULL)
DEFINE_SIMPLE_PROP(pinctrl4, "pinctrl-4", NULL)
DEFINE_SIMPLE_PROP(pinctrl5, "pinctrl-5", NULL)
DEFINE_SIMPLE_PROP(pinctrl6, "pinctrl-6", NULL)
DEFINE_SIMPLE_PROP(pinctrl7, "pinctrl-7", NULL)
DEFINE_SIMPLE_PROP(pinctrl8, "pinctrl-8", NULL)
DEFINE_SIMPLE_PROP(pwms, "pwms", "#pwm-cells")
DEFINE_SIMPLE_PROP(resets, "resets", "#reset-cells")
DEFINE_SIMPLE_PROP(leds, "leds", NULL)
DEFINE_SIMPLE_PROP(backlight, "backlight", NULL)
DEFINE_SIMPLE_PROP(panel, "panel", NULL)
DEFINE_SIMPLE_PROP(msi_parent, "msi-parent", "#msi-cells")
DEFINE_SUFFIX_PROP(regulators, "-supply", NULL)
DEFINE_SUFFIX_PROP(gpio, "-gpio", "#gpio-cells")

static struct device_node *parse_gpios(struct device_node *np,
				       const char *prop_name, int index)
{
	if (!strcmp_suffix(prop_name, ",nr-gpios"))
		return NULL;

	return parse_suffix_prop_cells(np, prop_name, index, "-gpios",
				       "#gpio-cells");
}

static struct device_node *parse_iommu_maps(struct device_node *np,
					    const char *prop_name, int index)
{
	if (strcmp(prop_name, "iommu-map"))
		return NULL;

	return of_parse_phandle(np, prop_name, (index * 4) + 1);
}

static struct device_node *parse_gpio_compat(struct device_node *np,
					     const char *prop_name, int index)
{
	struct of_phandle_args sup_args;

	if (strcmp(prop_name, "gpio") && strcmp(prop_name, "gpios"))
		return NULL;

	/*
	 * Ignore node with gpio-hog property since its gpios are all provided
	 * by its parent.
	 */
	if (of_property_read_bool(np, "gpio-hog"))
		return NULL;

	if (of_parse_phandle_with_args(np, prop_name, "#gpio-cells", index,
				       &sup_args))
		return NULL;

	return sup_args.np;
}

static struct device_node *parse_interrupts(struct device_node *np,
					    const char *prop_name, int index)
{
	struct of_phandle_args sup_args;

	if (!IS_ENABLED(CONFIG_OF_IRQ) || IS_ENABLED(CONFIG_PPC))
		return NULL;

	if (strcmp(prop_name, "interrupts") &&
	    strcmp(prop_name, "interrupts-extended"))
		return NULL;

	return of_irq_parse_one(np, index, &sup_args) ? NULL : sup_args.np;
}

static struct device_node *parse_remote_endpoint(struct device_node *np,
						 const char *prop_name,
						 int index)
{
	/* Return NULL for index > 0 to signify end of remote-endpoints. */
<<<<<<< HEAD
	if (!index || strcmp(prop_name, "remote-endpoint"))
=======
	if (index > 0 || strcmp(prop_name, "remote-endpoint"))
>>>>>>> 9a8b202f
		return NULL;

	return of_graph_get_remote_port_parent(np);
}

static const struct supplier_bindings of_supplier_bindings[] = {
	{ .parse_prop = parse_clocks, },
	{ .parse_prop = parse_interconnects, },
	{ .parse_prop = parse_iommus, .optional = true, },
	{ .parse_prop = parse_iommu_maps, .optional = true, },
	{ .parse_prop = parse_mboxes, },
	{ .parse_prop = parse_io_channels, },
	{ .parse_prop = parse_interrupt_parent, },
	{ .parse_prop = parse_dmas, .optional = true, },
	{ .parse_prop = parse_power_domains, },
	{ .parse_prop = parse_hwlocks, },
	{ .parse_prop = parse_extcon, },
	{ .parse_prop = parse_nvmem_cells, },
	{ .parse_prop = parse_phys, },
	{ .parse_prop = parse_wakeup_parent, },
	{ .parse_prop = parse_pinctrl0, },
	{ .parse_prop = parse_pinctrl1, },
	{ .parse_prop = parse_pinctrl2, },
	{ .parse_prop = parse_pinctrl3, },
	{ .parse_prop = parse_pinctrl4, },
	{ .parse_prop = parse_pinctrl5, },
	{ .parse_prop = parse_pinctrl6, },
	{ .parse_prop = parse_pinctrl7, },
	{ .parse_prop = parse_pinctrl8, },
	{
		.parse_prop = parse_remote_endpoint,
		.get_con_dev = of_graph_get_port_parent,
	},
	{ .parse_prop = parse_pwms, },
	{ .parse_prop = parse_resets, },
	{ .parse_prop = parse_leds, },
	{ .parse_prop = parse_backlight, },
	{ .parse_prop = parse_panel, },
	{ .parse_prop = parse_msi_parent, },
	{ .parse_prop = parse_gpio_compat, },
	{ .parse_prop = parse_interrupts, },
	{ .parse_prop = parse_regulators, },
	{ .parse_prop = parse_gpio, },
	{ .parse_prop = parse_gpios, },
	{}
};

/**
 * of_link_property - Create device links to suppliers listed in a property
 * @con_np: The consumer device tree node which contains the property
 * @prop_name: Name of property to be parsed
 *
 * This function checks if the property @prop_name that is present in the
 * @con_np device tree node is one of the known common device tree bindings
 * that list phandles to suppliers. If @prop_name isn't one, this function
 * doesn't do anything.
 *
 * If @prop_name is one, this function attempts to create fwnode links from the
 * consumer device tree node @con_np to all the suppliers device tree nodes
 * listed in @prop_name.
 *
 * Any failed attempt to create a fwnode link will NOT result in an immediate
 * return.  of_link_property() must create links to all the available supplier
 * device tree nodes even when attempts to create a link to one or more
 * suppliers fail.
 */
static int of_link_property(struct device_node *con_np, const char *prop_name)
{
	struct device_node *phandle;
	const struct supplier_bindings *s = of_supplier_bindings;
	unsigned int i = 0;
	bool matched = false;

	/* Do not stop at first failed link, link all available suppliers. */
	while (!matched && s->parse_prop) {
		if (s->optional && !fw_devlink_is_strict()) {
			s++;
			continue;
		}

		while ((phandle = s->parse_prop(con_np, prop_name, i))) {
			struct device_node *con_dev_np;

			con_dev_np = s->get_con_dev
					? s->get_con_dev(con_np)
					: of_node_get(con_np);
			matched = true;
			i++;
			of_link_to_phandle(con_dev_np, phandle);
			of_node_put(phandle);
			of_node_put(con_dev_np);
		}
		s++;
	}
	return 0;
}

static void __iomem *of_fwnode_iomap(struct fwnode_handle *fwnode, int index)
{
#ifdef CONFIG_OF_ADDRESS
	return of_iomap(to_of_node(fwnode), index);
#else
	return NULL;
#endif
}

static int of_fwnode_irq_get(const struct fwnode_handle *fwnode,
			     unsigned int index)
{
	return of_irq_get(to_of_node(fwnode), index);
}

static int of_fwnode_add_links(struct fwnode_handle *fwnode)
{
	struct property *p;
	struct device_node *con_np = to_of_node(fwnode);

	if (IS_ENABLED(CONFIG_X86))
		return 0;

	if (!con_np)
		return -EINVAL;

	for_each_property_of_node(con_np, p)
		of_link_property(con_np, p->name);

	return 0;
}

const struct fwnode_operations of_fwnode_ops = {
	.get = of_fwnode_get,
	.put = of_fwnode_put,
	.device_is_available = of_fwnode_device_is_available,
	.device_get_match_data = of_fwnode_device_get_match_data,
	.device_dma_supported = of_fwnode_device_dma_supported,
	.device_get_dma_attr = of_fwnode_device_get_dma_attr,
	.property_present = of_fwnode_property_present,
	.property_read_int_array = of_fwnode_property_read_int_array,
	.property_read_string_array = of_fwnode_property_read_string_array,
	.get_name = of_fwnode_get_name,
	.get_name_prefix = of_fwnode_get_name_prefix,
	.get_parent = of_fwnode_get_parent,
	.get_next_child_node = of_fwnode_get_next_child_node,
	.get_named_child_node = of_fwnode_get_named_child_node,
	.get_reference_args = of_fwnode_get_reference_args,
	.graph_get_next_endpoint = of_fwnode_graph_get_next_endpoint,
	.graph_get_remote_endpoint = of_fwnode_graph_get_remote_endpoint,
	.graph_get_port_parent = of_fwnode_graph_get_port_parent,
	.graph_parse_endpoint = of_fwnode_graph_parse_endpoint,
	.iomap = of_fwnode_iomap,
	.irq_get = of_fwnode_irq_get,
	.add_links = of_fwnode_add_links,
};
EXPORT_SYMBOL_GPL(of_fwnode_ops);<|MERGE_RESOLUTION|>--- conflicted
+++ resolved
@@ -1304,11 +1304,7 @@
 						 int index)
 {
 	/* Return NULL for index > 0 to signify end of remote-endpoints. */
-<<<<<<< HEAD
-	if (!index || strcmp(prop_name, "remote-endpoint"))
-=======
 	if (index > 0 || strcmp(prop_name, "remote-endpoint"))
->>>>>>> 9a8b202f
 		return NULL;
 
 	return of_graph_get_remote_port_parent(np);
