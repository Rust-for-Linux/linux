--- conflicted
+++ resolved
@@ -382,11 +382,7 @@
  *
  * Return: IRQ_HANDLED
  */
-<<<<<<< HEAD
-irqreturn_t tsens_critical_irq_thread(int irq, void *data)
-=======
 static irqreturn_t tsens_critical_irq_thread(int irq, void *data)
->>>>>>> 84569f32
 {
 	struct tsens_priv *priv = data;
 	struct tsens_irq_data d;
@@ -456,11 +452,7 @@
  *
  * Return: IRQ_HANDLED
  */
-<<<<<<< HEAD
-irqreturn_t tsens_irq_thread(int irq, void *data)
-=======
 static irqreturn_t tsens_irq_thread(int irq, void *data)
->>>>>>> 84569f32
 {
 	struct tsens_priv *priv = data;
 	struct tsens_irq_data d;
@@ -528,11 +520,7 @@
 	return IRQ_HANDLED;
 }
 
-<<<<<<< HEAD
-int tsens_set_trips(void *_sensor, int low, int high)
-=======
 static int tsens_set_trips(void *_sensor, int low, int high)
->>>>>>> 84569f32
 {
 	struct tsens_sensor *s = _sensor;
 	struct tsens_priv *priv = s->priv;
@@ -569,11 +557,7 @@
 	return 0;
 }
 
-<<<<<<< HEAD
-int tsens_enable_irq(struct tsens_priv *priv)
-=======
 static int tsens_enable_irq(struct tsens_priv *priv)
->>>>>>> 84569f32
 {
 	int ret;
 	int val = tsens_version(priv) > VER_1_X ? 7 : 1;
@@ -586,11 +570,7 @@
 	return ret;
 }
 
-<<<<<<< HEAD
-void tsens_disable_irq(struct tsens_priv *priv)
-=======
 static void tsens_disable_irq(struct tsens_priv *priv)
->>>>>>> 84569f32
 {
 	regmap_field_write(priv->rf[INT_EN], 0);
 }
