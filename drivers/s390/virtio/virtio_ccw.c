// SPDX-License-Identifier: GPL-2.0
/*
 * ccw based virtio transport
 *
 * Copyright IBM Corp. 2012, 2014
 *
 *    Author(s): Cornelia Huck <cornelia.huck@de.ibm.com>
 */

#include <linux/kernel_stat.h>
#include <linux/init.h>
#include <linux/memblock.h>
#include <linux/err.h>
#include <linux/virtio.h>
#include <linux/virtio_config.h>
#include <linux/slab.h>
#include <linux/interrupt.h>
#include <linux/virtio_ring.h>
#include <linux/pfn.h>
#include <linux/async.h>
#include <linux/wait.h>
#include <linux/list.h>
#include <linux/bitops.h>
#include <linux/moduleparam.h>
#include <linux/io.h>
#include <linux/kvm_para.h>
#include <linux/notifier.h>
#include <asm/diag.h>
#include <asm/setup.h>
#include <asm/irq.h>
#include <asm/cio.h>
#include <asm/ccwdev.h>
#include <asm/virtio-ccw.h>
#include <asm/isc.h>
#include <asm/airq.h>

/*
 * virtio related functions
 */

struct vq_config_block {
	__u16 index;
	__u16 num;
} __packed;

#define VIRTIO_CCW_CONFIG_SIZE 0x100
/* same as PCI config space size, should be enough for all drivers */

struct vcdev_dma_area {
	unsigned long indicators;
	unsigned long indicators2;
	struct vq_config_block config_block;
	__u8 status;
};

struct virtio_ccw_device {
	struct virtio_device vdev;
	__u8 config[VIRTIO_CCW_CONFIG_SIZE];
	struct ccw_device *cdev;
	__u32 curr_io;
	int err;
	unsigned int revision; /* Transport revision */
	wait_queue_head_t wait_q;
	spinlock_t lock;
	struct mutex io_lock; /* Serializes I/O requests */
	struct list_head virtqueues;
	bool is_thinint;
	bool going_away;
	bool device_lost;
	unsigned int config_ready;
	void *airq_info;
<<<<<<< HEAD
	u64 dma_mask;
=======
	struct vcdev_dma_area *dma_area;
>>>>>>> 4ff96fb5
};

static inline unsigned long *indicators(struct virtio_ccw_device *vcdev)
{
	return &vcdev->dma_area->indicators;
}

static inline unsigned long *indicators2(struct virtio_ccw_device *vcdev)
{
	return &vcdev->dma_area->indicators2;
}

struct vq_info_block_legacy {
	__u64 queue;
	__u32 align;
	__u16 index;
	__u16 num;
} __packed;

struct vq_info_block {
	__u64 desc;
	__u32 res0;
	__u16 index;
	__u16 num;
	__u64 avail;
	__u64 used;
} __packed;

struct virtio_feature_desc {
	__le32 features;
	__u8 index;
} __packed;

struct virtio_thinint_area {
	unsigned long summary_indicator;
	unsigned long indicator;
	u64 bit_nr;
	u8 isc;
} __packed;

struct virtio_rev_info {
	__u16 revision;
	__u16 length;
	__u8 data[];
};

/* the highest virtio-ccw revision we support */
#define VIRTIO_CCW_REV_MAX 1

struct virtio_ccw_vq_info {
	struct virtqueue *vq;
	int num;
	union {
		struct vq_info_block s;
		struct vq_info_block_legacy l;
	} *info_block;
	int bit_nr;
	struct list_head node;
	long cookie;
};

#define VIRTIO_AIRQ_ISC IO_SCH_ISC /* inherit from subchannel */

#define VIRTIO_IV_BITS (L1_CACHE_BYTES * 8)
#define MAX_AIRQ_AREAS 20

static int virtio_ccw_use_airq = 1;

struct airq_info {
	rwlock_t lock;
	u8 summary_indicator_idx;
	struct airq_struct airq;
	struct airq_iv *aiv;
};
static struct airq_info *airq_areas[MAX_AIRQ_AREAS];
static u8 *summary_indicators;

static inline u8 *get_summary_indicator(struct airq_info *info)
{
	return summary_indicators + info->summary_indicator_idx;
}

#define CCW_CMD_SET_VQ 0x13
#define CCW_CMD_VDEV_RESET 0x33
#define CCW_CMD_SET_IND 0x43
#define CCW_CMD_SET_CONF_IND 0x53
#define CCW_CMD_READ_FEAT 0x12
#define CCW_CMD_WRITE_FEAT 0x11
#define CCW_CMD_READ_CONF 0x22
#define CCW_CMD_WRITE_CONF 0x21
#define CCW_CMD_WRITE_STATUS 0x31
#define CCW_CMD_READ_VQ_CONF 0x32
#define CCW_CMD_READ_STATUS 0x72
#define CCW_CMD_SET_IND_ADAPTER 0x73
#define CCW_CMD_SET_VIRTIO_REV 0x83

#define VIRTIO_CCW_DOING_SET_VQ 0x00010000
#define VIRTIO_CCW_DOING_RESET 0x00040000
#define VIRTIO_CCW_DOING_READ_FEAT 0x00080000
#define VIRTIO_CCW_DOING_WRITE_FEAT 0x00100000
#define VIRTIO_CCW_DOING_READ_CONFIG 0x00200000
#define VIRTIO_CCW_DOING_WRITE_CONFIG 0x00400000
#define VIRTIO_CCW_DOING_WRITE_STATUS 0x00800000
#define VIRTIO_CCW_DOING_SET_IND 0x01000000
#define VIRTIO_CCW_DOING_READ_VQ_CONF 0x02000000
#define VIRTIO_CCW_DOING_SET_CONF_IND 0x04000000
#define VIRTIO_CCW_DOING_SET_IND_ADAPTER 0x08000000
#define VIRTIO_CCW_DOING_SET_VIRTIO_REV 0x10000000
#define VIRTIO_CCW_DOING_READ_STATUS 0x20000000
#define VIRTIO_CCW_INTPARM_MASK 0xffff0000

static struct virtio_ccw_device *to_vc_device(struct virtio_device *vdev)
{
	return container_of(vdev, struct virtio_ccw_device, vdev);
}

static void drop_airq_indicator(struct virtqueue *vq, struct airq_info *info)
{
	unsigned long i, flags;

	write_lock_irqsave(&info->lock, flags);
	for (i = 0; i < airq_iv_end(info->aiv); i++) {
		if (vq == (void *)airq_iv_get_ptr(info->aiv, i)) {
			airq_iv_free_bit(info->aiv, i);
			airq_iv_set_ptr(info->aiv, i, 0);
			break;
		}
	}
	write_unlock_irqrestore(&info->lock, flags);
}

static void virtio_airq_handler(struct airq_struct *airq, bool floating)
{
	struct airq_info *info = container_of(airq, struct airq_info, airq);
	unsigned long ai;

	inc_irq_stat(IRQIO_VAI);
	read_lock(&info->lock);
	/* Walk through indicators field, summary indicator active. */
	for (ai = 0;;) {
		ai = airq_iv_scan(info->aiv, ai, airq_iv_end(info->aiv));
		if (ai == -1UL)
			break;
		vring_interrupt(0, (void *)airq_iv_get_ptr(info->aiv, ai));
	}
	*(get_summary_indicator(info)) = 0;
	smp_wmb();
	/* Walk through indicators field, summary indicator not active. */
	for (ai = 0;;) {
		ai = airq_iv_scan(info->aiv, ai, airq_iv_end(info->aiv));
		if (ai == -1UL)
			break;
		vring_interrupt(0, (void *)airq_iv_get_ptr(info->aiv, ai));
	}
	read_unlock(&info->lock);
}

static struct airq_info *new_airq_info(int index)
{
	struct airq_info *info;
	int rc;

	info = kzalloc(sizeof(*info), GFP_KERNEL);
	if (!info)
		return NULL;
	rwlock_init(&info->lock);
	info->aiv = airq_iv_create(VIRTIO_IV_BITS, AIRQ_IV_ALLOC | AIRQ_IV_PTR
				   | AIRQ_IV_CACHELINE);
	if (!info->aiv) {
		kfree(info);
		return NULL;
	}
	info->airq.handler = virtio_airq_handler;
	info->summary_indicator_idx = index;
	info->airq.lsi_ptr = get_summary_indicator(info);
	info->airq.lsi_mask = 0xff;
	info->airq.isc = VIRTIO_AIRQ_ISC;
	rc = register_adapter_interrupt(&info->airq);
	if (rc) {
		airq_iv_release(info->aiv);
		kfree(info);
		return NULL;
	}
	return info;
}

static unsigned long get_airq_indicator(struct virtqueue *vqs[], int nvqs,
					u64 *first, void **airq_info)
{
	int i, j;
	struct airq_info *info;
	unsigned long indicator_addr = 0;
	unsigned long bit, flags;

	for (i = 0; i < MAX_AIRQ_AREAS && !indicator_addr; i++) {
		if (!airq_areas[i])
			airq_areas[i] = new_airq_info(i);
		info = airq_areas[i];
		if (!info)
			return 0;
		write_lock_irqsave(&info->lock, flags);
		bit = airq_iv_alloc(info->aiv, nvqs);
		if (bit == -1UL) {
			/* Not enough vacancies. */
			write_unlock_irqrestore(&info->lock, flags);
			continue;
		}
		*first = bit;
		*airq_info = info;
		indicator_addr = (unsigned long)info->aiv->vector;
		for (j = 0; j < nvqs; j++) {
			airq_iv_set_ptr(info->aiv, bit + j,
					(unsigned long)vqs[j]);
		}
		write_unlock_irqrestore(&info->lock, flags);
	}
	return indicator_addr;
}

static void virtio_ccw_drop_indicators(struct virtio_ccw_device *vcdev)
{
	struct virtio_ccw_vq_info *info;

	if (!vcdev->airq_info)
		return;
	list_for_each_entry(info, &vcdev->virtqueues, node)
		drop_airq_indicator(info->vq, vcdev->airq_info);
}

static int doing_io(struct virtio_ccw_device *vcdev, __u32 flag)
{
	unsigned long flags;
	__u32 ret;

	spin_lock_irqsave(get_ccwdev_lock(vcdev->cdev), flags);
	if (vcdev->err)
		ret = 0;
	else
		ret = vcdev->curr_io & flag;
	spin_unlock_irqrestore(get_ccwdev_lock(vcdev->cdev), flags);
	return ret;
}

static int ccw_io_helper(struct virtio_ccw_device *vcdev,
			 struct ccw1 *ccw, __u32 intparm)
{
	int ret;
	unsigned long flags;
	int flag = intparm & VIRTIO_CCW_INTPARM_MASK;

	mutex_lock(&vcdev->io_lock);
	do {
		spin_lock_irqsave(get_ccwdev_lock(vcdev->cdev), flags);
		ret = ccw_device_start(vcdev->cdev, ccw, intparm, 0, 0);
		if (!ret) {
			if (!vcdev->curr_io)
				vcdev->err = 0;
			vcdev->curr_io |= flag;
		}
		spin_unlock_irqrestore(get_ccwdev_lock(vcdev->cdev), flags);
		cpu_relax();
	} while (ret == -EBUSY);
	wait_event(vcdev->wait_q, doing_io(vcdev, flag) == 0);
	ret = ret ? ret : vcdev->err;
	mutex_unlock(&vcdev->io_lock);
	return ret;
}

static void virtio_ccw_drop_indicator(struct virtio_ccw_device *vcdev,
				      struct ccw1 *ccw)
{
	int ret;
	unsigned long *indicatorp = NULL;
	struct virtio_thinint_area *thinint_area = NULL;
	struct airq_info *airq_info = vcdev->airq_info;

	if (vcdev->is_thinint) {
		thinint_area = ccw_device_dma_zalloc(vcdev->cdev,
						     sizeof(*thinint_area));
		if (!thinint_area)
			return;
		thinint_area->summary_indicator =
			(unsigned long) get_summary_indicator(airq_info);
		thinint_area->isc = VIRTIO_AIRQ_ISC;
		ccw->cmd_code = CCW_CMD_SET_IND_ADAPTER;
		ccw->count = sizeof(*thinint_area);
		ccw->cda = (__u32)(unsigned long) thinint_area;
	} else {
		/* payload is the address of the indicators */
		indicatorp = ccw_device_dma_zalloc(vcdev->cdev,
						   sizeof(indicators(vcdev)));
		if (!indicatorp)
			return;
		*indicatorp = 0;
		ccw->cmd_code = CCW_CMD_SET_IND;
		ccw->count = sizeof(indicators(vcdev));
		ccw->cda = (__u32)(unsigned long) indicatorp;
	}
	/* Deregister indicators from host. */
	*indicators(vcdev) = 0;
	ccw->flags = 0;
	ret = ccw_io_helper(vcdev, ccw,
			    vcdev->is_thinint ?
			    VIRTIO_CCW_DOING_SET_IND_ADAPTER :
			    VIRTIO_CCW_DOING_SET_IND);
	if (ret && (ret != -ENODEV))
		dev_info(&vcdev->cdev->dev,
			 "Failed to deregister indicators (%d)\n", ret);
	else if (vcdev->is_thinint)
		virtio_ccw_drop_indicators(vcdev);
	ccw_device_dma_free(vcdev->cdev, indicatorp, sizeof(indicators(vcdev)));
	ccw_device_dma_free(vcdev->cdev, thinint_area, sizeof(*thinint_area));
}

static inline long __do_kvm_notify(struct subchannel_id schid,
				   unsigned long queue_index,
				   long cookie)
{
	register unsigned long __nr asm("1") = KVM_S390_VIRTIO_CCW_NOTIFY;
	register struct subchannel_id __schid asm("2") = schid;
	register unsigned long __index asm("3") = queue_index;
	register long __rc asm("2");
	register long __cookie asm("4") = cookie;

	asm volatile ("diag 2,4,0x500\n"
		      : "=d" (__rc) : "d" (__nr), "d" (__schid), "d" (__index),
		      "d"(__cookie)
		      : "memory", "cc");
	return __rc;
}

static inline long do_kvm_notify(struct subchannel_id schid,
				 unsigned long queue_index,
				 long cookie)
{
	diag_stat_inc(DIAG_STAT_X500);
	return __do_kvm_notify(schid, queue_index, cookie);
}

static bool virtio_ccw_kvm_notify(struct virtqueue *vq)
{
	struct virtio_ccw_vq_info *info = vq->priv;
	struct virtio_ccw_device *vcdev;
	struct subchannel_id schid;

	vcdev = to_vc_device(info->vq->vdev);
	ccw_device_get_schid(vcdev->cdev, &schid);
	info->cookie = do_kvm_notify(schid, vq->index, info->cookie);
	if (info->cookie < 0)
		return false;
	return true;
}

static int virtio_ccw_read_vq_conf(struct virtio_ccw_device *vcdev,
				   struct ccw1 *ccw, int index)
{
	int ret;

	vcdev->dma_area->config_block.index = index;
	ccw->cmd_code = CCW_CMD_READ_VQ_CONF;
	ccw->flags = 0;
	ccw->count = sizeof(struct vq_config_block);
	ccw->cda = (__u32)(unsigned long)(&vcdev->dma_area->config_block);
	ret = ccw_io_helper(vcdev, ccw, VIRTIO_CCW_DOING_READ_VQ_CONF);
	if (ret)
		return ret;
	return vcdev->dma_area->config_block.num ?: -ENOENT;
}

static void virtio_ccw_del_vq(struct virtqueue *vq, struct ccw1 *ccw)
{
	struct virtio_ccw_device *vcdev = to_vc_device(vq->vdev);
	struct virtio_ccw_vq_info *info = vq->priv;
	unsigned long flags;
	int ret;
	unsigned int index = vq->index;

	/* Remove from our list. */
	spin_lock_irqsave(&vcdev->lock, flags);
	list_del(&info->node);
	spin_unlock_irqrestore(&vcdev->lock, flags);

	/* Release from host. */
	if (vcdev->revision == 0) {
		info->info_block->l.queue = 0;
		info->info_block->l.align = 0;
		info->info_block->l.index = index;
		info->info_block->l.num = 0;
		ccw->count = sizeof(info->info_block->l);
	} else {
		info->info_block->s.desc = 0;
		info->info_block->s.index = index;
		info->info_block->s.num = 0;
		info->info_block->s.avail = 0;
		info->info_block->s.used = 0;
		ccw->count = sizeof(info->info_block->s);
	}
	ccw->cmd_code = CCW_CMD_SET_VQ;
	ccw->flags = 0;
	ccw->cda = (__u32)(unsigned long)(info->info_block);
	ret = ccw_io_helper(vcdev, ccw,
			    VIRTIO_CCW_DOING_SET_VQ | index);
	/*
	 * -ENODEV isn't considered an error: The device is gone anyway.
	 * This may happen on device detach.
	 */
	if (ret && (ret != -ENODEV))
		dev_warn(&vq->vdev->dev, "Error %d while deleting queue %d\n",
			 ret, index);

	vring_del_virtqueue(vq);
<<<<<<< HEAD
	kfree(info->info_block);
=======
	ccw_device_dma_free(vcdev->cdev, info->info_block,
			    sizeof(*info->info_block));
>>>>>>> 4ff96fb5
	kfree(info);
}

static void virtio_ccw_del_vqs(struct virtio_device *vdev)
{
	struct virtqueue *vq, *n;
	struct ccw1 *ccw;
	struct virtio_ccw_device *vcdev = to_vc_device(vdev);

	ccw = ccw_device_dma_zalloc(vcdev->cdev, sizeof(*ccw));
	if (!ccw)
		return;

	virtio_ccw_drop_indicator(vcdev, ccw);

	list_for_each_entry_safe(vq, n, &vdev->vqs, list)
		virtio_ccw_del_vq(vq, ccw);

	ccw_device_dma_free(vcdev->cdev, ccw, sizeof(*ccw));
}

static struct virtqueue *virtio_ccw_setup_vq(struct virtio_device *vdev,
					     int i, vq_callback_t *callback,
					     const char *name, bool ctx,
					     struct ccw1 *ccw)
{
	struct virtio_ccw_device *vcdev = to_vc_device(vdev);
	int err;
	struct virtqueue *vq = NULL;
	struct virtio_ccw_vq_info *info;
	u64 queue;
	unsigned long flags;
	bool may_reduce;

	/* Allocate queue. */
	info = kzalloc(sizeof(struct virtio_ccw_vq_info), GFP_KERNEL);
	if (!info) {
		dev_warn(&vcdev->cdev->dev, "no info\n");
		err = -ENOMEM;
		goto out_err;
	}
	info->info_block = ccw_device_dma_zalloc(vcdev->cdev,
						 sizeof(*info->info_block));
	if (!info->info_block) {
		dev_warn(&vcdev->cdev->dev, "no info block\n");
		err = -ENOMEM;
		goto out_err;
	}
	info->num = virtio_ccw_read_vq_conf(vcdev, ccw, i);
	if (info->num < 0) {
		err = info->num;
		goto out_err;
	}
	may_reduce = vcdev->revision > 0;
	vq = vring_create_virtqueue(i, info->num, KVM_VIRTIO_CCW_RING_ALIGN,
				    vdev, true, may_reduce, ctx,
				    virtio_ccw_kvm_notify, callback, name);

	if (!vq) {
		/* For now, we fail if we can't get the requested size. */
		dev_warn(&vcdev->cdev->dev, "no vq\n");
		err = -ENOMEM;
		goto out_err;
	}
	/* it may have been reduced */
	info->num = virtqueue_get_vring_size(vq);

	/* Register it with the host. */
	queue = virtqueue_get_desc_addr(vq);
	if (vcdev->revision == 0) {
		info->info_block->l.queue = queue;
		info->info_block->l.align = KVM_VIRTIO_CCW_RING_ALIGN;
		info->info_block->l.index = i;
		info->info_block->l.num = info->num;
		ccw->count = sizeof(info->info_block->l);
	} else {
		info->info_block->s.desc = queue;
		info->info_block->s.index = i;
		info->info_block->s.num = info->num;
		info->info_block->s.avail = (__u64)virtqueue_get_avail_addr(vq);
		info->info_block->s.used = (__u64)virtqueue_get_used_addr(vq);
		ccw->count = sizeof(info->info_block->s);
	}
	ccw->cmd_code = CCW_CMD_SET_VQ;
	ccw->flags = 0;
	ccw->cda = (__u32)(unsigned long)(info->info_block);
	err = ccw_io_helper(vcdev, ccw, VIRTIO_CCW_DOING_SET_VQ | i);
	if (err) {
		dev_warn(&vcdev->cdev->dev, "SET_VQ failed\n");
		goto out_err;
	}

	info->vq = vq;
	vq->priv = info;

	/* Save it to our list. */
	spin_lock_irqsave(&vcdev->lock, flags);
	list_add(&info->node, &vcdev->virtqueues);
	spin_unlock_irqrestore(&vcdev->lock, flags);

	return vq;

out_err:
	if (vq)
		vring_del_virtqueue(vq);
	if (info) {
<<<<<<< HEAD
		kfree(info->info_block);
=======
		ccw_device_dma_free(vcdev->cdev, info->info_block,
				    sizeof(*info->info_block));
>>>>>>> 4ff96fb5
	}
	kfree(info);
	return ERR_PTR(err);
}

static int virtio_ccw_register_adapter_ind(struct virtio_ccw_device *vcdev,
					   struct virtqueue *vqs[], int nvqs,
					   struct ccw1 *ccw)
{
	int ret;
	struct virtio_thinint_area *thinint_area = NULL;
	struct airq_info *info;

	thinint_area = ccw_device_dma_zalloc(vcdev->cdev,
					     sizeof(*thinint_area));
	if (!thinint_area) {
		ret = -ENOMEM;
		goto out;
	}
	/* Try to get an indicator. */
	thinint_area->indicator = get_airq_indicator(vqs, nvqs,
						     &thinint_area->bit_nr,
						     &vcdev->airq_info);
	if (!thinint_area->indicator) {
		ret = -ENOSPC;
		goto out;
	}
	info = vcdev->airq_info;
	thinint_area->summary_indicator =
		(unsigned long) get_summary_indicator(info);
	thinint_area->isc = VIRTIO_AIRQ_ISC;
	ccw->cmd_code = CCW_CMD_SET_IND_ADAPTER;
	ccw->flags = CCW_FLAG_SLI;
	ccw->count = sizeof(*thinint_area);
	ccw->cda = (__u32)(unsigned long)thinint_area;
	ret = ccw_io_helper(vcdev, ccw, VIRTIO_CCW_DOING_SET_IND_ADAPTER);
	if (ret) {
		if (ret == -EOPNOTSUPP) {
			/*
			 * The host does not support adapter interrupts
			 * for virtio-ccw, stop trying.
			 */
			virtio_ccw_use_airq = 0;
			pr_info("Adapter interrupts unsupported on host\n");
		} else
			dev_warn(&vcdev->cdev->dev,
				 "enabling adapter interrupts = %d\n", ret);
		virtio_ccw_drop_indicators(vcdev);
	}
out:
	ccw_device_dma_free(vcdev->cdev, thinint_area, sizeof(*thinint_area));
	return ret;
}

static int virtio_ccw_find_vqs(struct virtio_device *vdev, unsigned nvqs,
			       struct virtqueue *vqs[],
			       vq_callback_t *callbacks[],
			       const char * const names[],
			       const bool *ctx,
			       struct irq_affinity *desc)
{
	struct virtio_ccw_device *vcdev = to_vc_device(vdev);
	unsigned long *indicatorp = NULL;
	int ret, i, queue_idx = 0;
	struct ccw1 *ccw;

	ccw = ccw_device_dma_zalloc(vcdev->cdev, sizeof(*ccw));
	if (!ccw)
		return -ENOMEM;

	for (i = 0; i < nvqs; ++i) {
		if (!names[i]) {
			vqs[i] = NULL;
			continue;
		}

		vqs[i] = virtio_ccw_setup_vq(vdev, queue_idx++, callbacks[i],
					     names[i], ctx ? ctx[i] : false,
					     ccw);
		if (IS_ERR(vqs[i])) {
			ret = PTR_ERR(vqs[i]);
			vqs[i] = NULL;
			goto out;
		}
	}
	ret = -ENOMEM;
	/*
	 * We need a data area under 2G to communicate. Our payload is
	 * the address of the indicators.
	*/
	indicatorp = ccw_device_dma_zalloc(vcdev->cdev,
					   sizeof(indicators(vcdev)));
	if (!indicatorp)
		goto out;
	*indicatorp = (unsigned long) indicators(vcdev);
	if (vcdev->is_thinint) {
		ret = virtio_ccw_register_adapter_ind(vcdev, vqs, nvqs, ccw);
		if (ret)
			/* no error, just fall back to legacy interrupts */
			vcdev->is_thinint = false;
	}
	if (!vcdev->is_thinint) {
		/* Register queue indicators with host. */
		*indicators(vcdev) = 0;
		ccw->cmd_code = CCW_CMD_SET_IND;
		ccw->flags = 0;
		ccw->count = sizeof(indicators(vcdev));
		ccw->cda = (__u32)(unsigned long) indicatorp;
		ret = ccw_io_helper(vcdev, ccw, VIRTIO_CCW_DOING_SET_IND);
		if (ret)
			goto out;
	}
	/* Register indicators2 with host for config changes */
	*indicatorp = (unsigned long) indicators2(vcdev);
	*indicators2(vcdev) = 0;
	ccw->cmd_code = CCW_CMD_SET_CONF_IND;
	ccw->flags = 0;
	ccw->count = sizeof(indicators2(vcdev));
	ccw->cda = (__u32)(unsigned long) indicatorp;
	ret = ccw_io_helper(vcdev, ccw, VIRTIO_CCW_DOING_SET_CONF_IND);
	if (ret)
		goto out;

	if (indicatorp)
		ccw_device_dma_free(vcdev->cdev, indicatorp,
				    sizeof(indicators(vcdev)));
	ccw_device_dma_free(vcdev->cdev, ccw, sizeof(*ccw));
	return 0;
out:
	if (indicatorp)
		ccw_device_dma_free(vcdev->cdev, indicatorp,
				    sizeof(indicators(vcdev)));
	ccw_device_dma_free(vcdev->cdev, ccw, sizeof(*ccw));
	virtio_ccw_del_vqs(vdev);
	return ret;
}

static void virtio_ccw_reset(struct virtio_device *vdev)
{
	struct virtio_ccw_device *vcdev = to_vc_device(vdev);
	struct ccw1 *ccw;

	ccw = ccw_device_dma_zalloc(vcdev->cdev, sizeof(*ccw));
	if (!ccw)
		return;

	/* Zero status bits. */
	vcdev->dma_area->status = 0;

	/* Send a reset ccw on device. */
	ccw->cmd_code = CCW_CMD_VDEV_RESET;
	ccw->flags = 0;
	ccw->count = 0;
	ccw->cda = 0;
	ccw_io_helper(vcdev, ccw, VIRTIO_CCW_DOING_RESET);
	ccw_device_dma_free(vcdev->cdev, ccw, sizeof(*ccw));
}

static u64 virtio_ccw_get_features(struct virtio_device *vdev)
{
	struct virtio_ccw_device *vcdev = to_vc_device(vdev);
	struct virtio_feature_desc *features;
	int ret;
	u64 rc;
	struct ccw1 *ccw;

	ccw = ccw_device_dma_zalloc(vcdev->cdev, sizeof(*ccw));
	if (!ccw)
		return 0;

	features = ccw_device_dma_zalloc(vcdev->cdev, sizeof(*features));
	if (!features) {
		rc = 0;
		goto out_free;
	}
	/* Read the feature bits from the host. */
	features->index = 0;
	ccw->cmd_code = CCW_CMD_READ_FEAT;
	ccw->flags = 0;
	ccw->count = sizeof(*features);
	ccw->cda = (__u32)(unsigned long)features;
	ret = ccw_io_helper(vcdev, ccw, VIRTIO_CCW_DOING_READ_FEAT);
	if (ret) {
		rc = 0;
		goto out_free;
	}

	rc = le32_to_cpu(features->features);

	if (vcdev->revision == 0)
		goto out_free;

	/* Read second half of the feature bits from the host. */
	features->index = 1;
	ccw->cmd_code = CCW_CMD_READ_FEAT;
	ccw->flags = 0;
	ccw->count = sizeof(*features);
	ccw->cda = (__u32)(unsigned long)features;
	ret = ccw_io_helper(vcdev, ccw, VIRTIO_CCW_DOING_READ_FEAT);
	if (ret == 0)
		rc |= (u64)le32_to_cpu(features->features) << 32;

out_free:
	ccw_device_dma_free(vcdev->cdev, features, sizeof(*features));
	ccw_device_dma_free(vcdev->cdev, ccw, sizeof(*ccw));
	return rc;
}

static void ccw_transport_features(struct virtio_device *vdev)
{
	/*
	 * Currently nothing to do here.
	 */
}

static int virtio_ccw_finalize_features(struct virtio_device *vdev)
{
	struct virtio_ccw_device *vcdev = to_vc_device(vdev);
	struct virtio_feature_desc *features;
	struct ccw1 *ccw;
	int ret;

	if (vcdev->revision >= 1 &&
	    !__virtio_test_bit(vdev, VIRTIO_F_VERSION_1)) {
		dev_err(&vdev->dev, "virtio: device uses revision 1 "
			"but does not have VIRTIO_F_VERSION_1\n");
		return -EINVAL;
	}

	ccw = ccw_device_dma_zalloc(vcdev->cdev, sizeof(*ccw));
	if (!ccw)
		return -ENOMEM;

	features = ccw_device_dma_zalloc(vcdev->cdev, sizeof(*features));
	if (!features) {
		ret = -ENOMEM;
		goto out_free;
	}
	/* Give virtio_ring a chance to accept features. */
	vring_transport_features(vdev);

	/* Give virtio_ccw a chance to accept features. */
	ccw_transport_features(vdev);

	features->index = 0;
	features->features = cpu_to_le32((u32)vdev->features);
	/* Write the first half of the feature bits to the host. */
	ccw->cmd_code = CCW_CMD_WRITE_FEAT;
	ccw->flags = 0;
	ccw->count = sizeof(*features);
	ccw->cda = (__u32)(unsigned long)features;
	ret = ccw_io_helper(vcdev, ccw, VIRTIO_CCW_DOING_WRITE_FEAT);
	if (ret)
		goto out_free;

	if (vcdev->revision == 0)
		goto out_free;

	features->index = 1;
	features->features = cpu_to_le32(vdev->features >> 32);
	/* Write the second half of the feature bits to the host. */
	ccw->cmd_code = CCW_CMD_WRITE_FEAT;
	ccw->flags = 0;
	ccw->count = sizeof(*features);
	ccw->cda = (__u32)(unsigned long)features;
	ret = ccw_io_helper(vcdev, ccw, VIRTIO_CCW_DOING_WRITE_FEAT);

out_free:
	ccw_device_dma_free(vcdev->cdev, features, sizeof(*features));
	ccw_device_dma_free(vcdev->cdev, ccw, sizeof(*ccw));

	return ret;
}

static void virtio_ccw_get_config(struct virtio_device *vdev,
				  unsigned int offset, void *buf, unsigned len)
{
	struct virtio_ccw_device *vcdev = to_vc_device(vdev);
	int ret;
	struct ccw1 *ccw;
	void *config_area;
	unsigned long flags;

	ccw = ccw_device_dma_zalloc(vcdev->cdev, sizeof(*ccw));
	if (!ccw)
		return;

	config_area = ccw_device_dma_zalloc(vcdev->cdev,
					    VIRTIO_CCW_CONFIG_SIZE);
	if (!config_area)
		goto out_free;

	/* Read the config area from the host. */
	ccw->cmd_code = CCW_CMD_READ_CONF;
	ccw->flags = 0;
	ccw->count = offset + len;
	ccw->cda = (__u32)(unsigned long)config_area;
	ret = ccw_io_helper(vcdev, ccw, VIRTIO_CCW_DOING_READ_CONFIG);
	if (ret)
		goto out_free;

	spin_lock_irqsave(&vcdev->lock, flags);
	memcpy(vcdev->config, config_area, offset + len);
	if (vcdev->config_ready < offset + len)
		vcdev->config_ready = offset + len;
	spin_unlock_irqrestore(&vcdev->lock, flags);
	if (buf)
		memcpy(buf, config_area + offset, len);

out_free:
	ccw_device_dma_free(vcdev->cdev, config_area, VIRTIO_CCW_CONFIG_SIZE);
	ccw_device_dma_free(vcdev->cdev, ccw, sizeof(*ccw));
}

static void virtio_ccw_set_config(struct virtio_device *vdev,
				  unsigned int offset, const void *buf,
				  unsigned len)
{
	struct virtio_ccw_device *vcdev = to_vc_device(vdev);
	struct ccw1 *ccw;
	void *config_area;
	unsigned long flags;

	ccw = ccw_device_dma_zalloc(vcdev->cdev, sizeof(*ccw));
	if (!ccw)
		return;

	config_area = ccw_device_dma_zalloc(vcdev->cdev,
					    VIRTIO_CCW_CONFIG_SIZE);
	if (!config_area)
		goto out_free;

	/* Make sure we don't overwrite fields. */
	if (vcdev->config_ready < offset)
		virtio_ccw_get_config(vdev, 0, NULL, offset);
	spin_lock_irqsave(&vcdev->lock, flags);
	memcpy(&vcdev->config[offset], buf, len);
	/* Write the config area to the host. */
	memcpy(config_area, vcdev->config, sizeof(vcdev->config));
	spin_unlock_irqrestore(&vcdev->lock, flags);
	ccw->cmd_code = CCW_CMD_WRITE_CONF;
	ccw->flags = 0;
	ccw->count = offset + len;
	ccw->cda = (__u32)(unsigned long)config_area;
	ccw_io_helper(vcdev, ccw, VIRTIO_CCW_DOING_WRITE_CONFIG);

out_free:
	ccw_device_dma_free(vcdev->cdev, config_area, VIRTIO_CCW_CONFIG_SIZE);
	ccw_device_dma_free(vcdev->cdev, ccw, sizeof(*ccw));
}

static u8 virtio_ccw_get_status(struct virtio_device *vdev)
{
	struct virtio_ccw_device *vcdev = to_vc_device(vdev);
	u8 old_status = vcdev->dma_area->status;
	struct ccw1 *ccw;

	if (vcdev->revision < 1)
		return vcdev->dma_area->status;

	ccw = ccw_device_dma_zalloc(vcdev->cdev, sizeof(*ccw));
	if (!ccw)
		return old_status;

	ccw->cmd_code = CCW_CMD_READ_STATUS;
	ccw->flags = 0;
	ccw->count = sizeof(vcdev->dma_area->status);
	ccw->cda = (__u32)(unsigned long)&vcdev->dma_area->status;
	ccw_io_helper(vcdev, ccw, VIRTIO_CCW_DOING_READ_STATUS);
/*
 * If the channel program failed (should only happen if the device
 * was hotunplugged, and then we clean up via the machine check
 * handler anyway), vcdev->dma_area->status was not overwritten and we just
 * return the old status, which is fine.
*/
	ccw_device_dma_free(vcdev->cdev, ccw, sizeof(*ccw));

	return vcdev->dma_area->status;
}

static void virtio_ccw_set_status(struct virtio_device *vdev, u8 status)
{
	struct virtio_ccw_device *vcdev = to_vc_device(vdev);
	u8 old_status = vcdev->dma_area->status;
	struct ccw1 *ccw;
	int ret;

	ccw = ccw_device_dma_zalloc(vcdev->cdev, sizeof(*ccw));
	if (!ccw)
		return;

	/* Write the status to the host. */
	vcdev->dma_area->status = status;
	ccw->cmd_code = CCW_CMD_WRITE_STATUS;
	ccw->flags = 0;
	ccw->count = sizeof(status);
	ccw->cda = (__u32)(unsigned long)&vcdev->dma_area->status;
	ret = ccw_io_helper(vcdev, ccw, VIRTIO_CCW_DOING_WRITE_STATUS);
	/* Write failed? We assume status is unchanged. */
	if (ret)
		vcdev->dma_area->status = old_status;
	ccw_device_dma_free(vcdev->cdev, ccw, sizeof(*ccw));
}

static const char *virtio_ccw_bus_name(struct virtio_device *vdev)
{
	struct virtio_ccw_device *vcdev = to_vc_device(vdev);

	return dev_name(&vcdev->cdev->dev);
}

static const struct virtio_config_ops virtio_ccw_config_ops = {
	.get_features = virtio_ccw_get_features,
	.finalize_features = virtio_ccw_finalize_features,
	.get = virtio_ccw_get_config,
	.set = virtio_ccw_set_config,
	.get_status = virtio_ccw_get_status,
	.set_status = virtio_ccw_set_status,
	.reset = virtio_ccw_reset,
	.find_vqs = virtio_ccw_find_vqs,
	.del_vqs = virtio_ccw_del_vqs,
	.bus_name = virtio_ccw_bus_name,
};


/*
 * ccw bus driver related functions
 */

static void virtio_ccw_release_dev(struct device *_d)
{
	struct virtio_device *dev = dev_to_virtio(_d);
	struct virtio_ccw_device *vcdev = to_vc_device(dev);

	ccw_device_dma_free(vcdev->cdev, vcdev->dma_area,
			    sizeof(*vcdev->dma_area));
	kfree(vcdev);
}

static int irb_is_error(struct irb *irb)
{
	if (scsw_cstat(&irb->scsw) != 0)
		return 1;
	if (scsw_dstat(&irb->scsw) & ~(DEV_STAT_CHN_END | DEV_STAT_DEV_END))
		return 1;
	if (scsw_cc(&irb->scsw) != 0)
		return 1;
	return 0;
}

static struct virtqueue *virtio_ccw_vq_by_ind(struct virtio_ccw_device *vcdev,
					      int index)
{
	struct virtio_ccw_vq_info *info;
	unsigned long flags;
	struct virtqueue *vq;

	vq = NULL;
	spin_lock_irqsave(&vcdev->lock, flags);
	list_for_each_entry(info, &vcdev->virtqueues, node) {
		if (info->vq->index == index) {
			vq = info->vq;
			break;
		}
	}
	spin_unlock_irqrestore(&vcdev->lock, flags);
	return vq;
}

static void virtio_ccw_check_activity(struct virtio_ccw_device *vcdev,
				      __u32 activity)
{
	if (vcdev->curr_io & activity) {
		switch (activity) {
		case VIRTIO_CCW_DOING_READ_FEAT:
		case VIRTIO_CCW_DOING_WRITE_FEAT:
		case VIRTIO_CCW_DOING_READ_CONFIG:
		case VIRTIO_CCW_DOING_WRITE_CONFIG:
		case VIRTIO_CCW_DOING_WRITE_STATUS:
		case VIRTIO_CCW_DOING_READ_STATUS:
		case VIRTIO_CCW_DOING_SET_VQ:
		case VIRTIO_CCW_DOING_SET_IND:
		case VIRTIO_CCW_DOING_SET_CONF_IND:
		case VIRTIO_CCW_DOING_RESET:
		case VIRTIO_CCW_DOING_READ_VQ_CONF:
		case VIRTIO_CCW_DOING_SET_IND_ADAPTER:
		case VIRTIO_CCW_DOING_SET_VIRTIO_REV:
			vcdev->curr_io &= ~activity;
			wake_up(&vcdev->wait_q);
			break;
		default:
			/* don't know what to do... */
			dev_warn(&vcdev->cdev->dev,
				 "Suspicious activity '%08x'\n", activity);
			WARN_ON(1);
			break;
		}
	}
}

static void virtio_ccw_int_handler(struct ccw_device *cdev,
				   unsigned long intparm,
				   struct irb *irb)
{
	__u32 activity = intparm & VIRTIO_CCW_INTPARM_MASK;
	struct virtio_ccw_device *vcdev = dev_get_drvdata(&cdev->dev);
	int i;
	struct virtqueue *vq;

	if (!vcdev)
		return;
	if (IS_ERR(irb)) {
		vcdev->err = PTR_ERR(irb);
		virtio_ccw_check_activity(vcdev, activity);
		/* Don't poke around indicators, something's wrong. */
		return;
	}
	/* Check if it's a notification from the host. */
	if ((intparm == 0) &&
	    (scsw_stctl(&irb->scsw) ==
	     (SCSW_STCTL_ALERT_STATUS | SCSW_STCTL_STATUS_PEND))) {
		/* OK */
	}
	if (irb_is_error(irb)) {
		/* Command reject? */
		if ((scsw_dstat(&irb->scsw) & DEV_STAT_UNIT_CHECK) &&
		    (irb->ecw[0] & SNS0_CMD_REJECT))
			vcdev->err = -EOPNOTSUPP;
		else
			/* Map everything else to -EIO. */
			vcdev->err = -EIO;
	}
	virtio_ccw_check_activity(vcdev, activity);
	for_each_set_bit(i, indicators(vcdev),
			 sizeof(*indicators(vcdev)) * BITS_PER_BYTE) {
		/* The bit clear must happen before the vring kick. */
		clear_bit(i, indicators(vcdev));
		barrier();
		vq = virtio_ccw_vq_by_ind(vcdev, i);
		vring_interrupt(0, vq);
	}
	if (test_bit(0, indicators2(vcdev))) {
		virtio_config_changed(&vcdev->vdev);
		clear_bit(0, indicators2(vcdev));
	}
}

/*
 * We usually want to autoonline all devices, but give the admin
 * a way to exempt devices from this.
 */
#define __DEV_WORDS ((__MAX_SUBCHANNEL + (8*sizeof(long) - 1)) / \
		     (8*sizeof(long)))
static unsigned long devs_no_auto[__MAX_SSID + 1][__DEV_WORDS];

static char *no_auto = "";

module_param(no_auto, charp, 0444);
MODULE_PARM_DESC(no_auto, "list of ccw bus id ranges not to be auto-onlined");

static int virtio_ccw_check_autoonline(struct ccw_device *cdev)
{
	struct ccw_dev_id id;

	ccw_device_get_id(cdev, &id);
	if (test_bit(id.devno, devs_no_auto[id.ssid]))
		return 0;
	return 1;
}

static void virtio_ccw_auto_online(void *data, async_cookie_t cookie)
{
	struct ccw_device *cdev = data;
	int ret;

	ret = ccw_device_set_online(cdev);
	if (ret)
		dev_warn(&cdev->dev, "Failed to set online: %d\n", ret);
}

static int virtio_ccw_probe(struct ccw_device *cdev)
{
	cdev->handler = virtio_ccw_int_handler;

	if (virtio_ccw_check_autoonline(cdev))
		async_schedule(virtio_ccw_auto_online, cdev);
	return 0;
}

static struct virtio_ccw_device *virtio_grab_drvdata(struct ccw_device *cdev)
{
	unsigned long flags;
	struct virtio_ccw_device *vcdev;

	spin_lock_irqsave(get_ccwdev_lock(cdev), flags);
	vcdev = dev_get_drvdata(&cdev->dev);
	if (!vcdev || vcdev->going_away) {
		spin_unlock_irqrestore(get_ccwdev_lock(cdev), flags);
		return NULL;
	}
	vcdev->going_away = true;
	spin_unlock_irqrestore(get_ccwdev_lock(cdev), flags);
	return vcdev;
}

static void virtio_ccw_remove(struct ccw_device *cdev)
{
	unsigned long flags;
	struct virtio_ccw_device *vcdev = virtio_grab_drvdata(cdev);

	if (vcdev && cdev->online) {
		if (vcdev->device_lost)
			virtio_break_device(&vcdev->vdev);
		unregister_virtio_device(&vcdev->vdev);
		spin_lock_irqsave(get_ccwdev_lock(cdev), flags);
		dev_set_drvdata(&cdev->dev, NULL);
		spin_unlock_irqrestore(get_ccwdev_lock(cdev), flags);
	}
	cdev->handler = NULL;
}

static int virtio_ccw_offline(struct ccw_device *cdev)
{
	unsigned long flags;
	struct virtio_ccw_device *vcdev = virtio_grab_drvdata(cdev);

	if (!vcdev)
		return 0;
	if (vcdev->device_lost)
		virtio_break_device(&vcdev->vdev);
	unregister_virtio_device(&vcdev->vdev);
	spin_lock_irqsave(get_ccwdev_lock(cdev), flags);
	dev_set_drvdata(&cdev->dev, NULL);
	spin_unlock_irqrestore(get_ccwdev_lock(cdev), flags);
	return 0;
}

static int virtio_ccw_set_transport_rev(struct virtio_ccw_device *vcdev)
{
	struct virtio_rev_info *rev;
	struct ccw1 *ccw;
	int ret;

	ccw = ccw_device_dma_zalloc(vcdev->cdev, sizeof(*ccw));
	if (!ccw)
		return -ENOMEM;
	rev = ccw_device_dma_zalloc(vcdev->cdev, sizeof(*rev));
	if (!rev) {
		ccw_device_dma_free(vcdev->cdev, ccw, sizeof(*ccw));
		return -ENOMEM;
	}

	/* Set transport revision */
	ccw->cmd_code = CCW_CMD_SET_VIRTIO_REV;
	ccw->flags = 0;
	ccw->count = sizeof(*rev);
	ccw->cda = (__u32)(unsigned long)rev;

	vcdev->revision = VIRTIO_CCW_REV_MAX;
	do {
		rev->revision = vcdev->revision;
		/* none of our supported revisions carry payload */
		rev->length = 0;
		ret = ccw_io_helper(vcdev, ccw,
				    VIRTIO_CCW_DOING_SET_VIRTIO_REV);
		if (ret == -EOPNOTSUPP) {
			if (vcdev->revision == 0)
				/*
				 * The host device does not support setting
				 * the revision: let's operate it in legacy
				 * mode.
				 */
				ret = 0;
			else
				vcdev->revision--;
		}
	} while (ret == -EOPNOTSUPP);

	ccw_device_dma_free(vcdev->cdev, ccw, sizeof(*ccw));
	ccw_device_dma_free(vcdev->cdev, rev, sizeof(*rev));
	return ret;
}

static int virtio_ccw_online(struct ccw_device *cdev)
{
	int ret;
	struct virtio_ccw_device *vcdev;
	unsigned long flags;

	vcdev = kzalloc(sizeof(*vcdev), GFP_KERNEL);
	if (!vcdev) {
		dev_warn(&cdev->dev, "Could not get memory for virtio\n");
		ret = -ENOMEM;
		goto out_free;
	}
<<<<<<< HEAD

	vcdev->vdev.dev.parent = &cdev->dev;
	cdev->dev.dma_mask = &vcdev->dma_mask;
	/* we are fine with common virtio infrastructure using 64 bit DMA */
	ret = dma_set_mask_and_coherent(&cdev->dev, DMA_BIT_MASK(64));
	if (ret) {
		dev_warn(&cdev->dev, "Failed to enable 64-bit DMA.\n");
		goto out_free;
	}

	vcdev->config_block = kzalloc(sizeof(*vcdev->config_block),
				   GFP_DMA | GFP_KERNEL);
	if (!vcdev->config_block) {
		ret = -ENOMEM;
		goto out_free;
	}
	vcdev->status = kzalloc(sizeof(*vcdev->status), GFP_DMA | GFP_KERNEL);
	if (!vcdev->status) {
=======
	vcdev->vdev.dev.parent = &cdev->dev;
	vcdev->cdev = cdev;
	vcdev->dma_area = ccw_device_dma_zalloc(vcdev->cdev,
						sizeof(*vcdev->dma_area));
	if (!vcdev->dma_area) {
>>>>>>> 4ff96fb5
		ret = -ENOMEM;
		goto out_free;
	}

	vcdev->is_thinint = virtio_ccw_use_airq; /* at least try */

	vcdev->vdev.dev.release = virtio_ccw_release_dev;
	vcdev->vdev.config = &virtio_ccw_config_ops;
	init_waitqueue_head(&vcdev->wait_q);
	INIT_LIST_HEAD(&vcdev->virtqueues);
	spin_lock_init(&vcdev->lock);
	mutex_init(&vcdev->io_lock);

	spin_lock_irqsave(get_ccwdev_lock(cdev), flags);
	dev_set_drvdata(&cdev->dev, vcdev);
	spin_unlock_irqrestore(get_ccwdev_lock(cdev), flags);
	vcdev->vdev.id.vendor = cdev->id.cu_type;
	vcdev->vdev.id.device = cdev->id.cu_model;

	ret = virtio_ccw_set_transport_rev(vcdev);
	if (ret)
		goto out_free;

	ret = register_virtio_device(&vcdev->vdev);
	if (ret) {
		dev_warn(&cdev->dev, "Failed to register virtio device: %d\n",
			 ret);
		goto out_put;
	}
	return 0;
out_put:
	spin_lock_irqsave(get_ccwdev_lock(cdev), flags);
	dev_set_drvdata(&cdev->dev, NULL);
	spin_unlock_irqrestore(get_ccwdev_lock(cdev), flags);
	put_device(&vcdev->vdev.dev);
	return ret;
out_free:
	if (vcdev) {
		ccw_device_dma_free(vcdev->cdev, vcdev->dma_area,
				    sizeof(*vcdev->dma_area));
	}
	kfree(vcdev);
	return ret;
}

static int virtio_ccw_cio_notify(struct ccw_device *cdev, int event)
{
	int rc;
	struct virtio_ccw_device *vcdev = dev_get_drvdata(&cdev->dev);

	/*
	 * Make sure vcdev is set
	 * i.e. set_offline/remove callback not already running
	 */
	if (!vcdev)
		return NOTIFY_DONE;

	switch (event) {
	case CIO_GONE:
		vcdev->device_lost = true;
		rc = NOTIFY_DONE;
		break;
	case CIO_OPER:
		rc = NOTIFY_OK;
		break;
	default:
		rc = NOTIFY_DONE;
		break;
	}
	return rc;
}

static struct ccw_device_id virtio_ids[] = {
	{ CCW_DEVICE(0x3832, 0) },
	{},
};

#ifdef CONFIG_PM_SLEEP
static int virtio_ccw_freeze(struct ccw_device *cdev)
{
	struct virtio_ccw_device *vcdev = dev_get_drvdata(&cdev->dev);

	return virtio_device_freeze(&vcdev->vdev);
}

static int virtio_ccw_restore(struct ccw_device *cdev)
{
	struct virtio_ccw_device *vcdev = dev_get_drvdata(&cdev->dev);
	int ret;

	ret = virtio_ccw_set_transport_rev(vcdev);
	if (ret)
		return ret;

	return virtio_device_restore(&vcdev->vdev);
}
#endif

static struct ccw_driver virtio_ccw_driver = {
	.driver = {
		.owner = THIS_MODULE,
		.name = "virtio_ccw",
	},
	.ids = virtio_ids,
	.probe = virtio_ccw_probe,
	.remove = virtio_ccw_remove,
	.set_offline = virtio_ccw_offline,
	.set_online = virtio_ccw_online,
	.notify = virtio_ccw_cio_notify,
	.int_class = IRQIO_VIR,
#ifdef CONFIG_PM_SLEEP
	.freeze = virtio_ccw_freeze,
	.thaw = virtio_ccw_restore,
	.restore = virtio_ccw_restore,
#endif
};

static int __init pure_hex(char **cp, unsigned int *val, int min_digit,
			   int max_digit, int max_val)
{
	int diff;

	diff = 0;
	*val = 0;

	while (diff <= max_digit) {
		int value = hex_to_bin(**cp);

		if (value < 0)
			break;
		*val = *val * 16 + value;
		(*cp)++;
		diff++;
	}

	if ((diff < min_digit) || (diff > max_digit) || (*val > max_val))
		return 1;

	return 0;
}

static int __init parse_busid(char *str, unsigned int *cssid,
			      unsigned int *ssid, unsigned int *devno)
{
	char *str_work;
	int rc, ret;

	rc = 1;

	if (*str == '\0')
		goto out;

	str_work = str;
	ret = pure_hex(&str_work, cssid, 1, 2, __MAX_CSSID);
	if (ret || (str_work[0] != '.'))
		goto out;
	str_work++;
	ret = pure_hex(&str_work, ssid, 1, 1, __MAX_SSID);
	if (ret || (str_work[0] != '.'))
		goto out;
	str_work++;
	ret = pure_hex(&str_work, devno, 4, 4, __MAX_SUBCHANNEL);
	if (ret || (str_work[0] != '\0'))
		goto out;

	rc = 0;
out:
	return rc;
}

static void __init no_auto_parse(void)
{
	unsigned int from_cssid, to_cssid, from_ssid, to_ssid, from, to;
	char *parm, *str;
	int rc;

	str = no_auto;
	while ((parm = strsep(&str, ","))) {
		rc = parse_busid(strsep(&parm, "-"), &from_cssid,
				 &from_ssid, &from);
		if (rc)
			continue;
		if (parm != NULL) {
			rc = parse_busid(parm, &to_cssid,
					 &to_ssid, &to);
			if ((from_ssid > to_ssid) ||
			    ((from_ssid == to_ssid) && (from > to)))
				rc = -EINVAL;
		} else {
			to_cssid = from_cssid;
			to_ssid = from_ssid;
			to = from;
		}
		if (rc)
			continue;
		while ((from_ssid < to_ssid) ||
		       ((from_ssid == to_ssid) && (from <= to))) {
			set_bit(from, devs_no_auto[from_ssid]);
			from++;
			if (from > __MAX_SUBCHANNEL) {
				from_ssid++;
				from = 0;
			}
		}
	}
}

static int __init virtio_ccw_init(void)
{
	int rc;

	/* parse no_auto string before we do anything further */
	no_auto_parse();

	summary_indicators = cio_dma_zalloc(MAX_AIRQ_AREAS);
	if (!summary_indicators)
		return -ENOMEM;
	rc = ccw_driver_register(&virtio_ccw_driver);
	if (rc)
		cio_dma_free(summary_indicators, MAX_AIRQ_AREAS);
	return rc;
}
device_initcall(virtio_ccw_init);<|MERGE_RESOLUTION|>--- conflicted
+++ resolved
@@ -69,11 +69,7 @@
 	bool device_lost;
 	unsigned int config_ready;
 	void *airq_info;
-<<<<<<< HEAD
-	u64 dma_mask;
-=======
 	struct vcdev_dma_area *dma_area;
->>>>>>> 4ff96fb5
 };
 
 static inline unsigned long *indicators(struct virtio_ccw_device *vcdev)
@@ -485,12 +481,8 @@
 			 ret, index);
 
 	vring_del_virtqueue(vq);
-<<<<<<< HEAD
-	kfree(info->info_block);
-=======
 	ccw_device_dma_free(vcdev->cdev, info->info_block,
 			    sizeof(*info->info_block));
->>>>>>> 4ff96fb5
 	kfree(info);
 }
 
@@ -597,12 +589,8 @@
 	if (vq)
 		vring_del_virtqueue(vq);
 	if (info) {
-<<<<<<< HEAD
-		kfree(info->info_block);
-=======
 		ccw_device_dma_free(vcdev->cdev, info->info_block,
 				    sizeof(*info->info_block));
->>>>>>> 4ff96fb5
 	}
 	kfree(info);
 	return ERR_PTR(err);
@@ -1298,32 +1286,11 @@
 		ret = -ENOMEM;
 		goto out_free;
 	}
-<<<<<<< HEAD
-
-	vcdev->vdev.dev.parent = &cdev->dev;
-	cdev->dev.dma_mask = &vcdev->dma_mask;
-	/* we are fine with common virtio infrastructure using 64 bit DMA */
-	ret = dma_set_mask_and_coherent(&cdev->dev, DMA_BIT_MASK(64));
-	if (ret) {
-		dev_warn(&cdev->dev, "Failed to enable 64-bit DMA.\n");
-		goto out_free;
-	}
-
-	vcdev->config_block = kzalloc(sizeof(*vcdev->config_block),
-				   GFP_DMA | GFP_KERNEL);
-	if (!vcdev->config_block) {
-		ret = -ENOMEM;
-		goto out_free;
-	}
-	vcdev->status = kzalloc(sizeof(*vcdev->status), GFP_DMA | GFP_KERNEL);
-	if (!vcdev->status) {
-=======
 	vcdev->vdev.dev.parent = &cdev->dev;
 	vcdev->cdev = cdev;
 	vcdev->dma_area = ccw_device_dma_zalloc(vcdev->cdev,
 						sizeof(*vcdev->dma_area));
 	if (!vcdev->dma_area) {
->>>>>>> 4ff96fb5
 		ret = -ENOMEM;
 		goto out_free;
 	}
