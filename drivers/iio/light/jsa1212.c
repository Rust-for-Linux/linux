--- conflicted
+++ resolved
@@ -381,11 +381,6 @@
 	iio_device_unregister(indio_dev);
 
 	jsa1212_power_off(data);
-<<<<<<< HEAD
-
-	return 0;
-=======
->>>>>>> 7365df19
 }
 
 static int jsa1212_suspend(struct device *dev)
