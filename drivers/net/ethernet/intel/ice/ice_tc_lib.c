--- conflicted
+++ resolved
@@ -56,15 +56,6 @@
 
 	/* is CVLAN specified? */
 	if (flags & (ICE_TC_FLWR_FIELD_CVLAN | ICE_TC_FLWR_FIELD_CVLAN_PRIO))
-		lkups_cnt++;
-
-	/* are PPPoE options specified? */
-	if (flags & (ICE_TC_FLWR_FIELD_PPPOE_SESSID |
-		     ICE_TC_FLWR_FIELD_PPP_PROTO))
-		lkups_cnt++;
-
-	/* is CVLAN specified? */
-	if (flags & ICE_TC_FLWR_FIELD_CVLAN)
 		lkups_cnt++;
 
 	/* are PPPoE options specified? */
@@ -398,11 +389,7 @@
 	}
 
 	/* copy VLAN info */
-<<<<<<< HEAD
-	if (flags & ICE_TC_FLWR_FIELD_VLAN) {
-=======
 	if (flags & (ICE_TC_FLWR_FIELD_VLAN | ICE_TC_FLWR_FIELD_VLAN_PRIO)) {
->>>>>>> 7365df19
 		vlan_tpid = be16_to_cpu(headers->vlan_hdr.vlan_tpid);
 		rule_info->vlan_type =
 				ice_check_supported_vlan_tpid(vlan_tpid);
@@ -411,10 +398,6 @@
 			list[i].type = ICE_VLAN_EX;
 		else
 			list[i].type = ICE_VLAN_OFOS;
-<<<<<<< HEAD
-		list[i].h_u.vlan_hdr.vlan = headers->vlan_hdr.vlan_id;
-		list[i].m_u.vlan_hdr.vlan = cpu_to_be16(0xFFFF);
-=======
 
 		if (flags & ICE_TC_FLWR_FIELD_VLAN) {
 			list[i].h_u.vlan_hdr.vlan = headers->vlan_hdr.vlan_id;
@@ -454,36 +437,6 @@
 				headers->cvlan_hdr.vlan_prio;
 		}
 
-		i++;
-	}
-
-	if (flags & (ICE_TC_FLWR_FIELD_PPPOE_SESSID |
-		     ICE_TC_FLWR_FIELD_PPP_PROTO)) {
-		struct ice_pppoe_hdr *vals, *masks;
-
-		vals = &list[i].h_u.pppoe_hdr;
-		masks = &list[i].m_u.pppoe_hdr;
-
-		list[i].type = ICE_PPPOE;
-
-		if (flags & ICE_TC_FLWR_FIELD_PPPOE_SESSID) {
-			vals->session_id = headers->pppoe_hdr.session_id;
-			masks->session_id = cpu_to_be16(0xFFFF);
-		}
-
-		if (flags & ICE_TC_FLWR_FIELD_PPP_PROTO) {
-			vals->ppp_prot_id = headers->pppoe_hdr.ppp_proto;
-			masks->ppp_prot_id = cpu_to_be16(0xFFFF);
-		}
-
->>>>>>> 7365df19
-		i++;
-	}
-
-	if (flags & ICE_TC_FLWR_FIELD_CVLAN) {
-		list[i].type = ICE_VLAN_IN;
-		list[i].h_u.vlan_hdr.vlan = headers->cvlan_hdr.vlan_id;
-		list[i].m_u.vlan_hdr.vlan = cpu_to_be16(0xFFFF);
 		i++;
 	}
 
@@ -1260,12 +1213,8 @@
 	      BIT(FLOW_DISSECTOR_KEY_IP) |
 	      BIT(FLOW_DISSECTOR_KEY_ENC_IP) |
 	      BIT(FLOW_DISSECTOR_KEY_PORTS) |
-<<<<<<< HEAD
-	      BIT(FLOW_DISSECTOR_KEY_PPPOE))) {
-=======
 	      BIT(FLOW_DISSECTOR_KEY_PPPOE) |
 	      BIT(FLOW_DISSECTOR_KEY_L2TPV3))) {
->>>>>>> 7365df19
 		NL_SET_ERR_MSG_MOD(fltr->extack, "Unsupported key used");
 		return -EOPNOTSUPP;
 	}
@@ -1370,12 +1319,6 @@
 			}
 		}
 
-<<<<<<< HEAD
-		headers->vlan_hdr.vlan_id =
-				cpu_to_be16(match.key->vlan_id & VLAN_VID_MASK);
-		if (match.mask->vlan_priority)
-			headers->vlan_hdr.vlan_prio = match.key->vlan_priority;
-=======
 		if (match.mask->vlan_priority) {
 			fltr->flags |= ICE_TC_FLWR_FIELD_VLAN_PRIO;
 			headers->vlan_hdr.vlan_prio =
@@ -1383,7 +1326,6 @@
 					     VLAN_PRIO_SHIFT) & VLAN_PRIO_MASK);
 		}
 
->>>>>>> 7365df19
 		if (match.mask->vlan_tpid)
 			headers->vlan_hdr.vlan_tpid = match.key->vlan_tpid;
 	}
@@ -1401,12 +1343,9 @@
 		if (match.mask->vlan_id) {
 			if (match.mask->vlan_id == VLAN_VID_MASK) {
 				fltr->flags |= ICE_TC_FLWR_FIELD_CVLAN;
-<<<<<<< HEAD
-=======
 				headers->cvlan_hdr.vlan_id =
 					cpu_to_be16(match.key->vlan_id &
 						    VLAN_VID_MASK);
->>>>>>> 7365df19
 			} else {
 				NL_SET_ERR_MSG_MOD(fltr->extack,
 						   "Bad CVLAN mask");
@@ -1414,19 +1353,12 @@
 			}
 		}
 
-<<<<<<< HEAD
-		headers->cvlan_hdr.vlan_id =
-				cpu_to_be16(match.key->vlan_id & VLAN_VID_MASK);
-		if (match.mask->vlan_priority)
-			headers->cvlan_hdr.vlan_prio = match.key->vlan_priority;
-=======
 		if (match.mask->vlan_priority) {
 			fltr->flags |= ICE_TC_FLWR_FIELD_CVLAN_PRIO;
 			headers->cvlan_hdr.vlan_prio =
 				cpu_to_be16((match.key->vlan_priority <<
 					     VLAN_PRIO_SHIFT) & VLAN_PRIO_MASK);
 		}
->>>>>>> 7365df19
 	}
 
 	if (flow_rule_match_key(rule, FLOW_DISSECTOR_KEY_PPPOE)) {
