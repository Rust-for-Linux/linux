--- conflicted
+++ resolved
@@ -44,29 +44,17 @@
 
 	/* TCP over IPv4 flows, Not fragmented, with vlan tag */
 	MVPP2_DEF_FLOW(MVPP22_FLOW_TCP4, MVPP2_FL_IP4_TCP_NF_TAG,
-<<<<<<< HEAD
-		       MVPP22_CLS_HEK_IP4_5T | MVPP22_CLS_HEK_OPT_VLAN,
-=======
 		       MVPP22_CLS_HEK_IP4_5T | MVPP22_CLS_HEK_TAGGED,
->>>>>>> 4ff96fb5
 		       MVPP2_PRS_RI_L3_IP4 | MVPP2_PRS_RI_L4_TCP,
 		       MVPP2_PRS_IP_MASK),
 
 	MVPP2_DEF_FLOW(MVPP22_FLOW_TCP4, MVPP2_FL_IP4_TCP_NF_TAG,
-<<<<<<< HEAD
-		       MVPP22_CLS_HEK_IP4_5T | MVPP22_CLS_HEK_OPT_VLAN,
-=======
 		       MVPP22_CLS_HEK_IP4_5T | MVPP22_CLS_HEK_TAGGED,
->>>>>>> 4ff96fb5
 		       MVPP2_PRS_RI_L3_IP4_OPT | MVPP2_PRS_RI_L4_TCP,
 		       MVPP2_PRS_IP_MASK),
 
 	MVPP2_DEF_FLOW(MVPP22_FLOW_TCP4, MVPP2_FL_IP4_TCP_NF_TAG,
-<<<<<<< HEAD
-		       MVPP22_CLS_HEK_IP4_5T | MVPP22_CLS_HEK_OPT_VLAN,
-=======
 		       MVPP22_CLS_HEK_IP4_5T | MVPP22_CLS_HEK_TAGGED,
->>>>>>> 4ff96fb5
 		       MVPP2_PRS_RI_L3_IP4_OTHER | MVPP2_PRS_RI_L4_TCP,
 		       MVPP2_PRS_IP_MASK),
 
@@ -91,29 +79,17 @@
 
 	/* TCP over IPv4 flows, fragmented, with vlan tag */
 	MVPP2_DEF_FLOW(MVPP22_FLOW_TCP4, MVPP2_FL_IP4_TCP_FRAG_TAG,
-<<<<<<< HEAD
-		       MVPP22_CLS_HEK_IP4_2T | MVPP22_CLS_HEK_OPT_VLAN,
-=======
 		       MVPP22_CLS_HEK_IP4_2T | MVPP22_CLS_HEK_TAGGED,
->>>>>>> 4ff96fb5
 		       MVPP2_PRS_RI_L3_IP4 | MVPP2_PRS_RI_L4_TCP,
 		       MVPP2_PRS_IP_MASK),
 
 	MVPP2_DEF_FLOW(MVPP22_FLOW_TCP4, MVPP2_FL_IP4_TCP_FRAG_TAG,
-<<<<<<< HEAD
-		       MVPP22_CLS_HEK_IP4_2T | MVPP22_CLS_HEK_OPT_VLAN,
-=======
 		       MVPP22_CLS_HEK_IP4_2T | MVPP22_CLS_HEK_TAGGED,
->>>>>>> 4ff96fb5
 		       MVPP2_PRS_RI_L3_IP4_OPT | MVPP2_PRS_RI_L4_TCP,
 		       MVPP2_PRS_IP_MASK),
 
 	MVPP2_DEF_FLOW(MVPP22_FLOW_TCP4, MVPP2_FL_IP4_TCP_FRAG_TAG,
-<<<<<<< HEAD
-		       MVPP22_CLS_HEK_IP4_2T | MVPP22_CLS_HEK_OPT_VLAN,
-=======
 		       MVPP22_CLS_HEK_IP4_2T | MVPP22_CLS_HEK_TAGGED,
->>>>>>> 4ff96fb5
 		       MVPP2_PRS_RI_L3_IP4_OTHER | MVPP2_PRS_RI_L4_TCP,
 		       MVPP2_PRS_IP_MASK),
 
@@ -138,29 +114,17 @@
 
 	/* UDP over IPv4 flows, Not fragmented, with vlan tag */
 	MVPP2_DEF_FLOW(MVPP22_FLOW_UDP4, MVPP2_FL_IP4_UDP_NF_TAG,
-<<<<<<< HEAD
-		       MVPP22_CLS_HEK_IP4_5T | MVPP22_CLS_HEK_OPT_VLAN,
-=======
 		       MVPP22_CLS_HEK_IP4_5T | MVPP22_CLS_HEK_TAGGED,
->>>>>>> 4ff96fb5
 		       MVPP2_PRS_RI_L3_IP4 | MVPP2_PRS_RI_L4_UDP,
 		       MVPP2_PRS_IP_MASK),
 
 	MVPP2_DEF_FLOW(MVPP22_FLOW_UDP4, MVPP2_FL_IP4_UDP_NF_TAG,
-<<<<<<< HEAD
-		       MVPP22_CLS_HEK_IP4_5T | MVPP22_CLS_HEK_OPT_VLAN,
-=======
 		       MVPP22_CLS_HEK_IP4_5T | MVPP22_CLS_HEK_TAGGED,
->>>>>>> 4ff96fb5
 		       MVPP2_PRS_RI_L3_IP4_OPT | MVPP2_PRS_RI_L4_UDP,
 		       MVPP2_PRS_IP_MASK),
 
 	MVPP2_DEF_FLOW(MVPP22_FLOW_UDP4, MVPP2_FL_IP4_UDP_NF_TAG,
-<<<<<<< HEAD
-		       MVPP22_CLS_HEK_IP4_5T | MVPP22_CLS_HEK_OPT_VLAN,
-=======
 		       MVPP22_CLS_HEK_IP4_5T | MVPP22_CLS_HEK_TAGGED,
->>>>>>> 4ff96fb5
 		       MVPP2_PRS_RI_L3_IP4_OTHER | MVPP2_PRS_RI_L4_UDP,
 		       MVPP2_PRS_IP_MASK),
 
@@ -185,29 +149,17 @@
 
 	/* UDP over IPv4 flows, fragmented, with vlan tag */
 	MVPP2_DEF_FLOW(MVPP22_FLOW_UDP4, MVPP2_FL_IP4_UDP_FRAG_TAG,
-<<<<<<< HEAD
-		       MVPP22_CLS_HEK_IP4_2T | MVPP22_CLS_HEK_OPT_VLAN,
-=======
 		       MVPP22_CLS_HEK_IP4_2T | MVPP22_CLS_HEK_TAGGED,
->>>>>>> 4ff96fb5
 		       MVPP2_PRS_RI_L3_IP4 | MVPP2_PRS_RI_L4_UDP,
 		       MVPP2_PRS_IP_MASK),
 
 	MVPP2_DEF_FLOW(MVPP22_FLOW_UDP4, MVPP2_FL_IP4_UDP_FRAG_TAG,
-<<<<<<< HEAD
-		       MVPP22_CLS_HEK_IP4_2T | MVPP22_CLS_HEK_OPT_VLAN,
-=======
 		       MVPP22_CLS_HEK_IP4_2T | MVPP22_CLS_HEK_TAGGED,
->>>>>>> 4ff96fb5
 		       MVPP2_PRS_RI_L3_IP4_OPT | MVPP2_PRS_RI_L4_UDP,
 		       MVPP2_PRS_IP_MASK),
 
 	MVPP2_DEF_FLOW(MVPP22_FLOW_UDP4, MVPP2_FL_IP4_UDP_FRAG_TAG,
-<<<<<<< HEAD
-		       MVPP22_CLS_HEK_IP4_2T | MVPP22_CLS_HEK_OPT_VLAN,
-=======
 		       MVPP22_CLS_HEK_IP4_2T | MVPP22_CLS_HEK_TAGGED,
->>>>>>> 4ff96fb5
 		       MVPP2_PRS_RI_L3_IP4_OTHER | MVPP2_PRS_RI_L4_UDP,
 		       MVPP2_PRS_IP_MASK),
 
@@ -226,20 +178,12 @@
 
 	/* TCP over IPv6 flows, not fragmented, with vlan tag */
 	MVPP2_DEF_FLOW(MVPP22_FLOW_TCP6, MVPP2_FL_IP6_TCP_NF_TAG,
-<<<<<<< HEAD
-		       MVPP22_CLS_HEK_IP6_5T | MVPP22_CLS_HEK_OPT_VLAN,
-=======
 		       MVPP22_CLS_HEK_IP6_5T | MVPP22_CLS_HEK_TAGGED,
->>>>>>> 4ff96fb5
 		       MVPP2_PRS_RI_L3_IP6 | MVPP2_PRS_RI_L4_TCP,
 		       MVPP2_PRS_IP_MASK),
 
 	MVPP2_DEF_FLOW(MVPP22_FLOW_TCP6, MVPP2_FL_IP6_TCP_NF_TAG,
-<<<<<<< HEAD
-		       MVPP22_CLS_HEK_IP6_5T | MVPP22_CLS_HEK_OPT_VLAN,
-=======
 		       MVPP22_CLS_HEK_IP6_5T | MVPP22_CLS_HEK_TAGGED,
->>>>>>> 4ff96fb5
 		       MVPP2_PRS_RI_L3_IP6_EXT | MVPP2_PRS_RI_L4_TCP,
 		       MVPP2_PRS_IP_MASK),
 
@@ -258,21 +202,13 @@
 
 	/* TCP over IPv6 flows, fragmented, with vlan tag */
 	MVPP2_DEF_FLOW(MVPP22_FLOW_TCP6, MVPP2_FL_IP6_TCP_FRAG_TAG,
-<<<<<<< HEAD
-		       MVPP22_CLS_HEK_IP6_2T | MVPP22_CLS_HEK_OPT_VLAN,
-=======
 		       MVPP22_CLS_HEK_IP6_2T | MVPP22_CLS_HEK_TAGGED,
->>>>>>> 4ff96fb5
 		       MVPP2_PRS_RI_L3_IP6 | MVPP2_PRS_RI_IP_FRAG_TRUE |
 		       MVPP2_PRS_RI_L4_TCP,
 		       MVPP2_PRS_IP_MASK),
 
 	MVPP2_DEF_FLOW(MVPP22_FLOW_TCP6, MVPP2_FL_IP6_TCP_FRAG_TAG,
-<<<<<<< HEAD
-		       MVPP22_CLS_HEK_IP6_2T | MVPP22_CLS_HEK_OPT_VLAN,
-=======
 		       MVPP22_CLS_HEK_IP6_2T | MVPP22_CLS_HEK_TAGGED,
->>>>>>> 4ff96fb5
 		       MVPP2_PRS_RI_L3_IP6_EXT | MVPP2_PRS_RI_IP_FRAG_TRUE |
 		       MVPP2_PRS_RI_L4_TCP,
 		       MVPP2_PRS_IP_MASK),
@@ -292,20 +228,12 @@
 
 	/* UDP over IPv6 flows, not fragmented, with vlan tag */
 	MVPP2_DEF_FLOW(MVPP22_FLOW_UDP6, MVPP2_FL_IP6_UDP_NF_TAG,
-<<<<<<< HEAD
-		       MVPP22_CLS_HEK_IP6_5T | MVPP22_CLS_HEK_OPT_VLAN,
-=======
 		       MVPP22_CLS_HEK_IP6_5T | MVPP22_CLS_HEK_TAGGED,
->>>>>>> 4ff96fb5
 		       MVPP2_PRS_RI_L3_IP6 | MVPP2_PRS_RI_L4_UDP,
 		       MVPP2_PRS_IP_MASK),
 
 	MVPP2_DEF_FLOW(MVPP22_FLOW_UDP6, MVPP2_FL_IP6_UDP_NF_TAG,
-<<<<<<< HEAD
-		       MVPP22_CLS_HEK_IP6_5T | MVPP22_CLS_HEK_OPT_VLAN,
-=======
 		       MVPP22_CLS_HEK_IP6_5T | MVPP22_CLS_HEK_TAGGED,
->>>>>>> 4ff96fb5
 		       MVPP2_PRS_RI_L3_IP6_EXT | MVPP2_PRS_RI_L4_UDP,
 		       MVPP2_PRS_IP_MASK),
 
@@ -324,21 +252,13 @@
 
 	/* UDP over IPv6 flows, fragmented, with vlan tag */
 	MVPP2_DEF_FLOW(MVPP22_FLOW_UDP6, MVPP2_FL_IP6_UDP_FRAG_TAG,
-<<<<<<< HEAD
-		       MVPP22_CLS_HEK_IP6_2T | MVPP22_CLS_HEK_OPT_VLAN,
-=======
 		       MVPP22_CLS_HEK_IP6_2T | MVPP22_CLS_HEK_TAGGED,
->>>>>>> 4ff96fb5
 		       MVPP2_PRS_RI_L3_IP6 | MVPP2_PRS_RI_IP_FRAG_TRUE |
 		       MVPP2_PRS_RI_L4_UDP,
 		       MVPP2_PRS_IP_MASK),
 
 	MVPP2_DEF_FLOW(MVPP22_FLOW_UDP6, MVPP2_FL_IP6_UDP_FRAG_TAG,
-<<<<<<< HEAD
-		       MVPP22_CLS_HEK_IP6_2T | MVPP22_CLS_HEK_OPT_VLAN,
-=======
 		       MVPP22_CLS_HEK_IP6_2T | MVPP22_CLS_HEK_TAGGED,
->>>>>>> 4ff96fb5
 		       MVPP2_PRS_RI_L3_IP6_EXT | MVPP2_PRS_RI_IP_FRAG_TRUE |
 		       MVPP2_PRS_RI_L4_UDP,
 		       MVPP2_PRS_IP_MASK),
@@ -359,17 +279,6 @@
 
 	/* IPv4 flows, with vlan tag */
 	MVPP2_DEF_FLOW(MVPP22_FLOW_IP4, MVPP2_FL_IP4_TAG,
-<<<<<<< HEAD
-		       MVPP22_CLS_HEK_IP4_2T | MVPP22_CLS_HEK_OPT_VLAN,
-		       MVPP2_PRS_RI_L3_IP4,
-		       MVPP2_PRS_RI_L3_PROTO_MASK),
-	MVPP2_DEF_FLOW(MVPP22_FLOW_IP4, MVPP2_FL_IP4_TAG,
-		       MVPP22_CLS_HEK_IP4_2T | MVPP22_CLS_HEK_OPT_VLAN,
-		       MVPP2_PRS_RI_L3_IP4_OPT,
-		       MVPP2_PRS_RI_L3_PROTO_MASK),
-	MVPP2_DEF_FLOW(MVPP22_FLOW_IP4, MVPP2_FL_IP4_TAG,
-		       MVPP22_CLS_HEK_IP4_2T | MVPP22_CLS_HEK_OPT_VLAN,
-=======
 		       MVPP22_CLS_HEK_IP4_2T | MVPP22_CLS_HEK_TAGGED,
 		       MVPP2_PRS_RI_L3_IP4,
 		       MVPP2_PRS_RI_L3_PROTO_MASK),
@@ -379,7 +288,6 @@
 		       MVPP2_PRS_RI_L3_PROTO_MASK),
 	MVPP2_DEF_FLOW(MVPP22_FLOW_IP4, MVPP2_FL_IP4_TAG,
 		       MVPP22_CLS_HEK_IP4_2T | MVPP22_CLS_HEK_TAGGED,
->>>>>>> 4ff96fb5
 		       MVPP2_PRS_RI_L3_IP4_OTHER,
 		       MVPP2_PRS_RI_L3_PROTO_MASK),
 
@@ -395,19 +303,11 @@
 
 	/* IPv6 flows, with vlan tag */
 	MVPP2_DEF_FLOW(MVPP22_FLOW_IP6, MVPP2_FL_IP6_TAG,
-<<<<<<< HEAD
-		       MVPP22_CLS_HEK_IP6_2T | MVPP22_CLS_HEK_OPT_VLAN,
-		       MVPP2_PRS_RI_L3_IP6,
-		       MVPP2_PRS_RI_L3_PROTO_MASK),
-	MVPP2_DEF_FLOW(MVPP22_FLOW_IP6, MVPP2_FL_IP6_TAG,
-		       MVPP22_CLS_HEK_IP6_2T | MVPP22_CLS_HEK_OPT_VLAN,
-=======
 		       MVPP22_CLS_HEK_IP6_2T | MVPP22_CLS_HEK_TAGGED,
 		       MVPP2_PRS_RI_L3_IP6,
 		       MVPP2_PRS_RI_L3_PROTO_MASK),
 	MVPP2_DEF_FLOW(MVPP22_FLOW_IP6, MVPP2_FL_IP6_TAG,
 		       MVPP22_CLS_HEK_IP6_2T | MVPP22_CLS_HEK_TAGGED,
->>>>>>> 4ff96fb5
 		       MVPP2_PRS_RI_L3_IP6,
 		       MVPP2_PRS_RI_L3_PROTO_MASK),
 
@@ -648,11 +548,8 @@
 static int mvpp2_cls_ethtool_flow_to_type(int flow_type)
 {
 	switch (flow_type & ~(FLOW_EXT | FLOW_MAC_EXT | FLOW_RSS)) {
-<<<<<<< HEAD
-=======
 	case ETHER_FLOW:
 		return MVPP22_FLOW_ETHERNET;
->>>>>>> 4ff96fb5
 	case TCP_V4_FLOW:
 		return MVPP22_FLOW_TCP4;
 	case TCP_V6_FLOW:
@@ -681,7 +578,6 @@
 {
 	struct mvpp2_cls_flow_entry fe;
 	int i, pri = 0;
-<<<<<<< HEAD
 
 	/* Assign default values to all entries in the flow */
 	for (i = MVPP2_CLS_FLT_FIRST(flow->flow_id);
@@ -696,33 +592,13 @@
 		mvpp2_cls_flow_write(priv, &fe);
 	}
 
-=======
-
-	/* Assign default values to all entries in the flow */
-	for (i = MVPP2_CLS_FLT_FIRST(flow->flow_id);
-	     i <= MVPP2_CLS_FLT_LAST(flow->flow_id); i++) {
-		memset(&fe, 0, sizeof(fe));
-		fe.index = i;
-		mvpp2_cls_flow_pri_set(&fe, pri++);
-
-		if (i == MVPP2_CLS_FLT_LAST(flow->flow_id))
-			mvpp2_cls_flow_last_set(&fe, 1);
-
-		mvpp2_cls_flow_write(priv, &fe);
-	}
-
->>>>>>> 4ff96fb5
 	/* RSS config C2 lookup */
 	mvpp2_cls_flow_read(priv, MVPP2_CLS_FLT_C2_RSS_ENTRY(flow->flow_id),
 			    &fe);
 
 	mvpp2_cls_flow_eng_set(&fe, MVPP22_CLS_ENGINE_C2);
 	mvpp2_cls_flow_port_id_sel(&fe, true);
-<<<<<<< HEAD
-	mvpp2_cls_flow_lu_type_set(&fe, MVPP22_FLOW_ETHERNET);
-=======
 	mvpp2_cls_flow_lu_type_set(&fe, MVPP22_CLS_LU_TYPE_ALL);
->>>>>>> 4ff96fb5
 
 	/* Add all ports */
 	for (i = 0; i < MVPP2_MAX_PORTS; i++)
@@ -818,13 +694,10 @@
 	switch (field) {
 	case MVPP22_CLS_HEK_OPT_MAC_DA:
 		return 48;
-<<<<<<< HEAD
-=======
 	case MVPP22_CLS_HEK_OPT_VLAN:
 		return 12;
 	case MVPP22_CLS_HEK_OPT_VLAN_PRI:
 		return 3;
->>>>>>> 4ff96fb5
 	case MVPP22_CLS_HEK_OPT_IP4SA:
 	case MVPP22_CLS_HEK_OPT_IP4DA:
 		return 32;
@@ -1000,11 +873,7 @@
 
 	/* Match on Lookup Type */
 	c2.tcam[4] |= MVPP22_CLS_C2_TCAM_EN(MVPP22_CLS_C2_LU_TYPE(MVPP2_CLS_LU_TYPE_MASK));
-<<<<<<< HEAD
-	c2.tcam[4] |= MVPP22_CLS_C2_LU_TYPE(MVPP22_FLOW_ETHERNET);
-=======
 	c2.tcam[4] |= MVPP22_CLS_C2_LU_TYPE(MVPP22_CLS_LU_TYPE_ALL);
->>>>>>> 4ff96fb5
 
 	/* Update RSS status after matching this entry */
 	c2.act = MVPP22_CLS_C2_ACT_RSS_EN(MVPP22_C2_UPD_LOCK);
@@ -1066,15 +935,12 @@
 		mvpp2_cls_c2_write(priv, &c2);
 	}
 
-<<<<<<< HEAD
-=======
 	/* Disable the FIFO stages in C2 engine, which are only used in BIST
 	 * mode
 	 */
 	mvpp2_write(priv, MVPP22_CLS_C2_TCAM_CTRL,
 		    MVPP22_CLS_C2_TCAM_BYPASS_FIFO);
 
->>>>>>> 4ff96fb5
 	mvpp2_cls_port_init_flows(priv);
 }
 
@@ -1155,16 +1021,12 @@
 	mvpp2_cls_c2_write(port->priv, &c2);
 }
 
-<<<<<<< HEAD
-void mvpp22_port_rss_enable(struct mvpp2_port *port)
-=======
 static inline int mvpp22_rss_ctx(struct mvpp2_port *port, int port_rss_ctx)
 {
 	return port->rss_ctx[port_rss_ctx];
 }
 
 int mvpp22_port_rss_enable(struct mvpp2_port *port)
->>>>>>> 4ff96fb5
 {
 	if (mvpp22_rss_ctx(port, 0) < 0)
 		return -EINVAL;
@@ -1174,11 +1036,7 @@
 	return 0;
 }
 
-<<<<<<< HEAD
-void mvpp22_port_rss_disable(struct mvpp2_port *port)
-=======
 int mvpp22_port_rss_disable(struct mvpp2_port *port)
->>>>>>> 4ff96fb5
 {
 	if (mvpp22_rss_ctx(port, 0) < 0)
 		return -EINVAL;
@@ -1186,18 +1044,6 @@
 	mvpp2_rss_port_c2_disable(port);
 
 	return 0;
-}
-
-static void mvpp22_port_c2_lookup_disable(struct mvpp2_port *port, int entry)
-{
-	struct mvpp2_cls_c2_entry c2;
-
-	mvpp2_cls_c2_read(port->priv, entry, &c2);
-
-	/* Clear the port map so that the entry doesn't match anymore */
-	c2.tcam[4] &= ~(MVPP22_CLS_C2_PORT_ID(BIT(port->id)));
-
-	mvpp2_cls_c2_write(port->priv, &c2);
 }
 
 static void mvpp22_port_c2_lookup_disable(struct mvpp2_port *port, int entry)
@@ -1234,11 +1080,7 @@
 	struct flow_action_entry *act;
 	struct mvpp2_cls_c2_entry c2;
 	u8 qh, ql, pmap;
-<<<<<<< HEAD
-	int index;
-=======
 	int index, ctx;
->>>>>>> 4ff96fb5
 
 	memset(&c2, 0, sizeof(c2));
 
@@ -1251,15 +1093,6 @@
 
 	rule->c2_index = c2.index;
 
-<<<<<<< HEAD
-	c2.tcam[0] = (rule->c2_tcam & 0xffff) |
-		     ((rule->c2_tcam_mask & 0xffff) << 16);
-	c2.tcam[1] = ((rule->c2_tcam >> 16) & 0xffff) |
-		     (((rule->c2_tcam_mask >> 16) & 0xffff) << 16);
-	c2.tcam[2] = ((rule->c2_tcam >> 32) & 0xffff) |
-		     (((rule->c2_tcam_mask >> 32) & 0xffff) << 16);
-	c2.tcam[3] = ((rule->c2_tcam >> 48) & 0xffff) |
-=======
 	c2.tcam[3] = (rule->c2_tcam & 0xffff) |
 		     ((rule->c2_tcam_mask & 0xffff) << 16);
 	c2.tcam[2] = ((rule->c2_tcam >> 16) & 0xffff) |
@@ -1267,7 +1100,6 @@
 	c2.tcam[1] = ((rule->c2_tcam >> 32) & 0xffff) |
 		     (((rule->c2_tcam_mask >> 32) & 0xffff) << 16);
 	c2.tcam[0] = ((rule->c2_tcam >> 48) & 0xffff) |
->>>>>>> 4ff96fb5
 		     (((rule->c2_tcam_mask >> 48) & 0xffff) << 16);
 
 	pmap = BIT(port->id);
@@ -1288,8 +1120,6 @@
 		 */
 		c2.act = MVPP22_CLS_C2_ACT_COLOR(MVPP22_C2_COL_NO_UPD_LOCK);
 
-<<<<<<< HEAD
-=======
 		/* Update RSS status after matching this entry */
 		if (act->queue.ctx)
 			c2.attr[2] |= MVPP22_CLS_C2_ATTR2_RSS_EN;
@@ -1300,17 +1130,12 @@
 		 */
 		c2.act = MVPP22_CLS_C2_ACT_RSS_EN(MVPP22_C2_UPD_LOCK);
 
->>>>>>> 4ff96fb5
 		/* Mark packet as "forwarded to software", needed for RSS */
 		c2.act |= MVPP22_CLS_C2_ACT_FWD(MVPP22_C2_FWD_SW_LOCK);
 
 		c2.act |= MVPP22_CLS_C2_ACT_QHIGH(MVPP22_C2_UPD_LOCK) |
 			   MVPP22_CLS_C2_ACT_QLOW(MVPP22_C2_UPD_LOCK);
 
-<<<<<<< HEAD
-		qh = ((act->queue.index + port->first_rxq) >> 3) & MVPP22_CLS_C2_ATTR0_QHIGH_MASK;
-		ql = (act->queue.index + port->first_rxq) & MVPP22_CLS_C2_ATTR0_QLOW_MASK;
-=======
 		if (act->queue.ctx) {
 			/* Get the global ctx number */
 			ctx = mvpp22_rss_ctx(port, act->queue.ctx);
@@ -1325,7 +1150,6 @@
 			ql = (act->queue.index + port->first_rxq) &
 			      MVPP22_CLS_C2_ATTR0_QLOW_MASK;
 		}
->>>>>>> 4ff96fb5
 
 		c2.attr[0] = MVPP22_CLS_C2_ATTR0_QHIGH(qh) |
 			      MVPP22_CLS_C2_ATTR0_QLOW(ql);
@@ -1389,12 +1213,9 @@
 		if (!flow)
 			return 0;
 
-<<<<<<< HEAD
-=======
 		if ((rule->hek_fields & flow->supported_hash_opts) != rule->hek_fields)
 			continue;
 
->>>>>>> 4ff96fb5
 		index = MVPP2_CLS_FLT_C2_RFS(port->id, flow->flow_id, rule->loc);
 
 		mvpp2_cls_flow_read(priv, index, &fe);
@@ -1413,9 +1234,6 @@
 static int mvpp2_cls_c2_build_match(struct mvpp2_rfs_rule *rule)
 {
 	struct flow_rule *flow = rule->flow;
-<<<<<<< HEAD
-	int offs = 64;
-=======
 	int offs = 0;
 
 	/* The order of insertion in C2 tcam must match the order in which
@@ -1454,7 +1272,6 @@
 		 */
 		offs += 16;
 	}
->>>>>>> 4ff96fb5
 
 	if (flow_rule_match_key(flow, FLOW_DISSECTOR_KEY_PORTS)) {
 		struct flow_match_ports match;
@@ -1462,32 +1279,18 @@
 		flow_rule_match_ports(flow, &match);
 		if (match.mask->src) {
 			rule->hek_fields |= MVPP22_CLS_HEK_OPT_L4SIP;
-<<<<<<< HEAD
-			offs -= mvpp2_cls_hek_field_size(MVPP22_CLS_HEK_OPT_L4SIP);
-
-			rule->c2_tcam |= ((u64)ntohs(match.key->src)) << offs;
-			rule->c2_tcam_mask |= ((u64)ntohs(match.mask->src)) << offs;
-=======
 
 			rule->c2_tcam |= ((u64)ntohs(match.key->src)) << offs;
 			rule->c2_tcam_mask |= ((u64)ntohs(match.mask->src)) << offs;
 			offs += mvpp2_cls_hek_field_size(MVPP22_CLS_HEK_OPT_L4SIP);
->>>>>>> 4ff96fb5
 		}
 
 		if (match.mask->dst) {
 			rule->hek_fields |= MVPP22_CLS_HEK_OPT_L4DIP;
-<<<<<<< HEAD
-			offs -= mvpp2_cls_hek_field_size(MVPP22_CLS_HEK_OPT_L4DIP);
-
-			rule->c2_tcam |= ((u64)ntohs(match.key->dst)) << offs;
-			rule->c2_tcam_mask |= ((u64)ntohs(match.mask->dst)) << offs;
-=======
 
 			rule->c2_tcam |= ((u64)ntohs(match.key->dst)) << offs;
 			rule->c2_tcam_mask |= ((u64)ntohs(match.mask->dst)) << offs;
 			offs += mvpp2_cls_hek_field_size(MVPP22_CLS_HEK_OPT_L4DIP);
->>>>>>> 4ff96fb5
 		}
 	}
 
@@ -1506,8 +1309,6 @@
 	if (act->id != FLOW_ACTION_QUEUE && act->id != FLOW_ACTION_DROP)
 		return -EOPNOTSUPP;
 
-<<<<<<< HEAD
-=======
 	/* When both an RSS context and an queue index are set, the index
 	 * is considered as an offset to be added to the indirection table
 	 * entries. We don't support this, so reject this rule.
@@ -1515,7 +1316,6 @@
 	if (act->queue.ctx && act->queue.index)
 		return -EOPNOTSUPP;
 
->>>>>>> 4ff96fb5
 	/* For now, only use the C2 engine which has a HEK size limited to 64
 	 * bits for TCAM matching.
 	 */
@@ -1532,11 +1332,7 @@
 {
 	struct mvpp2_ethtool_fs *efs;
 
-<<<<<<< HEAD
-	if (rxnfc->fs.location >= MVPP2_N_RFS_RULES)
-=======
 	if (rxnfc->fs.location >= MVPP2_N_RFS_ENTRIES_PER_FLOW)
->>>>>>> 4ff96fb5
 		return -EINVAL;
 
 	efs = port->rfs_rules[rxnfc->fs.location];
@@ -1556,12 +1352,7 @@
 	struct mvpp2_ethtool_fs *efs, *old_efs;
 	int ret = 0;
 
-<<<<<<< HEAD
-	if (info->fs.location >= 4 ||
-	    info->fs.location < 0)
-=======
 	if (info->fs.location >= MVPP2_N_RFS_ENTRIES_PER_FLOW)
->>>>>>> 4ff96fb5
 		return -EINVAL;
 
 	efs = kzalloc(sizeof(*efs), GFP_KERNEL);
@@ -1570,15 +1361,12 @@
 
 	input.fs = &info->fs;
 
-<<<<<<< HEAD
-=======
 	/* We need to manually set the rss_ctx, since this info isn't present
 	 * in info->fs
 	 */
 	if (info->fs.flow_type & FLOW_RSS)
 		input.rss_ctx = info->rss_context;
 
->>>>>>> 4ff96fb5
 	ethtool_rule = ethtool_rx_flow_rule_create(&input);
 	if (IS_ERR(ethtool_rule)) {
 		ret = PTR_ERR(ethtool_rule);
@@ -1587,13 +1375,10 @@
 
 	efs->rule.flow = ethtool_rule->rule;
 	efs->rule.flow_type = mvpp2_cls_ethtool_flow_to_type(info->fs.flow_type);
-<<<<<<< HEAD
-=======
 	if (efs->rule.flow_type < 0) {
 		ret = efs->rule.flow_type;
 		goto clean_rule;
 	}
->>>>>>> 4ff96fb5
 
 	ret = mvpp2_cls_rfs_parse_rule(&efs->rule);
 	if (ret)
@@ -1909,11 +1694,7 @@
 	return 0;
 }
 
-<<<<<<< HEAD
-void mvpp22_port_rss_init(struct mvpp2_port *port)
-=======
 int mvpp22_port_rss_init(struct mvpp2_port *port)
->>>>>>> 4ff96fb5
 {
 	struct mvpp2_rss_table *table;
 	u32 context = 0;
@@ -1947,9 +1728,6 @@
 	mvpp2_port_rss_hash_opts_set(port, MVPP22_FLOW_TCP6, MVPP22_CLS_HEK_IP6_5T);
 	mvpp2_port_rss_hash_opts_set(port, MVPP22_FLOW_UDP4, MVPP22_CLS_HEK_IP4_5T);
 	mvpp2_port_rss_hash_opts_set(port, MVPP22_FLOW_UDP6, MVPP22_CLS_HEK_IP6_5T);
-<<<<<<< HEAD
-=======
-
-	return 0;
->>>>>>> 4ff96fb5
+
+	return 0;
 }