// SPDX-License-Identifier: (GPL-2.0+ OR BSD-3-Clause)
/* Copyright 2014-2016 Freescale Semiconductor Inc.
 * Copyright 2016-2017 NXP
 */
#include <linux/init.h>
#include <linux/module.h>
#include <linux/platform_device.h>
#include <linux/etherdevice.h>
#include <linux/of_net.h>
#include <linux/interrupt.h>
#include <linux/msi.h>
#include <linux/kthread.h>
#include <linux/iommu.h>
#include <linux/net_tstamp.h>
#include <linux/fsl/mc.h>
#include <linux/bpf.h>
#include <linux/bpf_trace.h>
#include <net/sock.h>

#include "dpaa2-eth.h"

/* CREATE_TRACE_POINTS only needs to be defined once. Other dpa files
 * using trace events only need to #include <trace/events/sched.h>
 */
#define CREATE_TRACE_POINTS
#include "dpaa2-eth-trace.h"

MODULE_LICENSE("Dual BSD/GPL");
MODULE_AUTHOR("Freescale Semiconductor, Inc");
MODULE_DESCRIPTION("Freescale DPAA2 Ethernet Driver");

static void *dpaa2_iova_to_virt(struct iommu_domain *domain,
				dma_addr_t iova_addr)
{
	phys_addr_t phys_addr;

	phys_addr = domain ? iommu_iova_to_phys(domain, iova_addr) : iova_addr;

	return phys_to_virt(phys_addr);
}

static void validate_rx_csum(struct dpaa2_eth_priv *priv,
			     u32 fd_status,
			     struct sk_buff *skb)
{
	skb_checksum_none_assert(skb);

	/* HW checksum validation is disabled, nothing to do here */
	if (!(priv->net_dev->features & NETIF_F_RXCSUM))
		return;

	/* Read checksum validation bits */
	if (!((fd_status & DPAA2_FAS_L3CV) &&
	      (fd_status & DPAA2_FAS_L4CV)))
		return;

	/* Inform the stack there's no need to compute L3/L4 csum anymore */
	skb->ip_summed = CHECKSUM_UNNECESSARY;
}

/* Free a received FD.
 * Not to be used for Tx conf FDs or on any other paths.
 */
static void free_rx_fd(struct dpaa2_eth_priv *priv,
		       const struct dpaa2_fd *fd,
		       void *vaddr)
{
	struct device *dev = priv->net_dev->dev.parent;
	dma_addr_t addr = dpaa2_fd_get_addr(fd);
	u8 fd_format = dpaa2_fd_get_format(fd);
	struct dpaa2_sg_entry *sgt;
	void *sg_vaddr;
	int i;

	/* If single buffer frame, just free the data buffer */
	if (fd_format == dpaa2_fd_single)
		goto free_buf;
	else if (fd_format != dpaa2_fd_sg)
		/* We don't support any other format */
		return;

	/* For S/G frames, we first need to free all SG entries
	 * except the first one, which was taken care of already
	 */
	sgt = vaddr + dpaa2_fd_get_offset(fd);
	for (i = 1; i < DPAA2_ETH_MAX_SG_ENTRIES; i++) {
		addr = dpaa2_sg_get_addr(&sgt[i]);
		sg_vaddr = dpaa2_iova_to_virt(priv->iommu_domain, addr);
		dma_unmap_page(dev, addr, DPAA2_ETH_RX_BUF_SIZE,
			       DMA_BIDIRECTIONAL);

		free_pages((unsigned long)sg_vaddr, 0);
		if (dpaa2_sg_is_final(&sgt[i]))
			break;
	}

free_buf:
	free_pages((unsigned long)vaddr, 0);
}

/* Build a linear skb based on a single-buffer frame descriptor */
static struct sk_buff *build_linear_skb(struct dpaa2_eth_channel *ch,
					const struct dpaa2_fd *fd,
					void *fd_vaddr)
{
	struct sk_buff *skb = NULL;
	u16 fd_offset = dpaa2_fd_get_offset(fd);
	u32 fd_length = dpaa2_fd_get_len(fd);

	ch->buf_count--;

	skb = build_skb(fd_vaddr, DPAA2_ETH_RX_BUF_RAW_SIZE);
	if (unlikely(!skb))
		return NULL;

	skb_reserve(skb, fd_offset);
	skb_put(skb, fd_length);

	return skb;
}

/* Build a non linear (fragmented) skb based on a S/G table */
static struct sk_buff *build_frag_skb(struct dpaa2_eth_priv *priv,
				      struct dpaa2_eth_channel *ch,
				      struct dpaa2_sg_entry *sgt)
{
	struct sk_buff *skb = NULL;
	struct device *dev = priv->net_dev->dev.parent;
	void *sg_vaddr;
	dma_addr_t sg_addr;
	u16 sg_offset;
	u32 sg_length;
	struct page *page, *head_page;
	int page_offset;
	int i;

	for (i = 0; i < DPAA2_ETH_MAX_SG_ENTRIES; i++) {
		struct dpaa2_sg_entry *sge = &sgt[i];

		/* NOTE: We only support SG entries in dpaa2_sg_single format,
		 * but this is the only format we may receive from HW anyway
		 */

		/* Get the address and length from the S/G entry */
		sg_addr = dpaa2_sg_get_addr(sge);
		sg_vaddr = dpaa2_iova_to_virt(priv->iommu_domain, sg_addr);
		dma_unmap_page(dev, sg_addr, DPAA2_ETH_RX_BUF_SIZE,
			       DMA_BIDIRECTIONAL);

		sg_length = dpaa2_sg_get_len(sge);

		if (i == 0) {
			/* We build the skb around the first data buffer */
			skb = build_skb(sg_vaddr, DPAA2_ETH_RX_BUF_RAW_SIZE);
			if (unlikely(!skb)) {
				/* Free the first SG entry now, since we already
				 * unmapped it and obtained the virtual address
				 */
				free_pages((unsigned long)sg_vaddr, 0);

				/* We still need to subtract the buffers used
				 * by this FD from our software counter
				 */
				while (!dpaa2_sg_is_final(&sgt[i]) &&
				       i < DPAA2_ETH_MAX_SG_ENTRIES)
					i++;
				break;
			}

			sg_offset = dpaa2_sg_get_offset(sge);
			skb_reserve(skb, sg_offset);
			skb_put(skb, sg_length);
		} else {
			/* Rest of the data buffers are stored as skb frags */
			page = virt_to_page(sg_vaddr);
			head_page = virt_to_head_page(sg_vaddr);

			/* Offset in page (which may be compound).
			 * Data in subsequent SG entries is stored from the
			 * beginning of the buffer, so we don't need to add the
			 * sg_offset.
			 */
			page_offset = ((unsigned long)sg_vaddr &
				(PAGE_SIZE - 1)) +
				(page_address(page) - page_address(head_page));

			skb_add_rx_frag(skb, i - 1, head_page, page_offset,
					sg_length, DPAA2_ETH_RX_BUF_SIZE);
		}

		if (dpaa2_sg_is_final(sge))
			break;
	}

	WARN_ONCE(i == DPAA2_ETH_MAX_SG_ENTRIES, "Final bit not set in SGT");

	/* Count all data buffers + SG table buffer */
	ch->buf_count -= i + 2;

	return skb;
}

/* Free buffers acquired from the buffer pool or which were meant to
 * be released in the pool
 */
static void free_bufs(struct dpaa2_eth_priv *priv, u64 *buf_array, int count)
{
	struct device *dev = priv->net_dev->dev.parent;
	void *vaddr;
	int i;

	for (i = 0; i < count; i++) {
		vaddr = dpaa2_iova_to_virt(priv->iommu_domain, buf_array[i]);
		dma_unmap_page(dev, buf_array[i], DPAA2_ETH_RX_BUF_SIZE,
			       DMA_BIDIRECTIONAL);
		free_pages((unsigned long)vaddr, 0);
	}
}

static void xdp_release_buf(struct dpaa2_eth_priv *priv,
			    struct dpaa2_eth_channel *ch,
			    dma_addr_t addr)
{
	int err;

	ch->xdp.drop_bufs[ch->xdp.drop_cnt++] = addr;
	if (ch->xdp.drop_cnt < DPAA2_ETH_BUFS_PER_CMD)
		return;

	while ((err = dpaa2_io_service_release(ch->dpio, priv->bpid,
					       ch->xdp.drop_bufs,
					       ch->xdp.drop_cnt)) == -EBUSY)
		cpu_relax();

	if (err) {
		free_bufs(priv, ch->xdp.drop_bufs, ch->xdp.drop_cnt);
		ch->buf_count -= ch->xdp.drop_cnt;
	}

	ch->xdp.drop_cnt = 0;
}

static int xdp_enqueue(struct dpaa2_eth_priv *priv, struct dpaa2_fd *fd,
		       void *buf_start, u16 queue_id)
{
	struct dpaa2_eth_fq *fq;
	struct dpaa2_faead *faead;
	u32 ctrl, frc;
	int i, err;

	/* Mark the egress frame hardware annotation area as valid */
	frc = dpaa2_fd_get_frc(fd);
	dpaa2_fd_set_frc(fd, frc | DPAA2_FD_FRC_FAEADV);
	dpaa2_fd_set_ctrl(fd, DPAA2_FD_CTRL_ASAL);

	/* Instruct hardware to release the FD buffer directly into
	 * the buffer pool once transmission is completed, instead of
	 * sending a Tx confirmation frame to us
	 */
	ctrl = DPAA2_FAEAD_A4V | DPAA2_FAEAD_A2V | DPAA2_FAEAD_EBDDV;
	faead = dpaa2_get_faead(buf_start, false);
	faead->ctrl = cpu_to_le32(ctrl);
	faead->conf_fqid = 0;

	fq = &priv->fq[queue_id];
	for (i = 0; i < DPAA2_ETH_ENQUEUE_RETRIES; i++) {
		err = priv->enqueue(priv, fq, fd, 0);
		if (err != -EBUSY)
			break;
	}

	return err;
}

static u32 run_xdp(struct dpaa2_eth_priv *priv,
		   struct dpaa2_eth_channel *ch,
		   struct dpaa2_eth_fq *rx_fq,
		   struct dpaa2_fd *fd, void *vaddr)
{
	dma_addr_t addr = dpaa2_fd_get_addr(fd);
	struct rtnl_link_stats64 *percpu_stats;
	struct bpf_prog *xdp_prog;
	struct xdp_buff xdp;
	u32 xdp_act = XDP_PASS;
	int err;

	percpu_stats = this_cpu_ptr(priv->percpu_stats);

	rcu_read_lock();

	xdp_prog = READ_ONCE(ch->xdp.prog);
	if (!xdp_prog)
		goto out;

	xdp.data = vaddr + dpaa2_fd_get_offset(fd);
	xdp.data_end = xdp.data + dpaa2_fd_get_len(fd);
	xdp.data_hard_start = xdp.data - XDP_PACKET_HEADROOM;
	xdp_set_data_meta_invalid(&xdp);
	xdp.rxq = &ch->xdp_rxq;

	xdp_act = bpf_prog_run_xdp(xdp_prog, &xdp);

	/* xdp.data pointer may have changed */
	dpaa2_fd_set_offset(fd, xdp.data - vaddr);
	dpaa2_fd_set_len(fd, xdp.data_end - xdp.data);

	switch (xdp_act) {
	case XDP_PASS:
		break;
	case XDP_TX:
		err = xdp_enqueue(priv, fd, vaddr, rx_fq->flowid);
		if (err) {
			xdp_release_buf(priv, ch, addr);
			percpu_stats->tx_errors++;
			ch->stats.xdp_tx_err++;
		} else {
			percpu_stats->tx_packets++;
			percpu_stats->tx_bytes += dpaa2_fd_get_len(fd);
			ch->stats.xdp_tx++;
		}
		break;
	default:
		bpf_warn_invalid_xdp_action(xdp_act);
		/* fall through */
	case XDP_ABORTED:
		trace_xdp_exception(priv->net_dev, xdp_prog, xdp_act);
		/* fall through */
	case XDP_DROP:
		xdp_release_buf(priv, ch, addr);
		ch->stats.xdp_drop++;
		break;
	case XDP_REDIRECT:
		dma_unmap_page(priv->net_dev->dev.parent, addr,
			       DPAA2_ETH_RX_BUF_SIZE, DMA_BIDIRECTIONAL);
		ch->buf_count--;
		xdp.data_hard_start = vaddr;
		err = xdp_do_redirect(priv->net_dev, &xdp, xdp_prog);
		if (unlikely(err))
			ch->stats.xdp_drop++;
		else
			ch->stats.xdp_redirect++;
		break;
	}

	ch->xdp.res |= xdp_act;
out:
	rcu_read_unlock();
	return xdp_act;
}

/* Main Rx frame processing routine */
static void dpaa2_eth_rx(struct dpaa2_eth_priv *priv,
			 struct dpaa2_eth_channel *ch,
			 const struct dpaa2_fd *fd,
			 struct dpaa2_eth_fq *fq)
{
	dma_addr_t addr = dpaa2_fd_get_addr(fd);
	u8 fd_format = dpaa2_fd_get_format(fd);
	void *vaddr;
	struct sk_buff *skb;
	struct rtnl_link_stats64 *percpu_stats;
	struct dpaa2_eth_drv_stats *percpu_extras;
	struct device *dev = priv->net_dev->dev.parent;
	struct dpaa2_fas *fas;
	void *buf_data;
	u32 status = 0;
	u32 xdp_act;

	/* Tracing point */
	trace_dpaa2_rx_fd(priv->net_dev, fd);

	vaddr = dpaa2_iova_to_virt(priv->iommu_domain, addr);
	dma_sync_single_for_cpu(dev, addr, DPAA2_ETH_RX_BUF_SIZE,
				DMA_BIDIRECTIONAL);

	fas = dpaa2_get_fas(vaddr, false);
	prefetch(fas);
	buf_data = vaddr + dpaa2_fd_get_offset(fd);
	prefetch(buf_data);

	percpu_stats = this_cpu_ptr(priv->percpu_stats);
	percpu_extras = this_cpu_ptr(priv->percpu_extras);

	if (fd_format == dpaa2_fd_single) {
		xdp_act = run_xdp(priv, ch, fq, (struct dpaa2_fd *)fd, vaddr);
		if (xdp_act != XDP_PASS) {
			percpu_stats->rx_packets++;
			percpu_stats->rx_bytes += dpaa2_fd_get_len(fd);
			return;
		}

		dma_unmap_page(dev, addr, DPAA2_ETH_RX_BUF_SIZE,
			       DMA_BIDIRECTIONAL);
		skb = build_linear_skb(ch, fd, vaddr);
	} else if (fd_format == dpaa2_fd_sg) {
		WARN_ON(priv->xdp_prog);

		dma_unmap_page(dev, addr, DPAA2_ETH_RX_BUF_SIZE,
			       DMA_BIDIRECTIONAL);
		skb = build_frag_skb(priv, ch, buf_data);
		free_pages((unsigned long)vaddr, 0);
		percpu_extras->rx_sg_frames++;
		percpu_extras->rx_sg_bytes += dpaa2_fd_get_len(fd);
	} else {
		/* We don't support any other format */
		goto err_frame_format;
	}

	if (unlikely(!skb))
		goto err_build_skb;

	prefetch(skb->data);

	/* Get the timestamp value */
	if (priv->rx_tstamp) {
		struct skb_shared_hwtstamps *shhwtstamps = skb_hwtstamps(skb);
		__le64 *ts = dpaa2_get_ts(vaddr, false);
		u64 ns;

		memset(shhwtstamps, 0, sizeof(*shhwtstamps));

		ns = DPAA2_PTP_CLK_PERIOD_NS * le64_to_cpup(ts);
		shhwtstamps->hwtstamp = ns_to_ktime(ns);
	}

	/* Check if we need to validate the L4 csum */
	if (likely(dpaa2_fd_get_frc(fd) & DPAA2_FD_FRC_FASV)) {
		status = le32_to_cpu(fas->status);
		validate_rx_csum(priv, status, skb);
	}

	skb->protocol = eth_type_trans(skb, priv->net_dev);
	skb_record_rx_queue(skb, fq->flowid);

	percpu_stats->rx_packets++;
	percpu_stats->rx_bytes += dpaa2_fd_get_len(fd);

	list_add_tail(&skb->list, ch->rx_list);

	return;

err_build_skb:
	free_rx_fd(priv, fd, vaddr);
err_frame_format:
	percpu_stats->rx_dropped++;
}

/* Consume all frames pull-dequeued into the store. This is the simplest way to
 * make sure we don't accidentally issue another volatile dequeue which would
 * overwrite (leak) frames already in the store.
 *
 * Observance of NAPI budget is not our concern, leaving that to the caller.
 */
static int consume_frames(struct dpaa2_eth_channel *ch,
			  struct dpaa2_eth_fq **src)
{
	struct dpaa2_eth_priv *priv = ch->priv;
	struct dpaa2_eth_fq *fq = NULL;
	struct dpaa2_dq *dq;
	const struct dpaa2_fd *fd;
	int cleaned = 0;
	int is_last;

	do {
		dq = dpaa2_io_store_next(ch->store, &is_last);
		if (unlikely(!dq)) {
			/* If we're here, we *must* have placed a
			 * volatile dequeue comnmand, so keep reading through
			 * the store until we get some sort of valid response
			 * token (either a valid frame or an "empty dequeue")
			 */
			continue;
		}

		fd = dpaa2_dq_fd(dq);
		fq = (struct dpaa2_eth_fq *)(uintptr_t)dpaa2_dq_fqd_ctx(dq);

		fq->consume(priv, ch, fd, fq);
		cleaned++;
	} while (!is_last);

	if (!cleaned)
		return 0;

	fq->stats.frames += cleaned;

	/* A dequeue operation only pulls frames from a single queue
	 * into the store. Return the frame queue as an out param.
	 */
	if (src)
		*src = fq;

	return cleaned;
}

/* Configure the egress frame annotation for timestamp update */
static void enable_tx_tstamp(struct dpaa2_fd *fd, void *buf_start)
{
	struct dpaa2_faead *faead;
	u32 ctrl, frc;

	/* Mark the egress frame annotation area as valid */
	frc = dpaa2_fd_get_frc(fd);
	dpaa2_fd_set_frc(fd, frc | DPAA2_FD_FRC_FAEADV);

	/* Set hardware annotation size */
	ctrl = dpaa2_fd_get_ctrl(fd);
	dpaa2_fd_set_ctrl(fd, ctrl | DPAA2_FD_CTRL_ASAL);

	/* enable UPD (update prepanded data) bit in FAEAD field of
	 * hardware frame annotation area
	 */
	ctrl = DPAA2_FAEAD_A2V | DPAA2_FAEAD_UPDV | DPAA2_FAEAD_UPD;
	faead = dpaa2_get_faead(buf_start, true);
	faead->ctrl = cpu_to_le32(ctrl);
}

/* Create a frame descriptor based on a fragmented skb */
static int build_sg_fd(struct dpaa2_eth_priv *priv,
		       struct sk_buff *skb,
		       struct dpaa2_fd *fd)
{
	struct device *dev = priv->net_dev->dev.parent;
	void *sgt_buf = NULL;
	dma_addr_t addr;
	int nr_frags = skb_shinfo(skb)->nr_frags;
	struct dpaa2_sg_entry *sgt;
	int i, err;
	int sgt_buf_size;
	struct scatterlist *scl, *crt_scl;
	int num_sg;
	int num_dma_bufs;
	struct dpaa2_eth_swa *swa;

	/* Create and map scatterlist.
	 * We don't advertise NETIF_F_FRAGLIST, so skb_to_sgvec() will not have
	 * to go beyond nr_frags+1.
	 * Note: We don't support chained scatterlists
	 */
	if (unlikely(PAGE_SIZE / sizeof(struct scatterlist) < nr_frags + 1))
		return -EINVAL;

	scl = kcalloc(nr_frags + 1, sizeof(struct scatterlist), GFP_ATOMIC);
	if (unlikely(!scl))
		return -ENOMEM;

	sg_init_table(scl, nr_frags + 1);
	num_sg = skb_to_sgvec(skb, scl, 0, skb->len);
	num_dma_bufs = dma_map_sg(dev, scl, num_sg, DMA_BIDIRECTIONAL);
	if (unlikely(!num_dma_bufs)) {
		err = -ENOMEM;
		goto dma_map_sg_failed;
	}

	/* Prepare the HW SGT structure */
	sgt_buf_size = priv->tx_data_offset +
		       sizeof(struct dpaa2_sg_entry) *  num_dma_bufs;
	sgt_buf = napi_alloc_frag(sgt_buf_size + DPAA2_ETH_TX_BUF_ALIGN);
	if (unlikely(!sgt_buf)) {
		err = -ENOMEM;
		goto sgt_buf_alloc_failed;
	}
	sgt_buf = PTR_ALIGN(sgt_buf, DPAA2_ETH_TX_BUF_ALIGN);
	memset(sgt_buf, 0, sgt_buf_size);

	sgt = (struct dpaa2_sg_entry *)(sgt_buf + priv->tx_data_offset);

	/* Fill in the HW SGT structure.
	 *
	 * sgt_buf is zeroed out, so the following fields are implicit
	 * in all sgt entries:
	 *   - offset is 0
	 *   - format is 'dpaa2_sg_single'
	 */
	for_each_sg(scl, crt_scl, num_dma_bufs, i) {
		dpaa2_sg_set_addr(&sgt[i], sg_dma_address(crt_scl));
		dpaa2_sg_set_len(&sgt[i], sg_dma_len(crt_scl));
	}
	dpaa2_sg_set_final(&sgt[i - 1], true);

	/* Store the skb backpointer in the SGT buffer.
	 * Fit the scatterlist and the number of buffers alongside the
	 * skb backpointer in the software annotation area. We'll need
	 * all of them on Tx Conf.
	 */
	swa = (struct dpaa2_eth_swa *)sgt_buf;
	swa->type = DPAA2_ETH_SWA_SG;
	swa->sg.skb = skb;
	swa->sg.scl = scl;
	swa->sg.num_sg = num_sg;
	swa->sg.sgt_size = sgt_buf_size;

	/* Separately map the SGT buffer */
	addr = dma_map_single(dev, sgt_buf, sgt_buf_size, DMA_BIDIRECTIONAL);
	if (unlikely(dma_mapping_error(dev, addr))) {
		err = -ENOMEM;
		goto dma_map_single_failed;
	}
	dpaa2_fd_set_offset(fd, priv->tx_data_offset);
	dpaa2_fd_set_format(fd, dpaa2_fd_sg);
	dpaa2_fd_set_addr(fd, addr);
	dpaa2_fd_set_len(fd, skb->len);
	dpaa2_fd_set_ctrl(fd, FD_CTRL_PTA);

	if (priv->tx_tstamp && skb_shinfo(skb)->tx_flags & SKBTX_HW_TSTAMP)
		enable_tx_tstamp(fd, sgt_buf);

	return 0;

dma_map_single_failed:
	skb_free_frag(sgt_buf);
sgt_buf_alloc_failed:
	dma_unmap_sg(dev, scl, num_sg, DMA_BIDIRECTIONAL);
dma_map_sg_failed:
	kfree(scl);
	return err;
}

/* Create a frame descriptor based on a linear skb */
static int build_single_fd(struct dpaa2_eth_priv *priv,
			   struct sk_buff *skb,
			   struct dpaa2_fd *fd)
{
	struct device *dev = priv->net_dev->dev.parent;
	u8 *buffer_start, *aligned_start;
	struct dpaa2_eth_swa *swa;
	dma_addr_t addr;

	buffer_start = skb->data - dpaa2_eth_needed_headroom(priv, skb);

	/* If there's enough room to align the FD address, do it.
	 * It will help hardware optimize accesses.
	 */
	aligned_start = PTR_ALIGN(buffer_start - DPAA2_ETH_TX_BUF_ALIGN,
				  DPAA2_ETH_TX_BUF_ALIGN);
	if (aligned_start >= skb->head)
		buffer_start = aligned_start;

	/* Store a backpointer to the skb at the beginning of the buffer
	 * (in the private data area) such that we can release it
	 * on Tx confirm
	 */
	swa = (struct dpaa2_eth_swa *)buffer_start;
	swa->type = DPAA2_ETH_SWA_SINGLE;
	swa->single.skb = skb;

	addr = dma_map_single(dev, buffer_start,
			      skb_tail_pointer(skb) - buffer_start,
			      DMA_BIDIRECTIONAL);
	if (unlikely(dma_mapping_error(dev, addr)))
		return -ENOMEM;

	dpaa2_fd_set_addr(fd, addr);
	dpaa2_fd_set_offset(fd, (u16)(skb->data - buffer_start));
	dpaa2_fd_set_len(fd, skb->len);
	dpaa2_fd_set_format(fd, dpaa2_fd_single);
	dpaa2_fd_set_ctrl(fd, FD_CTRL_PTA);

	if (priv->tx_tstamp && skb_shinfo(skb)->tx_flags & SKBTX_HW_TSTAMP)
		enable_tx_tstamp(fd, buffer_start);

	return 0;
}

/* FD freeing routine on the Tx path
 *
 * DMA-unmap and free FD and possibly SGT buffer allocated on Tx. The skb
 * back-pointed to is also freed.
 * This can be called either from dpaa2_eth_tx_conf() or on the error path of
 * dpaa2_eth_tx().
 */
static void free_tx_fd(const struct dpaa2_eth_priv *priv,
		       struct dpaa2_eth_fq *fq,
		       const struct dpaa2_fd *fd, bool in_napi)
{
	struct device *dev = priv->net_dev->dev.parent;
	dma_addr_t fd_addr;
	struct sk_buff *skb = NULL;
	unsigned char *buffer_start;
	struct dpaa2_eth_swa *swa;
	u8 fd_format = dpaa2_fd_get_format(fd);
	u32 fd_len = dpaa2_fd_get_len(fd);

	fd_addr = dpaa2_fd_get_addr(fd);
	buffer_start = dpaa2_iova_to_virt(priv->iommu_domain, fd_addr);
	swa = (struct dpaa2_eth_swa *)buffer_start;

	if (fd_format == dpaa2_fd_single) {
		if (swa->type == DPAA2_ETH_SWA_SINGLE) {
			skb = swa->single.skb;
			/* Accessing the skb buffer is safe before dma unmap,
			 * because we didn't map the actual skb shell.
			 */
			dma_unmap_single(dev, fd_addr,
					 skb_tail_pointer(skb) - buffer_start,
					 DMA_BIDIRECTIONAL);
		} else {
			WARN_ONCE(swa->type != DPAA2_ETH_SWA_XDP, "Wrong SWA type");
			dma_unmap_single(dev, fd_addr, swa->xdp.dma_size,
					 DMA_BIDIRECTIONAL);
		}
	} else if (fd_format == dpaa2_fd_sg) {
		skb = swa->sg.skb;

		/* Unmap the scatterlist */
		dma_unmap_sg(dev, swa->sg.scl, swa->sg.num_sg,
			     DMA_BIDIRECTIONAL);
		kfree(swa->sg.scl);

		/* Unmap the SGT buffer */
		dma_unmap_single(dev, fd_addr, swa->sg.sgt_size,
				 DMA_BIDIRECTIONAL);
	} else {
		netdev_dbg(priv->net_dev, "Invalid FD format\n");
		return;
	}

	if (swa->type != DPAA2_ETH_SWA_XDP && in_napi) {
		fq->dq_frames++;
		fq->dq_bytes += fd_len;
	}

	if (swa->type == DPAA2_ETH_SWA_XDP) {
		xdp_return_frame(swa->xdp.xdpf);
		return;
	}

	/* Get the timestamp value */
	if (priv->tx_tstamp && skb_shinfo(skb)->tx_flags & SKBTX_HW_TSTAMP) {
		struct skb_shared_hwtstamps shhwtstamps;
		__le64 *ts = dpaa2_get_ts(buffer_start, true);
		u64 ns;

		memset(&shhwtstamps, 0, sizeof(shhwtstamps));

		ns = DPAA2_PTP_CLK_PERIOD_NS * le64_to_cpup(ts);
		shhwtstamps.hwtstamp = ns_to_ktime(ns);
		skb_tstamp_tx(skb, &shhwtstamps);
	}

	/* Free SGT buffer allocated on tx */
	if (fd_format != dpaa2_fd_single)
		skb_free_frag(buffer_start);

	/* Move on with skb release */
	napi_consume_skb(skb, in_napi);
}

static netdev_tx_t dpaa2_eth_tx(struct sk_buff *skb, struct net_device *net_dev)
{
	struct dpaa2_eth_priv *priv = netdev_priv(net_dev);
	struct dpaa2_fd fd;
	struct rtnl_link_stats64 *percpu_stats;
	struct dpaa2_eth_drv_stats *percpu_extras;
	struct dpaa2_eth_fq *fq;
	struct netdev_queue *nq;
	u16 queue_mapping;
	unsigned int needed_headroom;
	u32 fd_len;
	u8 prio = 0;
	int err, i;

	percpu_stats = this_cpu_ptr(priv->percpu_stats);
	percpu_extras = this_cpu_ptr(priv->percpu_extras);

	needed_headroom = dpaa2_eth_needed_headroom(priv, skb);
	if (skb_headroom(skb) < needed_headroom) {
		struct sk_buff *ns;

		ns = skb_realloc_headroom(skb, needed_headroom);
		if (unlikely(!ns)) {
			percpu_stats->tx_dropped++;
			goto err_alloc_headroom;
		}
		percpu_extras->tx_reallocs++;

		if (skb->sk)
			skb_set_owner_w(ns, skb->sk);

		dev_kfree_skb(skb);
		skb = ns;
	}

	/* We'll be holding a back-reference to the skb until Tx Confirmation;
	 * we don't want that overwritten by a concurrent Tx with a cloned skb.
	 */
	skb = skb_unshare(skb, GFP_ATOMIC);
	if (unlikely(!skb)) {
		/* skb_unshare() has already freed the skb */
		percpu_stats->tx_dropped++;
		return NETDEV_TX_OK;
	}

	/* Setup the FD fields */
	memset(&fd, 0, sizeof(fd));

	if (skb_is_nonlinear(skb)) {
		err = build_sg_fd(priv, skb, &fd);
		percpu_extras->tx_sg_frames++;
		percpu_extras->tx_sg_bytes += skb->len;
	} else {
		err = build_single_fd(priv, skb, &fd);
	}

	if (unlikely(err)) {
		percpu_stats->tx_dropped++;
		goto err_build_fd;
	}

	/* Tracing point */
	trace_dpaa2_tx_fd(net_dev, &fd);

	/* TxConf FQ selection relies on queue id from the stack.
	 * In case of a forwarded frame from another DPNI interface, we choose
	 * a queue affined to the same core that processed the Rx frame
	 */
	queue_mapping = skb_get_queue_mapping(skb);

	if (net_dev->num_tc) {
		prio = netdev_txq_to_tc(net_dev, queue_mapping);
		/* Hardware interprets priority level 0 as being the highest,
		 * so we need to do a reverse mapping to the netdev tc index
		 */
		prio = net_dev->num_tc - prio - 1;
		/* We have only one FQ array entry for all Tx hardware queues
		 * with the same flow id (but different priority levels)
		 */
		queue_mapping %= dpaa2_eth_queue_count(priv);
	}
	fq = &priv->fq[queue_mapping];

	fd_len = dpaa2_fd_get_len(&fd);
	nq = netdev_get_tx_queue(net_dev, queue_mapping);
	netdev_tx_sent_queue(nq, fd_len);

	/* Everything that happens after this enqueues might race with
	 * the Tx confirmation callback for this frame
	 */
	for (i = 0; i < DPAA2_ETH_ENQUEUE_RETRIES; i++) {
		err = priv->enqueue(priv, fq, &fd, prio);
		if (err != -EBUSY)
			break;
	}
	percpu_extras->tx_portal_busy += i;
	if (unlikely(err < 0)) {
		percpu_stats->tx_errors++;
		/* Clean up everything, including freeing the skb */
		free_tx_fd(priv, fq, &fd, false);
		netdev_tx_completed_queue(nq, 1, fd_len);
	} else {
		percpu_stats->tx_packets++;
		percpu_stats->tx_bytes += fd_len;
	}

	return NETDEV_TX_OK;

err_build_fd:
err_alloc_headroom:
	dev_kfree_skb(skb);

	return NETDEV_TX_OK;
}

/* Tx confirmation frame processing routine */
static void dpaa2_eth_tx_conf(struct dpaa2_eth_priv *priv,
			      struct dpaa2_eth_channel *ch __always_unused,
			      const struct dpaa2_fd *fd,
			      struct dpaa2_eth_fq *fq)
{
	struct rtnl_link_stats64 *percpu_stats;
	struct dpaa2_eth_drv_stats *percpu_extras;
	u32 fd_len = dpaa2_fd_get_len(fd);
	u32 fd_errors;

	/* Tracing point */
	trace_dpaa2_tx_conf_fd(priv->net_dev, fd);

	percpu_extras = this_cpu_ptr(priv->percpu_extras);
	percpu_extras->tx_conf_frames++;
	percpu_extras->tx_conf_bytes += fd_len;

	/* Check frame errors in the FD field */
	fd_errors = dpaa2_fd_get_ctrl(fd) & DPAA2_FD_TX_ERR_MASK;
	free_tx_fd(priv, fq, fd, true);

	if (likely(!fd_errors))
		return;

	if (net_ratelimit())
		netdev_dbg(priv->net_dev, "TX frame FD error: 0x%08x\n",
			   fd_errors);

	percpu_stats = this_cpu_ptr(priv->percpu_stats);
	/* Tx-conf logically pertains to the egress path. */
	percpu_stats->tx_errors++;
}

static int set_rx_csum(struct dpaa2_eth_priv *priv, bool enable)
{
	int err;

	err = dpni_set_offload(priv->mc_io, 0, priv->mc_token,
			       DPNI_OFF_RX_L3_CSUM, enable);
	if (err) {
		netdev_err(priv->net_dev,
			   "dpni_set_offload(RX_L3_CSUM) failed\n");
		return err;
	}

	err = dpni_set_offload(priv->mc_io, 0, priv->mc_token,
			       DPNI_OFF_RX_L4_CSUM, enable);
	if (err) {
		netdev_err(priv->net_dev,
			   "dpni_set_offload(RX_L4_CSUM) failed\n");
		return err;
	}

	return 0;
}

static int set_tx_csum(struct dpaa2_eth_priv *priv, bool enable)
{
	int err;

	err = dpni_set_offload(priv->mc_io, 0, priv->mc_token,
			       DPNI_OFF_TX_L3_CSUM, enable);
	if (err) {
		netdev_err(priv->net_dev, "dpni_set_offload(TX_L3_CSUM) failed\n");
		return err;
	}

	err = dpni_set_offload(priv->mc_io, 0, priv->mc_token,
			       DPNI_OFF_TX_L4_CSUM, enable);
	if (err) {
		netdev_err(priv->net_dev, "dpni_set_offload(TX_L4_CSUM) failed\n");
		return err;
	}

	return 0;
}

/* Perform a single release command to add buffers
 * to the specified buffer pool
 */
static int add_bufs(struct dpaa2_eth_priv *priv,
		    struct dpaa2_eth_channel *ch, u16 bpid)
{
	struct device *dev = priv->net_dev->dev.parent;
	u64 buf_array[DPAA2_ETH_BUFS_PER_CMD];
	struct page *page;
	dma_addr_t addr;
	int i, err;

	for (i = 0; i < DPAA2_ETH_BUFS_PER_CMD; i++) {
		/* Allocate buffer visible to WRIOP + skb shared info +
		 * alignment padding
		 */
		/* allocate one page for each Rx buffer. WRIOP sees
		 * the entire page except for a tailroom reserved for
		 * skb shared info
		 */
		page = dev_alloc_pages(0);
		if (!page)
			goto err_alloc;

		addr = dma_map_page(dev, page, 0, DPAA2_ETH_RX_BUF_SIZE,
				    DMA_BIDIRECTIONAL);
		if (unlikely(dma_mapping_error(dev, addr)))
			goto err_map;

		buf_array[i] = addr;

		/* tracing point */
		trace_dpaa2_eth_buf_seed(priv->net_dev,
					 page, DPAA2_ETH_RX_BUF_RAW_SIZE,
					 addr, DPAA2_ETH_RX_BUF_SIZE,
					 bpid);
	}

release_bufs:
	/* In case the portal is busy, retry until successful */
	while ((err = dpaa2_io_service_release(ch->dpio, bpid,
					       buf_array, i)) == -EBUSY)
		cpu_relax();

	/* If release command failed, clean up and bail out;
	 * not much else we can do about it
	 */
	if (err) {
		free_bufs(priv, buf_array, i);
		return 0;
	}

	return i;

err_map:
	__free_pages(page, 0);
err_alloc:
	/* If we managed to allocate at least some buffers,
	 * release them to hardware
	 */
	if (i)
		goto release_bufs;

	return 0;
}

static int seed_pool(struct dpaa2_eth_priv *priv, u16 bpid)
{
	int i, j;
	int new_count;

	for (j = 0; j < priv->num_channels; j++) {
		for (i = 0; i < DPAA2_ETH_NUM_BUFS;
		     i += DPAA2_ETH_BUFS_PER_CMD) {
			new_count = add_bufs(priv, priv->channel[j], bpid);
			priv->channel[j]->buf_count += new_count;

			if (new_count < DPAA2_ETH_BUFS_PER_CMD) {
				return -ENOMEM;
			}
		}
	}

	return 0;
}

/**
 * Drain the specified number of buffers from the DPNI's private buffer pool.
 * @count must not exceeed DPAA2_ETH_BUFS_PER_CMD
 */
static void drain_bufs(struct dpaa2_eth_priv *priv, int count)
{
	u64 buf_array[DPAA2_ETH_BUFS_PER_CMD];
	int ret;

	do {
		ret = dpaa2_io_service_acquire(NULL, priv->bpid,
					       buf_array, count);
		if (ret < 0) {
			netdev_err(priv->net_dev, "dpaa2_io_service_acquire() failed\n");
			return;
		}
		free_bufs(priv, buf_array, ret);
	} while (ret);
}

static void drain_pool(struct dpaa2_eth_priv *priv)
{
	int i;

	drain_bufs(priv, DPAA2_ETH_BUFS_PER_CMD);
	drain_bufs(priv, 1);

	for (i = 0; i < priv->num_channels; i++)
		priv->channel[i]->buf_count = 0;
}

/* Function is called from softirq context only, so we don't need to guard
 * the access to percpu count
 */
static int refill_pool(struct dpaa2_eth_priv *priv,
		       struct dpaa2_eth_channel *ch,
		       u16 bpid)
{
	int new_count;

	if (likely(ch->buf_count >= DPAA2_ETH_REFILL_THRESH))
		return 0;

	do {
		new_count = add_bufs(priv, ch, bpid);
		if (unlikely(!new_count)) {
			/* Out of memory; abort for now, we'll try later on */
			break;
		}
		ch->buf_count += new_count;
	} while (ch->buf_count < DPAA2_ETH_NUM_BUFS);

	if (unlikely(ch->buf_count < DPAA2_ETH_NUM_BUFS))
		return -ENOMEM;

	return 0;
}

static int pull_channel(struct dpaa2_eth_channel *ch)
{
	int err;
	int dequeues = -1;

	/* Retry while portal is busy */
	do {
		err = dpaa2_io_service_pull_channel(ch->dpio, ch->ch_id,
						    ch->store);
		dequeues++;
		cpu_relax();
	} while (err == -EBUSY);

	ch->stats.dequeue_portal_busy += dequeues;
	if (unlikely(err))
		ch->stats.pull_err++;

	return err;
}

/* NAPI poll routine
 *
 * Frames are dequeued from the QMan channel associated with this NAPI context.
 * Rx, Tx confirmation and (if configured) Rx error frames all count
 * towards the NAPI budget.
 */
static int dpaa2_eth_poll(struct napi_struct *napi, int budget)
{
	struct dpaa2_eth_channel *ch;
	struct dpaa2_eth_priv *priv;
	int rx_cleaned = 0, txconf_cleaned = 0;
	struct dpaa2_eth_fq *fq, *txc_fq = NULL;
	struct netdev_queue *nq;
	int store_cleaned, work_done;
	struct list_head rx_list;
	int err;

	ch = container_of(napi, struct dpaa2_eth_channel, napi);
	ch->xdp.res = 0;
	priv = ch->priv;

	INIT_LIST_HEAD(&rx_list);
	ch->rx_list = &rx_list;

	do {
		err = pull_channel(ch);
		if (unlikely(err))
			break;

		/* Refill pool if appropriate */
		refill_pool(priv, ch, priv->bpid);

		store_cleaned = consume_frames(ch, &fq);
		if (!store_cleaned)
			break;
		if (fq->type == DPAA2_RX_FQ) {
			rx_cleaned += store_cleaned;
		} else {
			txconf_cleaned += store_cleaned;
			/* We have a single Tx conf FQ on this channel */
			txc_fq = fq;
		}

		/* If we either consumed the whole NAPI budget with Rx frames
		 * or we reached the Tx confirmations threshold, we're done.
		 */
		if (rx_cleaned >= budget ||
		    txconf_cleaned >= DPAA2_ETH_TXCONF_PER_NAPI) {
			work_done = budget;
			goto out;
		}
	} while (store_cleaned);

	/* We didn't consume the entire budget, so finish napi and
	 * re-enable data availability notifications
	 */
	napi_complete_done(napi, rx_cleaned);
	do {
		err = dpaa2_io_service_rearm(ch->dpio, &ch->nctx);
		cpu_relax();
	} while (err == -EBUSY);
	WARN_ONCE(err, "CDAN notifications rearm failed on core %d",
		  ch->nctx.desired_cpu);

	work_done = max(rx_cleaned, 1);

out:
	netif_receive_skb_list(ch->rx_list);

	if (txc_fq && txc_fq->dq_frames) {
		nq = netdev_get_tx_queue(priv->net_dev, txc_fq->flowid);
		netdev_tx_completed_queue(nq, txc_fq->dq_frames,
					  txc_fq->dq_bytes);
		txc_fq->dq_frames = 0;
		txc_fq->dq_bytes = 0;
	}

	if (ch->xdp.res & XDP_REDIRECT)
		xdp_do_flush_map();

	return work_done;
}

static void enable_ch_napi(struct dpaa2_eth_priv *priv)
{
	struct dpaa2_eth_channel *ch;
	int i;

	for (i = 0; i < priv->num_channels; i++) {
		ch = priv->channel[i];
		napi_enable(&ch->napi);
	}
}

static void disable_ch_napi(struct dpaa2_eth_priv *priv)
{
	struct dpaa2_eth_channel *ch;
	int i;

	for (i = 0; i < priv->num_channels; i++) {
		ch = priv->channel[i];
		napi_disable(&ch->napi);
	}
}

static int link_state_update(struct dpaa2_eth_priv *priv)
{
	struct dpni_link_state state = {0};
	int err;

	err = dpni_get_link_state(priv->mc_io, 0, priv->mc_token, &state);
	if (unlikely(err)) {
		netdev_err(priv->net_dev,
			   "dpni_get_link_state() failed\n");
		return err;
	}

	/* Chech link state; speed / duplex changes are not treated yet */
	if (priv->link_state.up == state.up)
		return 0;

	priv->link_state = state;
	if (state.up) {
		netif_carrier_on(priv->net_dev);
		netif_tx_start_all_queues(priv->net_dev);
	} else {
		netif_tx_stop_all_queues(priv->net_dev);
		netif_carrier_off(priv->net_dev);
	}

	netdev_info(priv->net_dev, "Link Event: state %s\n",
		    state.up ? "up" : "down");

	return 0;
}

static int dpaa2_eth_open(struct net_device *net_dev)
{
	struct dpaa2_eth_priv *priv = netdev_priv(net_dev);
	int err;

	err = seed_pool(priv, priv->bpid);
	if (err) {
		/* Not much to do; the buffer pool, though not filled up,
		 * may still contain some buffers which would enable us
		 * to limp on.
		 */
		netdev_err(net_dev, "Buffer seeding failed for DPBP %d (bpid=%d)\n",
			   priv->dpbp_dev->obj_desc.id, priv->bpid);
	}

	/* We'll only start the txqs when the link is actually ready; make sure
	 * we don't race against the link up notification, which may come
	 * immediately after dpni_enable();
	 */
	netif_tx_stop_all_queues(net_dev);
	enable_ch_napi(priv);
	/* Also, explicitly set carrier off, otherwise netif_carrier_ok() will
	 * return true and cause 'ip link show' to report the LOWER_UP flag,
	 * even though the link notification wasn't even received.
	 */
	netif_carrier_off(net_dev);

	err = dpni_enable(priv->mc_io, 0, priv->mc_token);
	if (err < 0) {
		netdev_err(net_dev, "dpni_enable() failed\n");
		goto enable_err;
	}

	/* If the DPMAC object has already processed the link up interrupt,
	 * we have to learn the link state ourselves.
	 */
	err = link_state_update(priv);
	if (err < 0) {
		netdev_err(net_dev, "Can't update link state\n");
		goto link_state_err;
	}

	return 0;

link_state_err:
enable_err:
	disable_ch_napi(priv);
	drain_pool(priv);
	return err;
}

/* Total number of in-flight frames on ingress queues */
static u32 ingress_fq_count(struct dpaa2_eth_priv *priv)
{
	struct dpaa2_eth_fq *fq;
	u32 fcnt = 0, bcnt = 0, total = 0;
	int i, err;

	for (i = 0; i < priv->num_fqs; i++) {
		fq = &priv->fq[i];
		err = dpaa2_io_query_fq_count(NULL, fq->fqid, &fcnt, &bcnt);
		if (err) {
			netdev_warn(priv->net_dev, "query_fq_count failed");
			break;
		}
		total += fcnt;
	}

	return total;
}

static void wait_for_fq_empty(struct dpaa2_eth_priv *priv)
{
	int retries = 10;
	u32 pending;

	do {
		pending = ingress_fq_count(priv);
		if (pending)
			msleep(100);
	} while (pending && --retries);
}

static int dpaa2_eth_stop(struct net_device *net_dev)
{
	struct dpaa2_eth_priv *priv = netdev_priv(net_dev);
	int dpni_enabled = 0;
	int retries = 10;

	netif_tx_stop_all_queues(net_dev);
	netif_carrier_off(net_dev);

	/* On dpni_disable(), the MC firmware will:
	 * - stop MAC Rx and wait for all Rx frames to be enqueued to software
	 * - cut off WRIOP dequeues from egress FQs and wait until transmission
	 * of all in flight Tx frames is finished (and corresponding Tx conf
	 * frames are enqueued back to software)
	 *
	 * Before calling dpni_disable(), we wait for all Tx frames to arrive
	 * on WRIOP. After it finishes, wait until all remaining frames on Rx
	 * and Tx conf queues are consumed on NAPI poll.
	 */
	msleep(500);

	do {
		dpni_disable(priv->mc_io, 0, priv->mc_token);
		dpni_is_enabled(priv->mc_io, 0, priv->mc_token, &dpni_enabled);
		if (dpni_enabled)
			/* Allow the hardware some slack */
			msleep(100);
	} while (dpni_enabled && --retries);
	if (!retries) {
		netdev_warn(net_dev, "Retry count exceeded disabling DPNI\n");
		/* Must go on and disable NAPI nonetheless, so we don't crash at
		 * the next "ifconfig up"
		 */
	}

	wait_for_fq_empty(priv);
	disable_ch_napi(priv);

	/* Empty the buffer pool */
	drain_pool(priv);

	return 0;
}

static int dpaa2_eth_set_addr(struct net_device *net_dev, void *addr)
{
	struct dpaa2_eth_priv *priv = netdev_priv(net_dev);
	struct device *dev = net_dev->dev.parent;
	int err;

	err = eth_mac_addr(net_dev, addr);
	if (err < 0) {
		dev_err(dev, "eth_mac_addr() failed (%d)\n", err);
		return err;
	}

	err = dpni_set_primary_mac_addr(priv->mc_io, 0, priv->mc_token,
					net_dev->dev_addr);
	if (err) {
		dev_err(dev, "dpni_set_primary_mac_addr() failed (%d)\n", err);
		return err;
	}

	return 0;
}

/** Fill in counters maintained by the GPP driver. These may be different from
 * the hardware counters obtained by ethtool.
 */
static void dpaa2_eth_get_stats(struct net_device *net_dev,
				struct rtnl_link_stats64 *stats)
{
	struct dpaa2_eth_priv *priv = netdev_priv(net_dev);
	struct rtnl_link_stats64 *percpu_stats;
	u64 *cpustats;
	u64 *netstats = (u64 *)stats;
	int i, j;
	int num = sizeof(struct rtnl_link_stats64) / sizeof(u64);

	for_each_possible_cpu(i) {
		percpu_stats = per_cpu_ptr(priv->percpu_stats, i);
		cpustats = (u64 *)percpu_stats;
		for (j = 0; j < num; j++)
			netstats[j] += cpustats[j];
	}
}

/* Copy mac unicast addresses from @net_dev to @priv.
 * Its sole purpose is to make dpaa2_eth_set_rx_mode() more readable.
 */
static void add_uc_hw_addr(const struct net_device *net_dev,
			   struct dpaa2_eth_priv *priv)
{
	struct netdev_hw_addr *ha;
	int err;

	netdev_for_each_uc_addr(ha, net_dev) {
		err = dpni_add_mac_addr(priv->mc_io, 0, priv->mc_token,
					ha->addr);
		if (err)
			netdev_warn(priv->net_dev,
				    "Could not add ucast MAC %pM to the filtering table (err %d)\n",
				    ha->addr, err);
	}
}

/* Copy mac multicast addresses from @net_dev to @priv
 * Its sole purpose is to make dpaa2_eth_set_rx_mode() more readable.
 */
static void add_mc_hw_addr(const struct net_device *net_dev,
			   struct dpaa2_eth_priv *priv)
{
	struct netdev_hw_addr *ha;
	int err;

	netdev_for_each_mc_addr(ha, net_dev) {
		err = dpni_add_mac_addr(priv->mc_io, 0, priv->mc_token,
					ha->addr);
		if (err)
			netdev_warn(priv->net_dev,
				    "Could not add mcast MAC %pM to the filtering table (err %d)\n",
				    ha->addr, err);
	}
}

static void dpaa2_eth_set_rx_mode(struct net_device *net_dev)
{
	struct dpaa2_eth_priv *priv = netdev_priv(net_dev);
	int uc_count = netdev_uc_count(net_dev);
	int mc_count = netdev_mc_count(net_dev);
	u8 max_mac = priv->dpni_attrs.mac_filter_entries;
	u32 options = priv->dpni_attrs.options;
	u16 mc_token = priv->mc_token;
	struct fsl_mc_io *mc_io = priv->mc_io;
	int err;

	/* Basic sanity checks; these probably indicate a misconfiguration */
	if (options & DPNI_OPT_NO_MAC_FILTER && max_mac != 0)
		netdev_info(net_dev,
			    "mac_filter_entries=%d, DPNI_OPT_NO_MAC_FILTER option must be disabled\n",
			    max_mac);

	/* Force promiscuous if the uc or mc counts exceed our capabilities. */
	if (uc_count > max_mac) {
		netdev_info(net_dev,
			    "Unicast addr count reached %d, max allowed is %d; forcing promisc\n",
			    uc_count, max_mac);
		goto force_promisc;
	}
	if (mc_count + uc_count > max_mac) {
		netdev_info(net_dev,
			    "Unicast + multicast addr count reached %d, max allowed is %d; forcing promisc\n",
			    uc_count + mc_count, max_mac);
		goto force_mc_promisc;
	}

	/* Adjust promisc settings due to flag combinations */
	if (net_dev->flags & IFF_PROMISC)
		goto force_promisc;
	if (net_dev->flags & IFF_ALLMULTI) {
		/* First, rebuild unicast filtering table. This should be done
		 * in promisc mode, in order to avoid frame loss while we
		 * progressively add entries to the table.
		 * We don't know whether we had been in promisc already, and
		 * making an MC call to find out is expensive; so set uc promisc
		 * nonetheless.
		 */
		err = dpni_set_unicast_promisc(mc_io, 0, mc_token, 1);
		if (err)
			netdev_warn(net_dev, "Can't set uc promisc\n");

		/* Actual uc table reconstruction. */
		err = dpni_clear_mac_filters(mc_io, 0, mc_token, 1, 0);
		if (err)
			netdev_warn(net_dev, "Can't clear uc filters\n");
		add_uc_hw_addr(net_dev, priv);

		/* Finally, clear uc promisc and set mc promisc as requested. */
		err = dpni_set_unicast_promisc(mc_io, 0, mc_token, 0);
		if (err)
			netdev_warn(net_dev, "Can't clear uc promisc\n");
		goto force_mc_promisc;
	}

	/* Neither unicast, nor multicast promisc will be on... eventually.
	 * For now, rebuild mac filtering tables while forcing both of them on.
	 */
	err = dpni_set_unicast_promisc(mc_io, 0, mc_token, 1);
	if (err)
		netdev_warn(net_dev, "Can't set uc promisc (%d)\n", err);
	err = dpni_set_multicast_promisc(mc_io, 0, mc_token, 1);
	if (err)
		netdev_warn(net_dev, "Can't set mc promisc (%d)\n", err);

	/* Actual mac filtering tables reconstruction */
	err = dpni_clear_mac_filters(mc_io, 0, mc_token, 1, 1);
	if (err)
		netdev_warn(net_dev, "Can't clear mac filters\n");
	add_mc_hw_addr(net_dev, priv);
	add_uc_hw_addr(net_dev, priv);

	/* Now we can clear both ucast and mcast promisc, without risking
	 * to drop legitimate frames anymore.
	 */
	err = dpni_set_unicast_promisc(mc_io, 0, mc_token, 0);
	if (err)
		netdev_warn(net_dev, "Can't clear ucast promisc\n");
	err = dpni_set_multicast_promisc(mc_io, 0, mc_token, 0);
	if (err)
		netdev_warn(net_dev, "Can't clear mcast promisc\n");

	return;

force_promisc:
	err = dpni_set_unicast_promisc(mc_io, 0, mc_token, 1);
	if (err)
		netdev_warn(net_dev, "Can't set ucast promisc\n");
force_mc_promisc:
	err = dpni_set_multicast_promisc(mc_io, 0, mc_token, 1);
	if (err)
		netdev_warn(net_dev, "Can't set mcast promisc\n");
}

static int dpaa2_eth_set_features(struct net_device *net_dev,
				  netdev_features_t features)
{
	struct dpaa2_eth_priv *priv = netdev_priv(net_dev);
	netdev_features_t changed = features ^ net_dev->features;
	bool enable;
	int err;

	if (changed & NETIF_F_RXCSUM) {
		enable = !!(features & NETIF_F_RXCSUM);
		err = set_rx_csum(priv, enable);
		if (err)
			return err;
	}

	if (changed & (NETIF_F_IP_CSUM | NETIF_F_IPV6_CSUM)) {
		enable = !!(features & (NETIF_F_IP_CSUM | NETIF_F_IPV6_CSUM));
		err = set_tx_csum(priv, enable);
		if (err)
			return err;
	}

	return 0;
}

static int dpaa2_eth_ts_ioctl(struct net_device *dev, struct ifreq *rq, int cmd)
{
	struct dpaa2_eth_priv *priv = netdev_priv(dev);
	struct hwtstamp_config config;

	if (copy_from_user(&config, rq->ifr_data, sizeof(config)))
		return -EFAULT;

	switch (config.tx_type) {
	case HWTSTAMP_TX_OFF:
		priv->tx_tstamp = false;
		break;
	case HWTSTAMP_TX_ON:
		priv->tx_tstamp = true;
		break;
	default:
		return -ERANGE;
	}

	if (config.rx_filter == HWTSTAMP_FILTER_NONE) {
		priv->rx_tstamp = false;
	} else {
		priv->rx_tstamp = true;
		/* TS is set for all frame types, not only those requested */
		config.rx_filter = HWTSTAMP_FILTER_ALL;
	}

	return copy_to_user(rq->ifr_data, &config, sizeof(config)) ?
			-EFAULT : 0;
}

static int dpaa2_eth_ioctl(struct net_device *dev, struct ifreq *rq, int cmd)
{
	if (cmd == SIOCSHWTSTAMP)
		return dpaa2_eth_ts_ioctl(dev, rq, cmd);

	return -EINVAL;
}

static bool xdp_mtu_valid(struct dpaa2_eth_priv *priv, int mtu)
{
	int mfl, linear_mfl;

	mfl = DPAA2_ETH_L2_MAX_FRM(mtu);
	linear_mfl = DPAA2_ETH_RX_BUF_SIZE - DPAA2_ETH_RX_HWA_SIZE -
		     dpaa2_eth_rx_head_room(priv) - XDP_PACKET_HEADROOM;

	if (mfl > linear_mfl) {
		netdev_warn(priv->net_dev, "Maximum MTU for XDP is %d\n",
			    linear_mfl - VLAN_ETH_HLEN);
		return false;
	}

	return true;
}

static int set_rx_mfl(struct dpaa2_eth_priv *priv, int mtu, bool has_xdp)
{
	int mfl, err;

	/* We enforce a maximum Rx frame length based on MTU only if we have
	 * an XDP program attached (in order to avoid Rx S/G frames).
	 * Otherwise, we accept all incoming frames as long as they are not
	 * larger than maximum size supported in hardware
	 */
	if (has_xdp)
		mfl = DPAA2_ETH_L2_MAX_FRM(mtu);
	else
		mfl = DPAA2_ETH_MFL;

	err = dpni_set_max_frame_length(priv->mc_io, 0, priv->mc_token, mfl);
	if (err) {
		netdev_err(priv->net_dev, "dpni_set_max_frame_length failed\n");
		return err;
	}

	return 0;
}

static int dpaa2_eth_change_mtu(struct net_device *dev, int new_mtu)
{
	struct dpaa2_eth_priv *priv = netdev_priv(dev);
	int err;

	if (!priv->xdp_prog)
		goto out;

	if (!xdp_mtu_valid(priv, new_mtu))
		return -EINVAL;

	err = set_rx_mfl(priv, new_mtu, true);
	if (err)
		return err;

out:
	dev->mtu = new_mtu;
	return 0;
}

static int update_rx_buffer_headroom(struct dpaa2_eth_priv *priv, bool has_xdp)
{
	struct dpni_buffer_layout buf_layout = {0};
	int err;

	err = dpni_get_buffer_layout(priv->mc_io, 0, priv->mc_token,
				     DPNI_QUEUE_RX, &buf_layout);
	if (err) {
		netdev_err(priv->net_dev, "dpni_get_buffer_layout failed\n");
		return err;
	}

	/* Reserve extra headroom for XDP header size changes */
	buf_layout.data_head_room = dpaa2_eth_rx_head_room(priv) +
				    (has_xdp ? XDP_PACKET_HEADROOM : 0);
	buf_layout.options = DPNI_BUF_LAYOUT_OPT_DATA_HEAD_ROOM;
	err = dpni_set_buffer_layout(priv->mc_io, 0, priv->mc_token,
				     DPNI_QUEUE_RX, &buf_layout);
	if (err) {
		netdev_err(priv->net_dev, "dpni_set_buffer_layout failed\n");
		return err;
	}

	return 0;
}

static int setup_xdp(struct net_device *dev, struct bpf_prog *prog)
{
	struct dpaa2_eth_priv *priv = netdev_priv(dev);
	struct dpaa2_eth_channel *ch;
	struct bpf_prog *old;
	bool up, need_update;
	int i, err;

	if (prog && !xdp_mtu_valid(priv, dev->mtu))
		return -EINVAL;

	if (prog) {
		prog = bpf_prog_add(prog, priv->num_channels);
		if (IS_ERR(prog))
			return PTR_ERR(prog);
	}

	up = netif_running(dev);
	need_update = (!!priv->xdp_prog != !!prog);

	if (up)
		dpaa2_eth_stop(dev);

	/* While in xdp mode, enforce a maximum Rx frame size based on MTU.
	 * Also, when switching between xdp/non-xdp modes we need to reconfigure
	 * our Rx buffer layout. Buffer pool was drained on dpaa2_eth_stop,
	 * so we are sure no old format buffers will be used from now on.
	 */
	if (need_update) {
		err = set_rx_mfl(priv, dev->mtu, !!prog);
		if (err)
			goto out_err;
		err = update_rx_buffer_headroom(priv, !!prog);
		if (err)
			goto out_err;
	}

	old = xchg(&priv->xdp_prog, prog);
	if (old)
		bpf_prog_put(old);

	for (i = 0; i < priv->num_channels; i++) {
		ch = priv->channel[i];
		old = xchg(&ch->xdp.prog, prog);
		if (old)
			bpf_prog_put(old);
	}

	if (up) {
		err = dpaa2_eth_open(dev);
		if (err)
			return err;
	}

	return 0;

out_err:
	if (prog)
		bpf_prog_sub(prog, priv->num_channels);
	if (up)
		dpaa2_eth_open(dev);

	return err;
}

static int dpaa2_eth_xdp(struct net_device *dev, struct netdev_bpf *xdp)
{
	struct dpaa2_eth_priv *priv = netdev_priv(dev);

	switch (xdp->command) {
	case XDP_SETUP_PROG:
		return setup_xdp(dev, xdp->prog);
	case XDP_QUERY_PROG:
		xdp->prog_id = priv->xdp_prog ? priv->xdp_prog->aux->id : 0;
		break;
	default:
		return -EINVAL;
	}

	return 0;
}

static int dpaa2_eth_xdp_xmit_frame(struct net_device *net_dev,
				    struct xdp_frame *xdpf)
{
	struct dpaa2_eth_priv *priv = netdev_priv(net_dev);
	struct device *dev = net_dev->dev.parent;
	struct rtnl_link_stats64 *percpu_stats;
	struct dpaa2_eth_drv_stats *percpu_extras;
	unsigned int needed_headroom;
	struct dpaa2_eth_swa *swa;
	struct dpaa2_eth_fq *fq;
	struct dpaa2_fd fd;
	void *buffer_start, *aligned_start;
	dma_addr_t addr;
	int err, i;

	/* We require a minimum headroom to be able to transmit the frame.
	 * Otherwise return an error and let the original net_device handle it
	 */
	needed_headroom = dpaa2_eth_needed_headroom(priv, NULL);
	if (xdpf->headroom < needed_headroom)
		return -EINVAL;

	percpu_stats = this_cpu_ptr(priv->percpu_stats);
	percpu_extras = this_cpu_ptr(priv->percpu_extras);

	/* Setup the FD fields */
	memset(&fd, 0, sizeof(fd));

	/* Align FD address, if possible */
	buffer_start = xdpf->data - needed_headroom;
	aligned_start = PTR_ALIGN(buffer_start - DPAA2_ETH_TX_BUF_ALIGN,
				  DPAA2_ETH_TX_BUF_ALIGN);
	if (aligned_start >= xdpf->data - xdpf->headroom)
		buffer_start = aligned_start;

	swa = (struct dpaa2_eth_swa *)buffer_start;
	/* fill in necessary fields here */
	swa->type = DPAA2_ETH_SWA_XDP;
	swa->xdp.dma_size = xdpf->data + xdpf->len - buffer_start;
	swa->xdp.xdpf = xdpf;

	addr = dma_map_single(dev, buffer_start,
			      swa->xdp.dma_size,
			      DMA_BIDIRECTIONAL);
	if (unlikely(dma_mapping_error(dev, addr))) {
		percpu_stats->tx_dropped++;
		return -ENOMEM;
	}

	dpaa2_fd_set_addr(&fd, addr);
	dpaa2_fd_set_offset(&fd, xdpf->data - buffer_start);
	dpaa2_fd_set_len(&fd, xdpf->len);
	dpaa2_fd_set_format(&fd, dpaa2_fd_single);
	dpaa2_fd_set_ctrl(&fd, FD_CTRL_PTA);

	fq = &priv->fq[smp_processor_id() % dpaa2_eth_queue_count(priv)];
	for (i = 0; i < DPAA2_ETH_ENQUEUE_RETRIES; i++) {
		err = priv->enqueue(priv, fq, &fd, 0);
		if (err != -EBUSY)
			break;
	}
	percpu_extras->tx_portal_busy += i;
	if (unlikely(err < 0)) {
		percpu_stats->tx_errors++;
		/* let the Rx device handle the cleanup */
		return err;
	}

	percpu_stats->tx_packets++;
	percpu_stats->tx_bytes += dpaa2_fd_get_len(&fd);

	return 0;
}

static int dpaa2_eth_xdp_xmit(struct net_device *net_dev, int n,
			      struct xdp_frame **frames, u32 flags)
{
	int drops = 0;
	int i, err;

	if (unlikely(flags & ~XDP_XMIT_FLAGS_MASK))
		return -EINVAL;

	if (!netif_running(net_dev))
		return -ENETDOWN;

	for (i = 0; i < n; i++) {
		struct xdp_frame *xdpf = frames[i];

		err = dpaa2_eth_xdp_xmit_frame(net_dev, xdpf);
		if (err) {
			xdp_return_frame_rx_napi(xdpf);
			drops++;
		}
	}

	return n - drops;
}

static int update_xps(struct dpaa2_eth_priv *priv)
{
	struct net_device *net_dev = priv->net_dev;
	struct cpumask xps_mask;
	struct dpaa2_eth_fq *fq;
	int i, num_queues, netdev_queues;
	int err = 0;

	num_queues = dpaa2_eth_queue_count(priv);
	netdev_queues = (net_dev->num_tc ? : 1) * num_queues;

	/* The first <num_queues> entries in priv->fq array are Tx/Tx conf
	 * queues, so only process those
	 */
	for (i = 0; i < netdev_queues; i++) {
		fq = &priv->fq[i % num_queues];

		cpumask_clear(&xps_mask);
		cpumask_set_cpu(fq->target_cpu, &xps_mask);

		err = netif_set_xps_queue(net_dev, &xps_mask, i);
		if (err) {
			netdev_warn_once(net_dev, "Error setting XPS queue\n");
			break;
		}
	}

	return err;
}

static int dpaa2_eth_setup_tc(struct net_device *net_dev,
			      enum tc_setup_type type, void *type_data)
{
	struct dpaa2_eth_priv *priv = netdev_priv(net_dev);
	struct tc_mqprio_qopt *mqprio = type_data;
	u8 num_tc, num_queues;
	int i;

	if (type != TC_SETUP_QDISC_MQPRIO)
		return -EINVAL;

	mqprio->hw = TC_MQPRIO_HW_OFFLOAD_TCS;
	num_queues = dpaa2_eth_queue_count(priv);
	num_tc = mqprio->num_tc;

	if (num_tc == net_dev->num_tc)
		return 0;

	if (num_tc  > dpaa2_eth_tc_count(priv)) {
		netdev_err(net_dev, "Max %d traffic classes supported\n",
			   dpaa2_eth_tc_count(priv));
		return -EINVAL;
	}

	if (!num_tc) {
		netdev_reset_tc(net_dev);
		netif_set_real_num_tx_queues(net_dev, num_queues);
		goto out;
	}

	netdev_set_num_tc(net_dev, num_tc);
	netif_set_real_num_tx_queues(net_dev, num_tc * num_queues);

	for (i = 0; i < num_tc; i++)
		netdev_set_tc_queue(net_dev, i, num_queues, i * num_queues);

out:
	update_xps(priv);

	return 0;
}

static const struct net_device_ops dpaa2_eth_ops = {
	.ndo_open = dpaa2_eth_open,
	.ndo_start_xmit = dpaa2_eth_tx,
	.ndo_stop = dpaa2_eth_stop,
	.ndo_set_mac_address = dpaa2_eth_set_addr,
	.ndo_get_stats64 = dpaa2_eth_get_stats,
	.ndo_set_rx_mode = dpaa2_eth_set_rx_mode,
	.ndo_set_features = dpaa2_eth_set_features,
	.ndo_do_ioctl = dpaa2_eth_ioctl,
	.ndo_change_mtu = dpaa2_eth_change_mtu,
	.ndo_bpf = dpaa2_eth_xdp,
	.ndo_xdp_xmit = dpaa2_eth_xdp_xmit,
	.ndo_setup_tc = dpaa2_eth_setup_tc,
};

static void cdan_cb(struct dpaa2_io_notification_ctx *ctx)
{
	struct dpaa2_eth_channel *ch;

	ch = container_of(ctx, struct dpaa2_eth_channel, nctx);

	/* Update NAPI statistics */
	ch->stats.cdan++;

	napi_schedule_irqoff(&ch->napi);
}

/* Allocate and configure a DPCON object */
static struct fsl_mc_device *setup_dpcon(struct dpaa2_eth_priv *priv)
{
	struct fsl_mc_device *dpcon;
	struct device *dev = priv->net_dev->dev.parent;
	struct dpcon_attr attrs;
	int err;

	err = fsl_mc_object_allocate(to_fsl_mc_device(dev),
				     FSL_MC_POOL_DPCON, &dpcon);
	if (err) {
		if (err == -ENXIO)
			err = -EPROBE_DEFER;
		else
			dev_info(dev, "Not enough DPCONs, will go on as-is\n");
		return ERR_PTR(err);
	}

	err = dpcon_open(priv->mc_io, 0, dpcon->obj_desc.id, &dpcon->mc_handle);
	if (err) {
		dev_err(dev, "dpcon_open() failed\n");
		goto free;
	}

	err = dpcon_reset(priv->mc_io, 0, dpcon->mc_handle);
	if (err) {
		dev_err(dev, "dpcon_reset() failed\n");
		goto close;
	}

	err = dpcon_get_attributes(priv->mc_io, 0, dpcon->mc_handle, &attrs);
	if (err) {
		dev_err(dev, "dpcon_get_attributes() failed\n");
		goto close;
	}

	err = dpcon_enable(priv->mc_io, 0, dpcon->mc_handle);
	if (err) {
		dev_err(dev, "dpcon_enable() failed\n");
		goto close;
	}

	return dpcon;

close:
	dpcon_close(priv->mc_io, 0, dpcon->mc_handle);
free:
	fsl_mc_object_free(dpcon);

	return NULL;
}

static void free_dpcon(struct dpaa2_eth_priv *priv,
		       struct fsl_mc_device *dpcon)
{
	dpcon_disable(priv->mc_io, 0, dpcon->mc_handle);
	dpcon_close(priv->mc_io, 0, dpcon->mc_handle);
	fsl_mc_object_free(dpcon);
}

static struct dpaa2_eth_channel *
alloc_channel(struct dpaa2_eth_priv *priv)
{
	struct dpaa2_eth_channel *channel;
	struct dpcon_attr attr;
	struct device *dev = priv->net_dev->dev.parent;
	int err;

	channel = kzalloc(sizeof(*channel), GFP_KERNEL);
	if (!channel)
		return NULL;

	channel->dpcon = setup_dpcon(priv);
	if (IS_ERR_OR_NULL(channel->dpcon)) {
		err = PTR_ERR_OR_ZERO(channel->dpcon);
		goto err_setup;
	}

	err = dpcon_get_attributes(priv->mc_io, 0, channel->dpcon->mc_handle,
				   &attr);
	if (err) {
		dev_err(dev, "dpcon_get_attributes() failed\n");
		goto err_get_attr;
	}

	channel->dpcon_id = attr.id;
	channel->ch_id = attr.qbman_ch_id;
	channel->priv = priv;

	return channel;

err_get_attr:
	free_dpcon(priv, channel->dpcon);
err_setup:
	kfree(channel);
	return ERR_PTR(err);
}

static void free_channel(struct dpaa2_eth_priv *priv,
			 struct dpaa2_eth_channel *channel)
{
	free_dpcon(priv, channel->dpcon);
	kfree(channel);
}

/* DPIO setup: allocate and configure QBMan channels, setup core affinity
 * and register data availability notifications
 */
static int setup_dpio(struct dpaa2_eth_priv *priv)
{
	struct dpaa2_io_notification_ctx *nctx;
	struct dpaa2_eth_channel *channel;
	struct dpcon_notification_cfg dpcon_notif_cfg;
	struct device *dev = priv->net_dev->dev.parent;
	int i, err;

	/* We want the ability to spread ingress traffic (RX, TX conf) to as
	 * many cores as possible, so we need one channel for each core
	 * (unless there's fewer queues than cores, in which case the extra
	 * channels would be wasted).
	 * Allocate one channel per core and register it to the core's
	 * affine DPIO. If not enough channels are available for all cores
	 * or if some cores don't have an affine DPIO, there will be no
	 * ingress frame processing on those cores.
	 */
	cpumask_clear(&priv->dpio_cpumask);
	for_each_online_cpu(i) {
		/* Try to allocate a channel */
		channel = alloc_channel(priv);
		if (IS_ERR_OR_NULL(channel)) {
			err = PTR_ERR_OR_ZERO(channel);
			if (err != -EPROBE_DEFER)
				dev_info(dev,
					 "No affine channel for cpu %d and above\n", i);
			goto err_alloc_ch;
		}

		priv->channel[priv->num_channels] = channel;

		nctx = &channel->nctx;
		nctx->is_cdan = 1;
		nctx->cb = cdan_cb;
		nctx->id = channel->ch_id;
		nctx->desired_cpu = i;

		/* Register the new context */
		channel->dpio = dpaa2_io_service_select(i);
		err = dpaa2_io_service_register(channel->dpio, nctx, dev);
		if (err) {
			dev_dbg(dev, "No affine DPIO for cpu %d\n", i);
			/* If no affine DPIO for this core, there's probably
			 * none available for next cores either. Signal we want
			 * to retry later, in case the DPIO devices weren't
			 * probed yet.
			 */
			err = -EPROBE_DEFER;
			goto err_service_reg;
		}

		/* Register DPCON notification with MC */
		dpcon_notif_cfg.dpio_id = nctx->dpio_id;
		dpcon_notif_cfg.priority = 0;
		dpcon_notif_cfg.user_ctx = nctx->qman64;
		err = dpcon_set_notification(priv->mc_io, 0,
					     channel->dpcon->mc_handle,
					     &dpcon_notif_cfg);
		if (err) {
			dev_err(dev, "dpcon_set_notification failed()\n");
			goto err_set_cdan;
		}

		/* If we managed to allocate a channel and also found an affine
		 * DPIO for this core, add it to the final mask
		 */
		cpumask_set_cpu(i, &priv->dpio_cpumask);
		priv->num_channels++;

		/* Stop if we already have enough channels to accommodate all
		 * RX and TX conf queues
		 */
		if (priv->num_channels == priv->dpni_attrs.num_queues)
			break;
	}

	return 0;

err_set_cdan:
	dpaa2_io_service_deregister(channel->dpio, nctx, dev);
err_service_reg:
	free_channel(priv, channel);
err_alloc_ch:
	if (err == -EPROBE_DEFER)
		return err;

	if (cpumask_empty(&priv->dpio_cpumask)) {
		dev_err(dev, "No cpu with an affine DPIO/DPCON\n");
		return -ENODEV;
	}

	dev_info(dev, "Cores %*pbl available for processing ingress traffic\n",
		 cpumask_pr_args(&priv->dpio_cpumask));

	return 0;
}

static void free_dpio(struct dpaa2_eth_priv *priv)
{
	struct device *dev = priv->net_dev->dev.parent;
	struct dpaa2_eth_channel *ch;
	int i;

	/* deregister CDAN notifications and free channels */
	for (i = 0; i < priv->num_channels; i++) {
		ch = priv->channel[i];
		dpaa2_io_service_deregister(ch->dpio, &ch->nctx, dev);
		free_channel(priv, ch);
	}
}

static struct dpaa2_eth_channel *get_affine_channel(struct dpaa2_eth_priv *priv,
						    int cpu)
{
	struct device *dev = priv->net_dev->dev.parent;
	int i;

	for (i = 0; i < priv->num_channels; i++)
		if (priv->channel[i]->nctx.desired_cpu == cpu)
			return priv->channel[i];

	/* We should never get here. Issue a warning and return
	 * the first channel, because it's still better than nothing
	 */
	dev_warn(dev, "No affine channel found for cpu %d\n", cpu);

	return priv->channel[0];
}

static void set_fq_affinity(struct dpaa2_eth_priv *priv)
{
	struct device *dev = priv->net_dev->dev.parent;
	struct dpaa2_eth_fq *fq;
	int rx_cpu, txc_cpu;
	int i;

	/* For each FQ, pick one channel/CPU to deliver frames to.
	 * This may well change at runtime, either through irqbalance or
	 * through direct user intervention.
	 */
	rx_cpu = txc_cpu = cpumask_first(&priv->dpio_cpumask);

	for (i = 0; i < priv->num_fqs; i++) {
		fq = &priv->fq[i];
		switch (fq->type) {
		case DPAA2_RX_FQ:
			fq->target_cpu = rx_cpu;
			rx_cpu = cpumask_next(rx_cpu, &priv->dpio_cpumask);
			if (rx_cpu >= nr_cpu_ids)
				rx_cpu = cpumask_first(&priv->dpio_cpumask);
			break;
		case DPAA2_TX_CONF_FQ:
			fq->target_cpu = txc_cpu;
			txc_cpu = cpumask_next(txc_cpu, &priv->dpio_cpumask);
			if (txc_cpu >= nr_cpu_ids)
				txc_cpu = cpumask_first(&priv->dpio_cpumask);
			break;
		default:
			dev_err(dev, "Unknown FQ type: %d\n", fq->type);
		}
		fq->channel = get_affine_channel(priv, fq->target_cpu);
	}

	update_xps(priv);
}

static void setup_fqs(struct dpaa2_eth_priv *priv)
{
	int i;

	/* We have one TxConf FQ per Tx flow.
	 * The number of Tx and Rx queues is the same.
	 * Tx queues come first in the fq array.
	 */
	for (i = 0; i < dpaa2_eth_queue_count(priv); i++) {
		priv->fq[priv->num_fqs].type = DPAA2_TX_CONF_FQ;
		priv->fq[priv->num_fqs].consume = dpaa2_eth_tx_conf;
		priv->fq[priv->num_fqs++].flowid = (u16)i;
	}

	for (i = 0; i < dpaa2_eth_queue_count(priv); i++) {
		priv->fq[priv->num_fqs].type = DPAA2_RX_FQ;
		priv->fq[priv->num_fqs].consume = dpaa2_eth_rx;
		priv->fq[priv->num_fqs++].flowid = (u16)i;
	}

	/* For each FQ, decide on which core to process incoming frames */
	set_fq_affinity(priv);
}

/* Allocate and configure one buffer pool for each interface */
static int setup_dpbp(struct dpaa2_eth_priv *priv)
{
	int err;
	struct fsl_mc_device *dpbp_dev;
	struct device *dev = priv->net_dev->dev.parent;
	struct dpbp_attr dpbp_attrs;

	err = fsl_mc_object_allocate(to_fsl_mc_device(dev), FSL_MC_POOL_DPBP,
				     &dpbp_dev);
	if (err) {
		if (err == -ENXIO)
			err = -EPROBE_DEFER;
		else
			dev_err(dev, "DPBP device allocation failed\n");
		return err;
	}

	priv->dpbp_dev = dpbp_dev;

	err = dpbp_open(priv->mc_io, 0, priv->dpbp_dev->obj_desc.id,
			&dpbp_dev->mc_handle);
	if (err) {
		dev_err(dev, "dpbp_open() failed\n");
		goto err_open;
	}

	err = dpbp_reset(priv->mc_io, 0, dpbp_dev->mc_handle);
	if (err) {
		dev_err(dev, "dpbp_reset() failed\n");
		goto err_reset;
	}

	err = dpbp_enable(priv->mc_io, 0, dpbp_dev->mc_handle);
	if (err) {
		dev_err(dev, "dpbp_enable() failed\n");
		goto err_enable;
	}

	err = dpbp_get_attributes(priv->mc_io, 0, dpbp_dev->mc_handle,
				  &dpbp_attrs);
	if (err) {
		dev_err(dev, "dpbp_get_attributes() failed\n");
		goto err_get_attr;
	}
	priv->bpid = dpbp_attrs.bpid;

	return 0;

err_get_attr:
	dpbp_disable(priv->mc_io, 0, dpbp_dev->mc_handle);
err_enable:
err_reset:
	dpbp_close(priv->mc_io, 0, dpbp_dev->mc_handle);
err_open:
	fsl_mc_object_free(dpbp_dev);

	return err;
}

static void free_dpbp(struct dpaa2_eth_priv *priv)
{
	drain_pool(priv);
	dpbp_disable(priv->mc_io, 0, priv->dpbp_dev->mc_handle);
	dpbp_close(priv->mc_io, 0, priv->dpbp_dev->mc_handle);
	fsl_mc_object_free(priv->dpbp_dev);
}

static int set_buffer_layout(struct dpaa2_eth_priv *priv)
{
	struct device *dev = priv->net_dev->dev.parent;
	struct dpni_buffer_layout buf_layout = {0};
	u16 rx_buf_align;
	int err;

	/* We need to check for WRIOP version 1.0.0, but depending on the MC
	 * version, this number is not always provided correctly on rev1.
	 * We need to check for both alternatives in this situation.
	 */
	if (priv->dpni_attrs.wriop_version == DPAA2_WRIOP_VERSION(0, 0, 0) ||
	    priv->dpni_attrs.wriop_version == DPAA2_WRIOP_VERSION(1, 0, 0))
		rx_buf_align = DPAA2_ETH_RX_BUF_ALIGN_REV1;
	else
		rx_buf_align = DPAA2_ETH_RX_BUF_ALIGN;

	/* tx buffer */
	buf_layout.private_data_size = DPAA2_ETH_SWA_SIZE;
	buf_layout.pass_timestamp = true;
	buf_layout.options = DPNI_BUF_LAYOUT_OPT_PRIVATE_DATA_SIZE |
			     DPNI_BUF_LAYOUT_OPT_TIMESTAMP;
	err = dpni_set_buffer_layout(priv->mc_io, 0, priv->mc_token,
				     DPNI_QUEUE_TX, &buf_layout);
	if (err) {
		dev_err(dev, "dpni_set_buffer_layout(TX) failed\n");
		return err;
	}

	/* tx-confirm buffer */
	buf_layout.options = DPNI_BUF_LAYOUT_OPT_TIMESTAMP;
	err = dpni_set_buffer_layout(priv->mc_io, 0, priv->mc_token,
				     DPNI_QUEUE_TX_CONFIRM, &buf_layout);
	if (err) {
		dev_err(dev, "dpni_set_buffer_layout(TX_CONF) failed\n");
		return err;
	}

	/* Now that we've set our tx buffer layout, retrieve the minimum
	 * required tx data offset.
	 */
	err = dpni_get_tx_data_offset(priv->mc_io, 0, priv->mc_token,
				      &priv->tx_data_offset);
	if (err) {
		dev_err(dev, "dpni_get_tx_data_offset() failed\n");
		return err;
	}

	if ((priv->tx_data_offset % 64) != 0)
		dev_warn(dev, "Tx data offset (%d) not a multiple of 64B\n",
			 priv->tx_data_offset);

	/* rx buffer */
	buf_layout.pass_frame_status = true;
	buf_layout.pass_parser_result = true;
	buf_layout.data_align = rx_buf_align;
	buf_layout.data_head_room = dpaa2_eth_rx_head_room(priv);
	buf_layout.private_data_size = 0;
	buf_layout.options = DPNI_BUF_LAYOUT_OPT_PARSER_RESULT |
			     DPNI_BUF_LAYOUT_OPT_FRAME_STATUS |
			     DPNI_BUF_LAYOUT_OPT_DATA_ALIGN |
			     DPNI_BUF_LAYOUT_OPT_DATA_HEAD_ROOM |
			     DPNI_BUF_LAYOUT_OPT_TIMESTAMP;
	err = dpni_set_buffer_layout(priv->mc_io, 0, priv->mc_token,
				     DPNI_QUEUE_RX, &buf_layout);
	if (err) {
		dev_err(dev, "dpni_set_buffer_layout(RX) failed\n");
		return err;
	}

	return 0;
}

#define DPNI_ENQUEUE_FQID_VER_MAJOR	7
#define DPNI_ENQUEUE_FQID_VER_MINOR	9

static inline int dpaa2_eth_enqueue_qd(struct dpaa2_eth_priv *priv,
				       struct dpaa2_eth_fq *fq,
				       struct dpaa2_fd *fd, u8 prio)
{
	return dpaa2_io_service_enqueue_qd(fq->channel->dpio,
					   priv->tx_qdid, prio,
					   fq->tx_qdbin, fd);
}

static inline int dpaa2_eth_enqueue_fq(struct dpaa2_eth_priv *priv,
				       struct dpaa2_eth_fq *fq,
				       struct dpaa2_fd *fd, u8 prio)
{
	return dpaa2_io_service_enqueue_fq(fq->channel->dpio,
					   fq->tx_fqid[prio], fd);
}

static void set_enqueue_mode(struct dpaa2_eth_priv *priv)
{
	if (dpaa2_eth_cmp_dpni_ver(priv, DPNI_ENQUEUE_FQID_VER_MAJOR,
				   DPNI_ENQUEUE_FQID_VER_MINOR) < 0)
		priv->enqueue = dpaa2_eth_enqueue_qd;
	else
		priv->enqueue = dpaa2_eth_enqueue_fq;
}

/* Configure the DPNI object this interface is associated with */
static int setup_dpni(struct fsl_mc_device *ls_dev)
{
	struct device *dev = &ls_dev->dev;
	struct dpaa2_eth_priv *priv;
	struct net_device *net_dev;
	int err;

	net_dev = dev_get_drvdata(dev);
	priv = netdev_priv(net_dev);

	/* get a handle for the DPNI object */
	err = dpni_open(priv->mc_io, 0, ls_dev->obj_desc.id, &priv->mc_token);
	if (err) {
		dev_err(dev, "dpni_open() failed\n");
		return err;
	}

	/* Check if we can work with this DPNI object */
	err = dpni_get_api_version(priv->mc_io, 0, &priv->dpni_ver_major,
				   &priv->dpni_ver_minor);
	if (err) {
		dev_err(dev, "dpni_get_api_version() failed\n");
		goto close;
	}
	if (dpaa2_eth_cmp_dpni_ver(priv, DPNI_VER_MAJOR, DPNI_VER_MINOR) < 0) {
		dev_err(dev, "DPNI version %u.%u not supported, need >= %u.%u\n",
			priv->dpni_ver_major, priv->dpni_ver_minor,
			DPNI_VER_MAJOR, DPNI_VER_MINOR);
		err = -ENOTSUPP;
		goto close;
	}

	ls_dev->mc_io = priv->mc_io;
	ls_dev->mc_handle = priv->mc_token;

	err = dpni_reset(priv->mc_io, 0, priv->mc_token);
	if (err) {
		dev_err(dev, "dpni_reset() failed\n");
		goto close;
	}

	err = dpni_get_attributes(priv->mc_io, 0, priv->mc_token,
				  &priv->dpni_attrs);
	if (err) {
		dev_err(dev, "dpni_get_attributes() failed (err=%d)\n", err);
		goto close;
	}

	err = set_buffer_layout(priv);
	if (err)
		goto close;

	set_enqueue_mode(priv);

	priv->cls_rules = devm_kzalloc(dev, sizeof(struct dpaa2_eth_cls_rule) *
				       dpaa2_eth_fs_count(priv), GFP_KERNEL);
	if (!priv->cls_rules)
		goto close;

	return 0;

close:
	dpni_close(priv->mc_io, 0, priv->mc_token);

	return err;
}

static void free_dpni(struct dpaa2_eth_priv *priv)
{
	int err;

	err = dpni_reset(priv->mc_io, 0, priv->mc_token);
	if (err)
		netdev_warn(priv->net_dev, "dpni_reset() failed (err %d)\n",
			    err);

	dpni_close(priv->mc_io, 0, priv->mc_token);
}

static int setup_rx_flow(struct dpaa2_eth_priv *priv,
			 struct dpaa2_eth_fq *fq)
{
	struct device *dev = priv->net_dev->dev.parent;
	struct dpni_queue queue;
	struct dpni_queue_id qid;
	struct dpni_taildrop td;
	int err;

	err = dpni_get_queue(priv->mc_io, 0, priv->mc_token,
			     DPNI_QUEUE_RX, 0, fq->flowid, &queue, &qid);
	if (err) {
		dev_err(dev, "dpni_get_queue(RX) failed\n");
		return err;
	}

	fq->fqid = qid.fqid;

	queue.destination.id = fq->channel->dpcon_id;
	queue.destination.type = DPNI_DEST_DPCON;
	queue.destination.priority = 1;
	queue.user_context = (u64)(uintptr_t)fq;
	err = dpni_set_queue(priv->mc_io, 0, priv->mc_token,
			     DPNI_QUEUE_RX, 0, fq->flowid,
			     DPNI_QUEUE_OPT_USER_CTX | DPNI_QUEUE_OPT_DEST,
			     &queue);
	if (err) {
		dev_err(dev, "dpni_set_queue(RX) failed\n");
		return err;
	}

	td.enable = 1;
	td.threshold = DPAA2_ETH_TAILDROP_THRESH;
	err = dpni_set_taildrop(priv->mc_io, 0, priv->mc_token, DPNI_CP_QUEUE,
				DPNI_QUEUE_RX, 0, fq->flowid, &td);
	if (err) {
		dev_err(dev, "dpni_set_threshold() failed\n");
		return err;
	}

	/* xdp_rxq setup */
	err = xdp_rxq_info_reg(&fq->channel->xdp_rxq, priv->net_dev,
			       fq->flowid);
	if (err) {
		dev_err(dev, "xdp_rxq_info_reg failed\n");
		return err;
	}

	err = xdp_rxq_info_reg_mem_model(&fq->channel->xdp_rxq,
					 MEM_TYPE_PAGE_ORDER0, NULL);
	if (err) {
		dev_err(dev, "xdp_rxq_info_reg_mem_model failed\n");
		return err;
	}

	return 0;
}

static int setup_tx_flow(struct dpaa2_eth_priv *priv,
			 struct dpaa2_eth_fq *fq)
{
	struct device *dev = priv->net_dev->dev.parent;
	struct dpni_queue queue;
	struct dpni_queue_id qid;
	int i, err;

	for (i = 0; i < dpaa2_eth_tc_count(priv); i++) {
		err = dpni_get_queue(priv->mc_io, 0, priv->mc_token,
				     DPNI_QUEUE_TX, i, fq->flowid,
				     &queue, &qid);
		if (err) {
			dev_err(dev, "dpni_get_queue(TX) failed\n");
			return err;
		}
		fq->tx_fqid[i] = qid.fqid;
	}

	/* All Tx queues belonging to the same flowid have the same qdbin */
	fq->tx_qdbin = qid.qdbin;

	err = dpni_get_queue(priv->mc_io, 0, priv->mc_token,
			     DPNI_QUEUE_TX_CONFIRM, 0, fq->flowid,
			     &queue, &qid);
	if (err) {
		dev_err(dev, "dpni_get_queue(TX_CONF) failed\n");
		return err;
	}

	fq->fqid = qid.fqid;

	queue.destination.id = fq->channel->dpcon_id;
	queue.destination.type = DPNI_DEST_DPCON;
	queue.destination.priority = 0;
	queue.user_context = (u64)(uintptr_t)fq;
	err = dpni_set_queue(priv->mc_io, 0, priv->mc_token,
			     DPNI_QUEUE_TX_CONFIRM, 0, fq->flowid,
			     DPNI_QUEUE_OPT_USER_CTX | DPNI_QUEUE_OPT_DEST,
			     &queue);
	if (err) {
		dev_err(dev, "dpni_set_queue(TX_CONF) failed\n");
		return err;
	}

	return 0;
}

/* Supported header fields for Rx hash distribution key */
static const struct dpaa2_eth_dist_fields dist_fields[] = {
	{
		/* L2 header */
		.rxnfc_field = RXH_L2DA,
		.cls_prot = NET_PROT_ETH,
		.cls_field = NH_FLD_ETH_DA,
		.id = DPAA2_ETH_DIST_ETHDST,
		.size = 6,
	}, {
		.cls_prot = NET_PROT_ETH,
		.cls_field = NH_FLD_ETH_SA,
		.id = DPAA2_ETH_DIST_ETHSRC,
		.size = 6,
	}, {
		/* This is the last ethertype field parsed:
		 * depending on frame format, it can be the MAC ethertype
		 * or the VLAN etype.
		 */
		.cls_prot = NET_PROT_ETH,
		.cls_field = NH_FLD_ETH_TYPE,
		.id = DPAA2_ETH_DIST_ETHTYPE,
		.size = 2,
	}, {
		/* VLAN header */
		.rxnfc_field = RXH_VLAN,
		.cls_prot = NET_PROT_VLAN,
		.cls_field = NH_FLD_VLAN_TCI,
		.id = DPAA2_ETH_DIST_VLAN,
		.size = 2,
	}, {
		/* IP header */
		.rxnfc_field = RXH_IP_SRC,
		.cls_prot = NET_PROT_IP,
		.cls_field = NH_FLD_IP_SRC,
		.id = DPAA2_ETH_DIST_IPSRC,
		.size = 4,
	}, {
		.rxnfc_field = RXH_IP_DST,
		.cls_prot = NET_PROT_IP,
		.cls_field = NH_FLD_IP_DST,
		.id = DPAA2_ETH_DIST_IPDST,
		.size = 4,
	}, {
		.rxnfc_field = RXH_L3_PROTO,
		.cls_prot = NET_PROT_IP,
		.cls_field = NH_FLD_IP_PROTO,
		.id = DPAA2_ETH_DIST_IPPROTO,
		.size = 1,
	}, {
		/* Using UDP ports, this is functionally equivalent to raw
		 * byte pairs from L4 header.
		 */
		.rxnfc_field = RXH_L4_B_0_1,
		.cls_prot = NET_PROT_UDP,
		.cls_field = NH_FLD_UDP_PORT_SRC,
		.id = DPAA2_ETH_DIST_L4SRC,
		.size = 2,
	}, {
		.rxnfc_field = RXH_L4_B_2_3,
		.cls_prot = NET_PROT_UDP,
		.cls_field = NH_FLD_UDP_PORT_DST,
		.id = DPAA2_ETH_DIST_L4DST,
		.size = 2,
	},
};

/* Configure the Rx hash key using the legacy API */
static int config_legacy_hash_key(struct dpaa2_eth_priv *priv, dma_addr_t key)
{
	struct device *dev = priv->net_dev->dev.parent;
	struct dpni_rx_tc_dist_cfg dist_cfg;
	int err;

	memset(&dist_cfg, 0, sizeof(dist_cfg));

	dist_cfg.key_cfg_iova = key;
	dist_cfg.dist_size = dpaa2_eth_queue_count(priv);
	dist_cfg.dist_mode = DPNI_DIST_MODE_HASH;

	err = dpni_set_rx_tc_dist(priv->mc_io, 0, priv->mc_token, 0, &dist_cfg);
	if (err)
		dev_err(dev, "dpni_set_rx_tc_dist failed\n");

	return err;
}

/* Configure the Rx hash key using the new API */
static int config_hash_key(struct dpaa2_eth_priv *priv, dma_addr_t key)
{
	struct device *dev = priv->net_dev->dev.parent;
	struct dpni_rx_dist_cfg dist_cfg;
	int err;

	memset(&dist_cfg, 0, sizeof(dist_cfg));

	dist_cfg.key_cfg_iova = key;
	dist_cfg.dist_size = dpaa2_eth_queue_count(priv);
	dist_cfg.enable = 1;

	err = dpni_set_rx_hash_dist(priv->mc_io, 0, priv->mc_token, &dist_cfg);
	if (err)
		dev_err(dev, "dpni_set_rx_hash_dist failed\n");

	return err;
}

/* Configure the Rx flow classification key */
static int config_cls_key(struct dpaa2_eth_priv *priv, dma_addr_t key)
{
	struct device *dev = priv->net_dev->dev.parent;
	struct dpni_rx_dist_cfg dist_cfg;
	int err;

	memset(&dist_cfg, 0, sizeof(dist_cfg));

	dist_cfg.key_cfg_iova = key;
	dist_cfg.dist_size = dpaa2_eth_queue_count(priv);
	dist_cfg.enable = 1;

	err = dpni_set_rx_fs_dist(priv->mc_io, 0, priv->mc_token, &dist_cfg);
	if (err)
		dev_err(dev, "dpni_set_rx_fs_dist failed\n");

	return err;
}

/* Size of the Rx flow classification key */
int dpaa2_eth_cls_key_size(u64 fields)
{
	int i, size = 0;

	for (i = 0; i < ARRAY_SIZE(dist_fields); i++) {
		if (!(fields & dist_fields[i].id))
			continue;
		size += dist_fields[i].size;
	}

	return size;
}

/* Offset of header field in Rx classification key */
int dpaa2_eth_cls_fld_off(int prot, int field)
{
	int i, off = 0;

	for (i = 0; i < ARRAY_SIZE(dist_fields); i++) {
		if (dist_fields[i].cls_prot == prot &&
		    dist_fields[i].cls_field == field)
			return off;
		off += dist_fields[i].size;
	}

	WARN_ONCE(1, "Unsupported header field used for Rx flow cls\n");
	return 0;
}

/* Prune unused fields from the classification rule.
 * Used when masking is not supported
 */
void dpaa2_eth_cls_trim_rule(void *key_mem, u64 fields)
{
	int off = 0, new_off = 0;
	int i, size;

	for (i = 0; i < ARRAY_SIZE(dist_fields); i++) {
		size = dist_fields[i].size;
		if (dist_fields[i].id & fields) {
			memcpy(key_mem + new_off, key_mem + off, size);
			new_off += size;
		}
		off += size;
	}
}

/* Set Rx distribution (hash or flow classification) key
 * flags is a combination of RXH_ bits
 */
static int dpaa2_eth_set_dist_key(struct net_device *net_dev,
				  enum dpaa2_eth_rx_dist type, u64 flags)
{
	struct device *dev = net_dev->dev.parent;
	struct dpaa2_eth_priv *priv = netdev_priv(net_dev);
	struct dpkg_profile_cfg cls_cfg;
	u32 rx_hash_fields = 0;
	dma_addr_t key_iova;
	u8 *dma_mem;
	int i;
	int err = 0;

	memset(&cls_cfg, 0, sizeof(cls_cfg));

	for (i = 0; i < ARRAY_SIZE(dist_fields); i++) {
		struct dpkg_extract *key =
			&cls_cfg.extracts[cls_cfg.num_extracts];

		/* For both Rx hashing and classification keys
		 * we set only the selected fields.
		 */
		if (!(flags & dist_fields[i].id))
			continue;
		if (type == DPAA2_ETH_RX_DIST_HASH)
			rx_hash_fields |= dist_fields[i].rxnfc_field;

		if (cls_cfg.num_extracts >= DPKG_MAX_NUM_OF_EXTRACTS) {
			dev_err(dev, "error adding key extraction rule, too many rules?\n");
			return -E2BIG;
		}

		key->type = DPKG_EXTRACT_FROM_HDR;
		key->extract.from_hdr.prot = dist_fields[i].cls_prot;
		key->extract.from_hdr.type = DPKG_FULL_FIELD;
		key->extract.from_hdr.field = dist_fields[i].cls_field;
		cls_cfg.num_extracts++;
	}

	dma_mem = kzalloc(DPAA2_CLASSIFIER_DMA_SIZE, GFP_KERNEL);
	if (!dma_mem)
		return -ENOMEM;

	err = dpni_prepare_key_cfg(&cls_cfg, dma_mem);
	if (err) {
		dev_err(dev, "dpni_prepare_key_cfg error %d\n", err);
		goto free_key;
	}

	/* Prepare for setting the rx dist */
	key_iova = dma_map_single(dev, dma_mem, DPAA2_CLASSIFIER_DMA_SIZE,
				  DMA_TO_DEVICE);
	if (dma_mapping_error(dev, key_iova)) {
		dev_err(dev, "DMA mapping failed\n");
		err = -ENOMEM;
		goto free_key;
	}

	if (type == DPAA2_ETH_RX_DIST_HASH) {
		if (dpaa2_eth_has_legacy_dist(priv))
			err = config_legacy_hash_key(priv, key_iova);
		else
			err = config_hash_key(priv, key_iova);
	} else {
		err = config_cls_key(priv, key_iova);
	}

	dma_unmap_single(dev, key_iova, DPAA2_CLASSIFIER_DMA_SIZE,
			 DMA_TO_DEVICE);
	if (!err && type == DPAA2_ETH_RX_DIST_HASH)
		priv->rx_hash_fields = rx_hash_fields;

free_key:
	kfree(dma_mem);
	return err;
}

int dpaa2_eth_set_hash(struct net_device *net_dev, u64 flags)
{
	struct dpaa2_eth_priv *priv = netdev_priv(net_dev);
	u64 key = 0;
	int i;

	if (!dpaa2_eth_hash_enabled(priv))
		return -EOPNOTSUPP;

	for (i = 0; i < ARRAY_SIZE(dist_fields); i++)
		if (dist_fields[i].rxnfc_field & flags)
			key |= dist_fields[i].id;

	return dpaa2_eth_set_dist_key(net_dev, DPAA2_ETH_RX_DIST_HASH, key);
<<<<<<< HEAD
}

int dpaa2_eth_set_cls(struct net_device *net_dev, u64 flags)
{
	return dpaa2_eth_set_dist_key(net_dev, DPAA2_ETH_RX_DIST_CLS, flags);
}

=======
}

int dpaa2_eth_set_cls(struct net_device *net_dev, u64 flags)
{
	return dpaa2_eth_set_dist_key(net_dev, DPAA2_ETH_RX_DIST_CLS, flags);
}

>>>>>>> 4ff96fb5
static int dpaa2_eth_set_default_cls(struct dpaa2_eth_priv *priv)
{
	struct device *dev = priv->net_dev->dev.parent;
	int err;

	/* Check if we actually support Rx flow classification */
	if (dpaa2_eth_has_legacy_dist(priv)) {
		dev_dbg(dev, "Rx cls not supported by current MC version\n");
		return -EOPNOTSUPP;
	}

	if (!dpaa2_eth_fs_enabled(priv)) {
		dev_dbg(dev, "Rx cls disabled in DPNI options\n");
		return -EOPNOTSUPP;
	}

	if (!dpaa2_eth_hash_enabled(priv)) {
		dev_dbg(dev, "Rx cls disabled for single queue DPNIs\n");
		return -EOPNOTSUPP;
	}

	/* If there is no support for masking in the classification table,
	 * we don't set a default key, as it will depend on the rules
	 * added by the user at runtime.
	 */
	if (!dpaa2_eth_fs_mask_enabled(priv))
		goto out;

	err = dpaa2_eth_set_cls(priv->net_dev, DPAA2_ETH_DIST_ALL);
	if (err)
		return err;

out:
	priv->rx_cls_enabled = 1;

	return 0;
}

/* Bind the DPNI to its needed objects and resources: buffer pool, DPIOs,
 * frame queues and channels
 */
static int bind_dpni(struct dpaa2_eth_priv *priv)
{
	struct net_device *net_dev = priv->net_dev;
	struct device *dev = net_dev->dev.parent;
	struct dpni_pools_cfg pools_params;
	struct dpni_error_cfg err_cfg;
	int err = 0;
	int i;

	pools_params.num_dpbp = 1;
	pools_params.pools[0].dpbp_id = priv->dpbp_dev->obj_desc.id;
	pools_params.pools[0].backup_pool = 0;
	pools_params.pools[0].buffer_size = DPAA2_ETH_RX_BUF_SIZE;
	err = dpni_set_pools(priv->mc_io, 0, priv->mc_token, &pools_params);
	if (err) {
		dev_err(dev, "dpni_set_pools() failed\n");
		return err;
	}

	/* have the interface implicitly distribute traffic based on
	 * the default hash key
	 */
	err = dpaa2_eth_set_hash(net_dev, DPAA2_RXH_DEFAULT);
	if (err && err != -EOPNOTSUPP)
		dev_err(dev, "Failed to configure hashing\n");

	/* Configure the flow classification key; it includes all
	 * supported header fields and cannot be modified at runtime
	 */
	err = dpaa2_eth_set_default_cls(priv);
	if (err && err != -EOPNOTSUPP)
		dev_err(dev, "Failed to configure Rx classification key\n");

	/* Configure handling of error frames */
	err_cfg.errors = DPAA2_FAS_RX_ERR_MASK;
	err_cfg.set_frame_annotation = 1;
	err_cfg.error_action = DPNI_ERROR_ACTION_DISCARD;
	err = dpni_set_errors_behavior(priv->mc_io, 0, priv->mc_token,
				       &err_cfg);
	if (err) {
		dev_err(dev, "dpni_set_errors_behavior failed\n");
		return err;
	}

	/* Configure Rx and Tx conf queues to generate CDANs */
	for (i = 0; i < priv->num_fqs; i++) {
		switch (priv->fq[i].type) {
		case DPAA2_RX_FQ:
			err = setup_rx_flow(priv, &priv->fq[i]);
			break;
		case DPAA2_TX_CONF_FQ:
			err = setup_tx_flow(priv, &priv->fq[i]);
			break;
		default:
			dev_err(dev, "Invalid FQ type %d\n", priv->fq[i].type);
			return -EINVAL;
		}
		if (err)
			return err;
	}

	err = dpni_get_qdid(priv->mc_io, 0, priv->mc_token,
			    DPNI_QUEUE_TX, &priv->tx_qdid);
	if (err) {
		dev_err(dev, "dpni_get_qdid() failed\n");
		return err;
	}

	return 0;
}

/* Allocate rings for storing incoming frame descriptors */
static int alloc_rings(struct dpaa2_eth_priv *priv)
{
	struct net_device *net_dev = priv->net_dev;
	struct device *dev = net_dev->dev.parent;
	int i;

	for (i = 0; i < priv->num_channels; i++) {
		priv->channel[i]->store =
			dpaa2_io_store_create(DPAA2_ETH_STORE_SIZE, dev);
		if (!priv->channel[i]->store) {
			netdev_err(net_dev, "dpaa2_io_store_create() failed\n");
			goto err_ring;
		}
	}

	return 0;

err_ring:
	for (i = 0; i < priv->num_channels; i++) {
		if (!priv->channel[i]->store)
			break;
		dpaa2_io_store_destroy(priv->channel[i]->store);
	}

	return -ENOMEM;
}

static void free_rings(struct dpaa2_eth_priv *priv)
{
	int i;

	for (i = 0; i < priv->num_channels; i++)
		dpaa2_io_store_destroy(priv->channel[i]->store);
}

static int set_mac_addr(struct dpaa2_eth_priv *priv)
{
	struct net_device *net_dev = priv->net_dev;
	struct device *dev = net_dev->dev.parent;
	u8 mac_addr[ETH_ALEN], dpni_mac_addr[ETH_ALEN];
	int err;

	/* Get firmware address, if any */
	err = dpni_get_port_mac_addr(priv->mc_io, 0, priv->mc_token, mac_addr);
	if (err) {
		dev_err(dev, "dpni_get_port_mac_addr() failed\n");
		return err;
	}

	/* Get DPNI attributes address, if any */
	err = dpni_get_primary_mac_addr(priv->mc_io, 0, priv->mc_token,
					dpni_mac_addr);
	if (err) {
		dev_err(dev, "dpni_get_primary_mac_addr() failed\n");
		return err;
	}

	/* First check if firmware has any address configured by bootloader */
	if (!is_zero_ether_addr(mac_addr)) {
		/* If the DPMAC addr != DPNI addr, update it */
		if (!ether_addr_equal(mac_addr, dpni_mac_addr)) {
			err = dpni_set_primary_mac_addr(priv->mc_io, 0,
							priv->mc_token,
							mac_addr);
			if (err) {
				dev_err(dev, "dpni_set_primary_mac_addr() failed\n");
				return err;
			}
		}
		memcpy(net_dev->dev_addr, mac_addr, net_dev->addr_len);
	} else if (is_zero_ether_addr(dpni_mac_addr)) {
		/* No MAC address configured, fill in net_dev->dev_addr
		 * with a random one
		 */
		eth_hw_addr_random(net_dev);
		dev_dbg_once(dev, "device(s) have all-zero hwaddr, replaced with random\n");

		err = dpni_set_primary_mac_addr(priv->mc_io, 0, priv->mc_token,
						net_dev->dev_addr);
		if (err) {
			dev_err(dev, "dpni_set_primary_mac_addr() failed\n");
			return err;
		}

		/* Override NET_ADDR_RANDOM set by eth_hw_addr_random(); for all
		 * practical purposes, this will be our "permanent" mac address,
		 * at least until the next reboot. This move will also permit
		 * register_netdevice() to properly fill up net_dev->perm_addr.
		 */
		net_dev->addr_assign_type = NET_ADDR_PERM;
	} else {
		/* NET_ADDR_PERM is default, all we have to do is
		 * fill in the device addr.
		 */
		memcpy(net_dev->dev_addr, dpni_mac_addr, net_dev->addr_len);
	}

	return 0;
}

static int netdev_init(struct net_device *net_dev)
{
	struct device *dev = net_dev->dev.parent;
	struct dpaa2_eth_priv *priv = netdev_priv(net_dev);
	u32 options = priv->dpni_attrs.options;
	u64 supported = 0, not_supported = 0;
	u8 bcast_addr[ETH_ALEN];
	u8 num_queues;
	int err;

	net_dev->netdev_ops = &dpaa2_eth_ops;
	net_dev->ethtool_ops = &dpaa2_ethtool_ops;

	err = set_mac_addr(priv);
	if (err)
		return err;

	/* Explicitly add the broadcast address to the MAC filtering table */
	eth_broadcast_addr(bcast_addr);
	err = dpni_add_mac_addr(priv->mc_io, 0, priv->mc_token, bcast_addr);
	if (err) {
		dev_err(dev, "dpni_add_mac_addr() failed\n");
		return err;
	}

	/* Set MTU upper limit; lower limit is 68B (default value) */
	net_dev->max_mtu = DPAA2_ETH_MAX_MTU;
	err = dpni_set_max_frame_length(priv->mc_io, 0, priv->mc_token,
					DPAA2_ETH_MFL);
	if (err) {
		dev_err(dev, "dpni_set_max_frame_length() failed\n");
		return err;
	}

	/* Set actual number of queues in the net device */
	num_queues = dpaa2_eth_queue_count(priv);
	err = netif_set_real_num_tx_queues(net_dev, num_queues);
	if (err) {
		dev_err(dev, "netif_set_real_num_tx_queues() failed\n");
		return err;
	}
	err = netif_set_real_num_rx_queues(net_dev, num_queues);
	if (err) {
		dev_err(dev, "netif_set_real_num_rx_queues() failed\n");
		return err;
	}

	/* Capabilities listing */
	supported |= IFF_LIVE_ADDR_CHANGE;

	if (options & DPNI_OPT_NO_MAC_FILTER)
		not_supported |= IFF_UNICAST_FLT;
	else
		supported |= IFF_UNICAST_FLT;

	net_dev->priv_flags |= supported;
	net_dev->priv_flags &= ~not_supported;

	/* Features */
	net_dev->features = NETIF_F_RXCSUM |
			    NETIF_F_IP_CSUM | NETIF_F_IPV6_CSUM |
			    NETIF_F_SG | NETIF_F_HIGHDMA |
			    NETIF_F_LLTX;
	net_dev->hw_features = net_dev->features;

	return 0;
}

static int poll_link_state(void *arg)
{
	struct dpaa2_eth_priv *priv = (struct dpaa2_eth_priv *)arg;
	int err;

	while (!kthread_should_stop()) {
		err = link_state_update(priv);
		if (unlikely(err))
			return err;

		msleep(DPAA2_ETH_LINK_STATE_REFRESH);
	}

	return 0;
}

static irqreturn_t dpni_irq0_handler_thread(int irq_num, void *arg)
{
	u32 status = ~0;
	struct device *dev = (struct device *)arg;
	struct fsl_mc_device *dpni_dev = to_fsl_mc_device(dev);
	struct net_device *net_dev = dev_get_drvdata(dev);
	int err;

	err = dpni_get_irq_status(dpni_dev->mc_io, 0, dpni_dev->mc_handle,
				  DPNI_IRQ_INDEX, &status);
	if (unlikely(err)) {
		netdev_err(net_dev, "Can't get irq status (err %d)\n", err);
		return IRQ_HANDLED;
	}

	if (status & DPNI_IRQ_EVENT_LINK_CHANGED)
		link_state_update(netdev_priv(net_dev));

	return IRQ_HANDLED;
}

static int setup_irqs(struct fsl_mc_device *ls_dev)
{
	int err = 0;
	struct fsl_mc_device_irq *irq;

	err = fsl_mc_allocate_irqs(ls_dev);
	if (err) {
		dev_err(&ls_dev->dev, "MC irqs allocation failed\n");
		return err;
	}

	irq = ls_dev->irqs[0];
	err = devm_request_threaded_irq(&ls_dev->dev, irq->msi_desc->irq,
					NULL, dpni_irq0_handler_thread,
					IRQF_NO_SUSPEND | IRQF_ONESHOT,
					dev_name(&ls_dev->dev), &ls_dev->dev);
	if (err < 0) {
		dev_err(&ls_dev->dev, "devm_request_threaded_irq(): %d\n", err);
		goto free_mc_irq;
	}

	err = dpni_set_irq_mask(ls_dev->mc_io, 0, ls_dev->mc_handle,
				DPNI_IRQ_INDEX, DPNI_IRQ_EVENT_LINK_CHANGED);
	if (err < 0) {
		dev_err(&ls_dev->dev, "dpni_set_irq_mask(): %d\n", err);
		goto free_irq;
	}

	err = dpni_set_irq_enable(ls_dev->mc_io, 0, ls_dev->mc_handle,
				  DPNI_IRQ_INDEX, 1);
	if (err < 0) {
		dev_err(&ls_dev->dev, "dpni_set_irq_enable(): %d\n", err);
		goto free_irq;
	}

	return 0;

free_irq:
	devm_free_irq(&ls_dev->dev, irq->msi_desc->irq, &ls_dev->dev);
free_mc_irq:
	fsl_mc_free_irqs(ls_dev);

	return err;
}

static void add_ch_napi(struct dpaa2_eth_priv *priv)
{
	int i;
	struct dpaa2_eth_channel *ch;

	for (i = 0; i < priv->num_channels; i++) {
		ch = priv->channel[i];
		/* NAPI weight *MUST* be a multiple of DPAA2_ETH_STORE_SIZE */
		netif_napi_add(priv->net_dev, &ch->napi, dpaa2_eth_poll,
			       NAPI_POLL_WEIGHT);
	}
}

static void del_ch_napi(struct dpaa2_eth_priv *priv)
{
	int i;
	struct dpaa2_eth_channel *ch;

	for (i = 0; i < priv->num_channels; i++) {
		ch = priv->channel[i];
		netif_napi_del(&ch->napi);
	}
}

static int dpaa2_eth_probe(struct fsl_mc_device *dpni_dev)
{
	struct device *dev;
	struct net_device *net_dev = NULL;
	struct dpaa2_eth_priv *priv = NULL;
	int err = 0;

	dev = &dpni_dev->dev;

	/* Net device */
	net_dev = alloc_etherdev_mq(sizeof(*priv), DPAA2_ETH_MAX_NETDEV_QUEUES);
	if (!net_dev) {
		dev_err(dev, "alloc_etherdev_mq() failed\n");
		return -ENOMEM;
	}

	SET_NETDEV_DEV(net_dev, dev);
	dev_set_drvdata(dev, net_dev);

	priv = netdev_priv(net_dev);
	priv->net_dev = net_dev;

	priv->iommu_domain = iommu_get_domain_for_dev(dev);

	/* Obtain a MC portal */
	err = fsl_mc_portal_allocate(dpni_dev, FSL_MC_IO_ATOMIC_CONTEXT_PORTAL,
				     &priv->mc_io);
	if (err) {
		if (err == -ENXIO)
			err = -EPROBE_DEFER;
		else
			dev_err(dev, "MC portal allocation failed\n");
		goto err_portal_alloc;
	}

	/* MC objects initialization and configuration */
	err = setup_dpni(dpni_dev);
	if (err)
		goto err_dpni_setup;

	err = setup_dpio(priv);
	if (err)
		goto err_dpio_setup;

	setup_fqs(priv);

	err = setup_dpbp(priv);
	if (err)
		goto err_dpbp_setup;

	err = bind_dpni(priv);
	if (err)
		goto err_bind;

	/* Add a NAPI context for each channel */
	add_ch_napi(priv);

	/* Percpu statistics */
	priv->percpu_stats = alloc_percpu(*priv->percpu_stats);
	if (!priv->percpu_stats) {
		dev_err(dev, "alloc_percpu(percpu_stats) failed\n");
		err = -ENOMEM;
		goto err_alloc_percpu_stats;
	}
	priv->percpu_extras = alloc_percpu(*priv->percpu_extras);
	if (!priv->percpu_extras) {
		dev_err(dev, "alloc_percpu(percpu_extras) failed\n");
		err = -ENOMEM;
		goto err_alloc_percpu_extras;
	}

	err = netdev_init(net_dev);
	if (err)
		goto err_netdev_init;

	/* Configure checksum offload based on current interface flags */
	err = set_rx_csum(priv, !!(net_dev->features & NETIF_F_RXCSUM));
	if (err)
		goto err_csum;

	err = set_tx_csum(priv, !!(net_dev->features &
				   (NETIF_F_IP_CSUM | NETIF_F_IPV6_CSUM)));
	if (err)
		goto err_csum;

	err = alloc_rings(priv);
	if (err)
		goto err_alloc_rings;

	err = setup_irqs(dpni_dev);
	if (err) {
		netdev_warn(net_dev, "Failed to set link interrupt, fall back to polling\n");
		priv->poll_thread = kthread_run(poll_link_state, priv,
						"%s_poll_link", net_dev->name);
		if (IS_ERR(priv->poll_thread)) {
			dev_err(dev, "Error starting polling thread\n");
			goto err_poll_thread;
		}
		priv->do_link_poll = true;
	}

	err = register_netdev(net_dev);
	if (err < 0) {
		dev_err(dev, "register_netdev() failed\n");
		goto err_netdev_reg;
	}

#ifdef CONFIG_DEBUG_FS
	dpaa2_dbg_add(priv);
#endif

	dev_info(dev, "Probed interface %s\n", net_dev->name);
	return 0;

err_netdev_reg:
	if (priv->do_link_poll)
		kthread_stop(priv->poll_thread);
	else
		fsl_mc_free_irqs(dpni_dev);
err_poll_thread:
	free_rings(priv);
err_alloc_rings:
err_csum:
err_netdev_init:
	free_percpu(priv->percpu_extras);
err_alloc_percpu_extras:
	free_percpu(priv->percpu_stats);
err_alloc_percpu_stats:
	del_ch_napi(priv);
err_bind:
	free_dpbp(priv);
err_dpbp_setup:
	free_dpio(priv);
err_dpio_setup:
	free_dpni(priv);
err_dpni_setup:
	fsl_mc_portal_free(priv->mc_io);
err_portal_alloc:
	dev_set_drvdata(dev, NULL);
	free_netdev(net_dev);

	return err;
}

static int dpaa2_eth_remove(struct fsl_mc_device *ls_dev)
{
	struct device *dev;
	struct net_device *net_dev;
	struct dpaa2_eth_priv *priv;

	dev = &ls_dev->dev;
	net_dev = dev_get_drvdata(dev);
	priv = netdev_priv(net_dev);

#ifdef CONFIG_DEBUG_FS
	dpaa2_dbg_remove(priv);
#endif
	unregister_netdev(net_dev);

	if (priv->do_link_poll)
		kthread_stop(priv->poll_thread);
	else
		fsl_mc_free_irqs(ls_dev);

	free_rings(priv);
	free_percpu(priv->percpu_stats);
	free_percpu(priv->percpu_extras);

	del_ch_napi(priv);
	free_dpbp(priv);
	free_dpio(priv);
	free_dpni(priv);

	fsl_mc_portal_free(priv->mc_io);

	free_netdev(net_dev);

	dev_dbg(net_dev->dev.parent, "Removed interface %s\n", net_dev->name);

	return 0;
}

static const struct fsl_mc_device_id dpaa2_eth_match_id_table[] = {
	{
		.vendor = FSL_MC_VENDOR_FREESCALE,
		.obj_type = "dpni",
	},
	{ .vendor = 0x0 }
};
MODULE_DEVICE_TABLE(fslmc, dpaa2_eth_match_id_table);

static struct fsl_mc_driver dpaa2_eth_driver = {
	.driver = {
		.name = KBUILD_MODNAME,
		.owner = THIS_MODULE,
	},
	.probe = dpaa2_eth_probe,
	.remove = dpaa2_eth_remove,
	.match_id_table = dpaa2_eth_match_id_table
};

static int __init dpaa2_eth_driver_init(void)
{
	int err;

	dpaa2_eth_dbg_init();
	err = fsl_mc_driver_register(&dpaa2_eth_driver);
	if (err) {
		dpaa2_eth_dbg_exit();
		return err;
	}

	return 0;
}

static void __exit dpaa2_eth_driver_exit(void)
{
	dpaa2_eth_dbg_exit();
	fsl_mc_driver_unregister(&dpaa2_eth_driver);
}

module_init(dpaa2_eth_driver_init);
module_exit(dpaa2_eth_driver_exit);<|MERGE_RESOLUTION|>--- conflicted
+++ resolved
@@ -2897,7 +2897,6 @@
 			key |= dist_fields[i].id;
 
 	return dpaa2_eth_set_dist_key(net_dev, DPAA2_ETH_RX_DIST_HASH, key);
-<<<<<<< HEAD
 }
 
 int dpaa2_eth_set_cls(struct net_device *net_dev, u64 flags)
@@ -2905,15 +2904,6 @@
 	return dpaa2_eth_set_dist_key(net_dev, DPAA2_ETH_RX_DIST_CLS, flags);
 }
 
-=======
-}
-
-int dpaa2_eth_set_cls(struct net_device *net_dev, u64 flags)
-{
-	return dpaa2_eth_set_dist_key(net_dev, DPAA2_ETH_RX_DIST_CLS, flags);
-}
-
->>>>>>> 4ff96fb5
 static int dpaa2_eth_set_default_cls(struct dpaa2_eth_priv *priv)
 {
 	struct device *dev = priv->net_dev->dev.parent;
