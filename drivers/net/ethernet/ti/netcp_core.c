--- conflicted
+++ resolved
@@ -2095,11 +2095,7 @@
 	}
 
 	/* NAPI register */
-<<<<<<< HEAD
-	netif_napi_add(ndev, &netcp->rx_napi, netcp_rx_poll, NAPI_POLL_WEIGHT);
-=======
 	netif_napi_add(ndev, &netcp->rx_napi, netcp_rx_poll);
->>>>>>> 7365df19
 	netif_napi_add_tx(ndev, &netcp->tx_napi, netcp_tx_poll);
 
 	/* Register the network device */
