--- conflicted
+++ resolved
@@ -946,8 +946,6 @@
 	seq_printf(m, "%d\n",
 		   test_bit(RTW_FLAG_RESTART_TRIGGERING, rtwdev->flags) ||
 		   test_bit(RTW_FLAG_RESTARTING, rtwdev->flags));
-<<<<<<< HEAD
-=======
 	return 0;
 }
 
@@ -981,7 +979,6 @@
 	seq_printf(m, "force lowest basic rate: %d\n",
 		   test_bit(RTW_FLAG_FORCE_LOWEST_RATE, rtwdev->flags));
 
->>>>>>> 754e0b0e
 	return 0;
 }
 
