// SPDX-License-Identifier: GPL-2.0 OR BSD-3-Clause
/* Copyright(c) 2020-2021  Realtek Corporation
 */

#include <linux/module.h>
#include <linux/pci.h>

#include "pci.h"
#include "reg.h"
#include "rtw8852a.h"

static const struct rtw89_pci_info rtw8852a_pci_info = {
	.txbd_trunc_mode	= MAC_AX_BD_TRUNC,
	.rxbd_trunc_mode	= MAC_AX_BD_TRUNC,
	.rxbd_mode		= MAC_AX_RXBD_PKT,
	.tag_mode		= MAC_AX_TAG_MULTI,
	.tx_burst		= MAC_AX_TX_BURST_2048B,
	.rx_burst		= MAC_AX_RX_BURST_128B,
	.wd_dma_idle_intvl	= MAC_AX_WD_DMA_INTVL_256NS,
	.wd_dma_act_intvl	= MAC_AX_WD_DMA_INTVL_256NS,
	.multi_tag_num		= MAC_AX_TAG_NUM_8,
	.lbc_en			= MAC_AX_PCIE_ENABLE,
	.lbc_tmr		= MAC_AX_LBC_TMR_2MS,
	.autok_en		= MAC_AX_PCIE_DISABLE,
	.io_rcy_en		= MAC_AX_PCIE_DISABLE,
	.io_rcy_tmr		= MAC_AX_IO_RCY_ANA_TMR_6MS,

	.init_cfg_reg		= R_AX_PCIE_INIT_CFG1,
	.txhci_en_bit		= B_AX_TXHCI_EN,
	.rxhci_en_bit		= B_AX_RXHCI_EN,
	.rxbd_mode_bit		= B_AX_RXBD_MODE,
	.exp_ctrl_reg		= R_AX_PCIE_EXP_CTRL,
	.max_tag_num_mask	= B_AX_MAX_TAG_NUM,
	.rxbd_rwptr_clr_reg	= R_AX_RXBD_RWPTR_CLR,
	.txbd_rwptr_clr2_reg	= R_AX_TXBD_RWPTR_CLR2,
<<<<<<< HEAD
	.dma_stop1_reg		= R_AX_PCIE_DMA_STOP1,
	.dma_stop2_reg		= R_AX_PCIE_DMA_STOP2,
	.dma_busy1_reg		= R_AX_PCIE_DMA_BUSY1,
=======
	.dma_stop1		= {R_AX_PCIE_DMA_STOP1, B_AX_TX_STOP1_MASK},
	.dma_stop2		= {R_AX_PCIE_DMA_STOP2, B_AX_TX_STOP2_ALL},
	.dma_busy1		= {R_AX_PCIE_DMA_BUSY1, DMA_BUSY1_CHECK},
>>>>>>> 7365df19
	.dma_busy2_reg		= R_AX_PCIE_DMA_BUSY2,
	.dma_busy3_reg		= R_AX_PCIE_DMA_BUSY1,

	.rpwm_addr		= R_AX_PCIE_HRPWM,
	.cpwm_addr		= R_AX_CPWM,
<<<<<<< HEAD
=======
	.tx_dma_ch_mask		= 0,
>>>>>>> 7365df19
	.bd_idx_addr_low_power	= NULL,
	.dma_addr_set		= &rtw89_pci_ch_dma_addr_set,

	.ltr_set		= rtw89_pci_ltr_set,
	.fill_txaddr_info	= rtw89_pci_fill_txaddr_info,
	.config_intr_mask	= rtw89_pci_config_intr_mask,
	.enable_intr		= rtw89_pci_enable_intr,
	.disable_intr		= rtw89_pci_disable_intr,
	.recognize_intrs	= rtw89_pci_recognize_intrs,
};

static const struct rtw89_driver_info rtw89_8852ae_info = {
	.chip = &rtw8852a_chip_info,
	.bus = {
		.pci = &rtw8852a_pci_info,
	},
};

static const struct pci_device_id rtw89_8852ae_id_table[] = {
	{
		PCI_DEVICE(PCI_VENDOR_ID_REALTEK, 0x8852),
		.driver_data = (kernel_ulong_t)&rtw89_8852ae_info,
	},
	{
		PCI_DEVICE(PCI_VENDOR_ID_REALTEK, 0xa85a),
		.driver_data = (kernel_ulong_t)&rtw89_8852ae_info,
	},
	{},
};
MODULE_DEVICE_TABLE(pci, rtw89_8852ae_id_table);

static struct pci_driver rtw89_8852ae_driver = {
	.name		= "rtw89_8852ae",
	.id_table	= rtw89_8852ae_id_table,
	.probe		= rtw89_pci_probe,
	.remove		= rtw89_pci_remove,
	.driver.pm	= &rtw89_pm_ops,
};
module_pci_driver(rtw89_8852ae_driver);

MODULE_AUTHOR("Realtek Corporation");
MODULE_DESCRIPTION("Realtek 802.11ax wireless 8852AE driver");
MODULE_LICENSE("Dual BSD/GPL");<|MERGE_RESOLUTION|>--- conflicted
+++ resolved
@@ -33,24 +33,15 @@
 	.max_tag_num_mask	= B_AX_MAX_TAG_NUM,
 	.rxbd_rwptr_clr_reg	= R_AX_RXBD_RWPTR_CLR,
 	.txbd_rwptr_clr2_reg	= R_AX_TXBD_RWPTR_CLR2,
-<<<<<<< HEAD
-	.dma_stop1_reg		= R_AX_PCIE_DMA_STOP1,
-	.dma_stop2_reg		= R_AX_PCIE_DMA_STOP2,
-	.dma_busy1_reg		= R_AX_PCIE_DMA_BUSY1,
-=======
 	.dma_stop1		= {R_AX_PCIE_DMA_STOP1, B_AX_TX_STOP1_MASK},
 	.dma_stop2		= {R_AX_PCIE_DMA_STOP2, B_AX_TX_STOP2_ALL},
 	.dma_busy1		= {R_AX_PCIE_DMA_BUSY1, DMA_BUSY1_CHECK},
->>>>>>> 7365df19
 	.dma_busy2_reg		= R_AX_PCIE_DMA_BUSY2,
 	.dma_busy3_reg		= R_AX_PCIE_DMA_BUSY1,
 
 	.rpwm_addr		= R_AX_PCIE_HRPWM,
 	.cpwm_addr		= R_AX_CPWM,
-<<<<<<< HEAD
-=======
 	.tx_dma_ch_mask		= 0,
->>>>>>> 7365df19
 	.bd_idx_addr_low_power	= NULL,
 	.dma_addr_set		= &rtw89_pci_ch_dma_addr_set,
 
