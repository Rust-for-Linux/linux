--- conflicted
+++ resolved
@@ -1067,14 +1067,6 @@
 	else
 		state = RTW89_MAC_RPWM_REQ_PWR_STATE_ACTIVE;
 
-<<<<<<< HEAD
-	rtw89_mac_send_rpwm(rtwdev, state, false);
-	ret = read_poll_timeout_atomic(rtw89_mac_check_cpwm_state, ret, !ret,
-				       delay, 15000, false, rtwdev, state);
-	if (ret)
-		rtw89_err(rtwdev, "firmware failed to ack for %s ps mode\n",
-			  enter ? "entering" : "leaving");
-=======
 	for (i = 0; i < RPWM_TRY_CNT; i++) {
 		rtw89_mac_send_rpwm(rtwdev, state, false);
 		ret = read_poll_timeout_atomic(rtw89_mac_check_cpwm_state, ret,
@@ -1091,7 +1083,6 @@
 				    "%d time firmware failed to ack for %s ps mode\n",
 				    i + 1, enter ? "entering" : "leaving");
 	}
->>>>>>> 7365df19
 }
 
 void rtw89_mac_notify_wake(struct rtw89_dev *rtwdev)
@@ -1265,13 +1256,10 @@
 	.wde_size0 = {RTW89_WDE_PG_64, 4095, 1,},
 	/* DLFW */
 	.wde_size4 = {RTW89_WDE_PG_64, 0, 4096,},
-<<<<<<< HEAD
-=======
 	/* PCIE 64 */
 	.wde_size6 = {RTW89_WDE_PG_64, 512, 0,},
 	/* DLFW */
 	.wde_size9 = {RTW89_WDE_PG_64, 0, 1024,},
->>>>>>> 7365df19
 	/* 8852C DLFW */
 	.wde_size18 = {RTW89_WDE_PG_64, 0, 2048,},
 	/* 8852C PCIE SCC */
@@ -1280,13 +1268,10 @@
 	.ple_size0 = {RTW89_PLE_PG_128, 1520, 16,},
 	/* DLFW */
 	.ple_size4 = {RTW89_PLE_PG_128, 64, 1472,},
-<<<<<<< HEAD
-=======
 	/* PCIE 64 */
 	.ple_size6 = {RTW89_PLE_PG_128, 496, 16,},
 	/* DLFW */
 	.ple_size8 = {RTW89_PLE_PG_128, 64, 960,},
->>>>>>> 7365df19
 	/* 8852C DLFW */
 	.ple_size18 = {RTW89_PLE_PG_128, 2544, 16,},
 	/* 8852C PCIE SCC */
@@ -1295,11 +1280,8 @@
 	.wde_qt0 = {3792, 196, 0, 107,},
 	/* DLFW */
 	.wde_qt4 = {0, 0, 0, 0,},
-<<<<<<< HEAD
-=======
 	/* PCIE 64 */
 	.wde_qt6 = {448, 48, 0, 16,},
->>>>>>> 7365df19
 	/* 8852C DLFW */
 	.wde_qt17 = {0, 0, 0,  0,},
 	/* 8852C PCIE SCC */
@@ -1310,11 +1292,8 @@
 	.ple_qt5 = {264, 0, 32, 20, 64, 13, 1101, 0, 64, 128, 120,},
 	/* DLFW */
 	.ple_qt13 = {0, 0, 16, 48, 0, 0, 0, 0, 0, 0, 0,},
-<<<<<<< HEAD
-=======
 	/* PCIE 64 */
 	.ple_qt18 = {147, 0, 16, 20, 17, 13, 89, 0, 32, 14, 8, 0,},
->>>>>>> 7365df19
 	/* DLFW 52C */
 	.ple_qt44 = {0, 0, 16, 256, 0, 0, 0, 0, 0, 0, 0, 0,},
 	/* DLFW 52C */
@@ -1323,11 +1302,8 @@
 	.ple_qt46 = {525, 0, 16, 20, 13, 13, 178, 0, 32, 62, 8, 16,},
 	/* 8852C PCIE SCC */
 	.ple_qt47 = {525, 0, 32, 20, 1034, 13, 1199, 0, 1053, 62, 160, 1037,},
-<<<<<<< HEAD
-=======
 	/* PCIE 64 */
 	.ple_qt58 = {147, 0, 16, 20, 157, 13, 229, 0, 172, 14, 24, 0,},
->>>>>>> 7365df19
 };
 EXPORT_SYMBOL(rtw89_mac_size);
 
@@ -1821,16 +1797,12 @@
 		return ret;
 
 	reg = rtw89_mac_reg_by_idx(R_AX_PREBKF_CFG_1, mac_idx);
-<<<<<<< HEAD
-	rtw89_write32_mask(rtwdev, reg, B_AX_SIFS_MACTXEN_T1_MASK, SIFS_MACTXEN_T1);
-=======
 	if (rtwdev->chip->chip_id == RTL8852C)
 		rtw89_write32_mask(rtwdev, reg, B_AX_SIFS_MACTXEN_T1_MASK,
 				   SIFS_MACTXEN_T1_V1);
 	else
 		rtw89_write32_mask(rtwdev, reg, B_AX_SIFS_MACTXEN_T1_MASK,
 				   SIFS_MACTXEN_T1);
->>>>>>> 7365df19
 
 	if (rtwdev->chip->chip_id == RTL8852B) {
 		reg = rtw89_mac_reg_by_idx(R_AX_SCH_EXT_CTRL, mac_idx);
@@ -1996,11 +1968,7 @@
 	rtw89_write32_set(rtwdev, R_AX_WMAC_NAV_CTL, B_AX_WMAC_PLCP_UP_NAV_EN |
 						     B_AX_WMAC_TF_UP_NAV_EN |
 						     B_AX_WMAC_NAV_UPPER_EN);
-<<<<<<< HEAD
-	rtw89_write32_mask(rtwdev, R_AX_WMAC_NAV_CTL, B_AX_WMAC_NAV_UPPER_MASK, NAV_12MS);
-=======
 	rtw89_write32_mask(rtwdev, R_AX_WMAC_NAV_CTL, B_AX_WMAC_NAV_UPPER_MASK, NAV_25MS);
->>>>>>> 7365df19
 
 	return 0;
 }
@@ -2233,8 +2201,6 @@
 		rtw89_write8_mask(rtwdev, R_AX_PTCLRPT_FULL_HDL_C1,
 				  B_AX_SPE_RPT_PATH_MASK, FWD_TO_WLCPU);
 	}
-<<<<<<< HEAD
-=======
 
 	return 0;
 }
@@ -2254,7 +2220,6 @@
 
 	reg = rtw89_mac_reg_by_idx(R_AX_RXDMA_CTRL_0, mac_idx);
 	rtw89_write8_clr(rtwdev, reg, RX_FULL_MODE);
->>>>>>> 7365df19
 
 	return 0;
 }
@@ -2915,11 +2880,7 @@
 {
 	const struct rtw89_imr_info *imr = rtwdev->chip->imr_info;
 
-<<<<<<< HEAD
-	rtw89_write32_set(rtwdev, R_AX_BBRPT_COM_ERR_IMR,
-=======
 	rtw89_write32_set(rtwdev, imr->bbrpt_com_err_imr_reg,
->>>>>>> 7365df19
 			  B_AX_BBRPT_COM_NULL_PLPKTID_ERR_INT_EN);
 	rtw89_write32_clr(rtwdev, imr->bbrpt_chinfo_err_imr_reg,
 			  B_AX_BBRPT_CHINFO_IMR_CLR);
@@ -3258,17 +3219,6 @@
 	return ret;
 }
 
-<<<<<<< HEAD
-static void rtw89_mac_hci_func_en(struct rtw89_dev *rtwdev)
-{
-	const struct rtw89_chip_info *chip = rtwdev->chip;
-
-	rtw89_write32_set(rtwdev, chip->hci_func_en_addr,
-			  B_AX_HCI_TXDMA_EN | B_AX_HCI_RXDMA_EN);
-}
-
-=======
->>>>>>> 7365df19
 int rtw89_mac_enable_bb_rf(struct rtw89_dev *rtwdev)
 {
 	rtw89_write8_set(rtwdev, R_AX_SYS_FUNC_EN,
@@ -3308,10 +3258,6 @@
 	}
 
 	rtw89_mac_ctrl_hci_dma_trx(rtwdev, true);
-
-	ret = rtw89_mac_dmac_pre_init(rtwdev);
-	if (ret)
-		return ret;
 
 	ret = rtw89_mac_dmac_pre_init(rtwdev);
 	if (ret)
@@ -3923,17 +3869,8 @@
 		}
 		break;
 	case RTW89_SCAN_ENTER_CH_NOTIFY:
-<<<<<<< HEAD
-		hal->prev_band_type = hal->current_band_type;
-		hal->current_band_type = band;
-		hal->prev_primary_channel = hal->current_primary_channel;
-		hal->current_primary_channel = chan;
-		hal->current_channel = chan;
-		hal->current_band_width = RTW89_CHANNEL_WIDTH_20;
-=======
 		rtw89_chan_create(&new, chan, chan, band, RTW89_CHANNEL_WIDTH_20);
 		rtw89_assign_entity_chan(rtwdev, RTW89_SUB_ENTITY_0, &new);
->>>>>>> 7365df19
 		if (rtw89_is_op_chan(rtwdev, band, chan)) {
 			rtw89_store_op_chan(rtwdev, false);
 			ieee80211_wake_queues(rtwdev->hw);
@@ -3985,15 +3922,12 @@
 {
 }
 
-<<<<<<< HEAD
-=======
 static void
 rtw89_mac_c2h_tsf32_toggle_rpt(struct rtw89_dev *rtwdev, struct sk_buff *c2h,
 			       u32 len)
 {
 }
 
->>>>>>> 7365df19
 static
 void (* const rtw89_mac_c2h_ofld_handler[])(struct rtw89_dev *rtwdev,
 					    struct sk_buff *c2h, u32 len) = {
