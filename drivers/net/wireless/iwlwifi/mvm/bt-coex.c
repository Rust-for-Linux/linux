/******************************************************************************
 *
 * This file is provided under a dual BSD/GPLv2 license.  When using or
 * redistributing this file, you may do so under either license.
 *
 * GPL LICENSE SUMMARY
 *
 * Copyright(c) 2013 Intel Corporation. All rights reserved.
 *
 * This program is free software; you can redistribute it and/or modify
 * it under the terms of version 2 of the GNU General Public License as
 * published by the Free Software Foundation.
 *
 * This program is distributed in the hope that it will be useful, but
 * WITHOUT ANY WARRANTY; without even the implied warranty of
 * MERCHANTABILITY or FITNESS FOR A PARTICULAR PURPOSE.  See the GNU
 * General Public License for more details.
 *
 * You should have received a copy of the GNU General Public License
 * along with this program; if not, write to the Free Software
 * Foundation, Inc., 51 Franklin Street, Fifth Floor, Boston, MA 02110,
 * USA
 *
 * The full GNU General Public License is included in this distribution
 * in the file called COPYING.
 *
 * Contact Information:
 *  Intel Linux Wireless <ilw@linux.intel.com>
 * Intel Corporation, 5200 N.E. Elam Young Parkway, Hillsboro, OR 97124-6497
 *
 * BSD LICENSE
 *
 * Copyright(c) 2013 Intel Corporation. All rights reserved.
 * All rights reserved.
 *
 * Redistribution and use in source and binary forms, with or without
 * modification, are permitted provided that the following conditions
 * are met:
 *
 *  * Redistributions of source code must retain the above copyright
 *    notice, this list of conditions and the following disclaimer.
 *  * Redistributions in binary form must reproduce the above copyright
 *    notice, this list of conditions and the following disclaimer in
 *    the documentation and/or other materials provided with the
 *    distribution.
 *  * Neither the name Intel Corporation nor the names of its
 *    contributors may be used to endorse or promote products derived
 *    from this software without specific prior written permission.
 *
 * THIS SOFTWARE IS PROVIDED BY THE COPYRIGHT HOLDERS AND CONTRIBUTORS
 * "AS IS" AND ANY EXPRESS OR IMPLIED WARRANTIES, INCLUDING, BUT NOT
 * LIMITED TO, THE IMPLIED WARRANTIES OF MERCHANTABILITY AND FITNESS FOR
 * A PARTICULAR PURPOSE ARE DISCLAIMED. IN NO EVENT SHALL THE COPYRIGHT
 * OWNER OR CONTRIBUTORS BE LIABLE FOR ANY DIRECT, INDIRECT, INCIDENTAL,
 * SPECIAL, EXEMPLARY, OR CONSEQUENTIAL DAMAGES (INCLUDING, BUT NOT
 * LIMITED TO, PROCUREMENT OF SUBSTITUTE GOODS OR SERVICES; LOSS OF USE,
 * DATA, OR PROFITS; OR BUSINESS INTERRUPTION) HOWEVER CAUSED AND ON ANY
 * THEORY OF LIABILITY, WHETHER IN CONTRACT, STRICT LIABILITY, OR TORT
 * (INCLUDING NEGLIGENCE OR OTHERWISE) ARISING IN ANY WAY OUT OF THE USE
 * OF THIS SOFTWARE, EVEN IF ADVISED OF THE POSSIBILITY OF SUCH DAMAGE.
 *
 *****************************************************************************/

#include <net/mac80211.h>

#include "fw-api-bt-coex.h"
#include "iwl-modparams.h"
#include "mvm.h"
#include "iwl-debug.h"

#define EVENT_PRIO_ANT(_evt, _prio, _shrd_ant)			\
	[(_evt)] = (((_prio) << BT_COEX_PRIO_TBL_PRIO_POS) |	\
		   ((_shrd_ant) << BT_COEX_PRIO_TBL_SHRD_ANT_POS))

static const u8 iwl_bt_prio_tbl[BT_COEX_PRIO_TBL_EVT_MAX] = {
	EVENT_PRIO_ANT(BT_COEX_PRIO_TBL_EVT_INIT_CALIB1,
		       BT_COEX_PRIO_TBL_PRIO_BYPASS, 0),
	EVENT_PRIO_ANT(BT_COEX_PRIO_TBL_EVT_INIT_CALIB2,
		       BT_COEX_PRIO_TBL_PRIO_BYPASS, 1),
	EVENT_PRIO_ANT(BT_COEX_PRIO_TBL_EVT_PERIODIC_CALIB_LOW1,
		       BT_COEX_PRIO_TBL_PRIO_LOW, 0),
	EVENT_PRIO_ANT(BT_COEX_PRIO_TBL_EVT_PERIODIC_CALIB_LOW2,
		       BT_COEX_PRIO_TBL_PRIO_LOW, 1),
	EVENT_PRIO_ANT(BT_COEX_PRIO_TBL_EVT_PERIODIC_CALIB_HIGH1,
		       BT_COEX_PRIO_TBL_PRIO_HIGH, 0),
	EVENT_PRIO_ANT(BT_COEX_PRIO_TBL_EVT_PERIODIC_CALIB_HIGH2,
		       BT_COEX_PRIO_TBL_PRIO_HIGH, 1),
	EVENT_PRIO_ANT(BT_COEX_PRIO_TBL_EVT_DTIM,
		       BT_COEX_PRIO_TBL_DISABLED, 0),
	EVENT_PRIO_ANT(BT_COEX_PRIO_TBL_EVT_SCAN52,
		       BT_COEX_PRIO_TBL_PRIO_COEX_OFF, 0),
	EVENT_PRIO_ANT(BT_COEX_PRIO_TBL_EVT_SCAN24,
		       BT_COEX_PRIO_TBL_PRIO_COEX_ON, 0),
	EVENT_PRIO_ANT(BT_COEX_PRIO_TBL_EVT_IDLE,
		       BT_COEX_PRIO_TBL_PRIO_COEX_IDLE, 0),
	0, 0, 0, 0, 0, 0,
};

#undef EVENT_PRIO_ANT

#define BT_ENABLE_REDUCED_TXPOWER_THRESHOLD	(-62)
#define BT_DISABLE_REDUCED_TXPOWER_THRESHOLD	(-65)
#define BT_ANTENNA_COUPLING_THRESHOLD		(30)

int iwl_send_bt_prio_tbl(struct iwl_mvm *mvm)
{
	if (!(mvm->fw->ucode_capa.flags & IWL_UCODE_TLV_FLAGS_NEWBT_COEX))
		return 0;

	return iwl_mvm_send_cmd_pdu(mvm, BT_COEX_PRIO_TABLE, CMD_SYNC,
				    sizeof(struct iwl_bt_coex_prio_tbl_cmd),
				    &iwl_bt_prio_tbl);
}

const u32 iwl_bt_ack_kill_msk[BT_KILL_MSK_MAX] = {
	[BT_KILL_MSK_DEFAULT] = 0xffff0000,
	[BT_KILL_MSK_SCO_HID_A2DP] = 0xffffffff,
	[BT_KILL_MSK_REDUCED_TXPOW] = 0,
};

const u32 iwl_bt_cts_kill_msk[BT_KILL_MSK_MAX] = {
	[BT_KILL_MSK_DEFAULT] = 0xffff0000,
	[BT_KILL_MSK_SCO_HID_A2DP] = 0xffffffff,
	[BT_KILL_MSK_REDUCED_TXPOW] = 0,
};

static const __le32 iwl_bt_prio_boost[BT_COEX_BOOST_SIZE] = {
	cpu_to_le32(0xf0f0f0f0),
	cpu_to_le32(0xc0c0c0c0),
	cpu_to_le32(0xfcfcfcfc),
	cpu_to_le32(0xff00ff00),
};

static const __le32 iwl_single_shared_ant[BT_COEX_MAX_LUT][BT_COEX_LUT_SIZE] = {
	{
		cpu_to_le32(0x40000000),
		cpu_to_le32(0x00000000),
		cpu_to_le32(0x44000000),
		cpu_to_le32(0x00000000),
		cpu_to_le32(0x40000000),
		cpu_to_le32(0x00000000),
		cpu_to_le32(0x44000000),
		cpu_to_le32(0x00000000),
		cpu_to_le32(0xc0004000),
		cpu_to_le32(0xf0005000),
		cpu_to_le32(0xc0004000),
		cpu_to_le32(0xf0005000),
	},
	{
		cpu_to_le32(0x40000000),
		cpu_to_le32(0x00000000),
		cpu_to_le32(0x44000000),
		cpu_to_le32(0x00000000),
		cpu_to_le32(0x40000000),
		cpu_to_le32(0x00000000),
		cpu_to_le32(0x44000000),
		cpu_to_le32(0x00000000),
		cpu_to_le32(0xc0004000),
		cpu_to_le32(0xf0005000),
		cpu_to_le32(0xc0004000),
		cpu_to_le32(0xf0005000),
	},
	{
		cpu_to_le32(0x40000000),
		cpu_to_le32(0x00000000),
		cpu_to_le32(0x44000000),
		cpu_to_le32(0x00000000),
		cpu_to_le32(0x40000000),
		cpu_to_le32(0x00000000),
		cpu_to_le32(0x44000000),
		cpu_to_le32(0x00000000),
		cpu_to_le32(0xc0004000),
		cpu_to_le32(0xf0005000),
		cpu_to_le32(0xc0004000),
		cpu_to_le32(0xf0005000),
	},
};

static const __le32 iwl_combined_lookup[BT_COEX_MAX_LUT][BT_COEX_LUT_SIZE] = {
	{
		/* Tight */
		cpu_to_le32(0xaaaaaaaa),
		cpu_to_le32(0xaaaaaaaa),
		cpu_to_le32(0xaeaaaaaa),
		cpu_to_le32(0xaaaaaaaa),
		cpu_to_le32(0xcc00ff28),
		cpu_to_le32(0x0000aaaa),
		cpu_to_le32(0xcc00aaaa),
		cpu_to_le32(0x0000aaaa),
		cpu_to_le32(0xc0004000),
		cpu_to_le32(0x00000000),
		cpu_to_le32(0xf0005000),
		cpu_to_le32(0xf0005000),
	},
	{
		/* Loose */
		cpu_to_le32(0xaaaaaaaa),
		cpu_to_le32(0xaaaaaaaa),
		cpu_to_le32(0xaaaaaaaa),
		cpu_to_le32(0xaaaaaaaa),
		cpu_to_le32(0xcc00ff28),
		cpu_to_le32(0x0000aaaa),
		cpu_to_le32(0xcc00aaaa),
		cpu_to_le32(0x0000aaaa),
		cpu_to_le32(0x00000000),
		cpu_to_le32(0x00000000),
		cpu_to_le32(0xf0005000),
		cpu_to_le32(0xf0005000),
	},
	{
		/* Tx Tx disabled */
		cpu_to_le32(0xaaaaaaaa),
		cpu_to_le32(0xaaaaaaaa),
		cpu_to_le32(0xaaaaaaaa),
		cpu_to_le32(0xaaaaaaaa),
		cpu_to_le32(0xcc00ff28),
		cpu_to_le32(0x0000aaaa),
		cpu_to_le32(0xcc00aaaa),
		cpu_to_le32(0x0000aaaa),
		cpu_to_le32(0xC0004000),
		cpu_to_le32(0xC0004000),
		cpu_to_le32(0xF0005000),
		cpu_to_le32(0xF0005000),
	},
};

/* 20MHz / 40MHz below / 40Mhz above*/
static const __le64 iwl_ci_mask[][3] = {
	/* dummy entry for channel 0 */
	{cpu_to_le64(0), cpu_to_le64(0), cpu_to_le64(0)},
	{
		cpu_to_le64(0x0000001FFFULL),
		cpu_to_le64(0x0ULL),
		cpu_to_le64(0x00007FFFFFULL),
	},
	{
		cpu_to_le64(0x000000FFFFULL),
		cpu_to_le64(0x0ULL),
		cpu_to_le64(0x0003FFFFFFULL),
	},
	{
		cpu_to_le64(0x000003FFFCULL),
		cpu_to_le64(0x0ULL),
		cpu_to_le64(0x000FFFFFFCULL),
	},
	{
		cpu_to_le64(0x00001FFFE0ULL),
		cpu_to_le64(0x0ULL),
		cpu_to_le64(0x007FFFFFE0ULL),
	},
	{
		cpu_to_le64(0x00007FFF80ULL),
		cpu_to_le64(0x00007FFFFFULL),
		cpu_to_le64(0x01FFFFFF80ULL),
	},
	{
		cpu_to_le64(0x0003FFFC00ULL),
		cpu_to_le64(0x0003FFFFFFULL),
		cpu_to_le64(0x0FFFFFFC00ULL),
	},
	{
		cpu_to_le64(0x000FFFF000ULL),
		cpu_to_le64(0x000FFFFFFCULL),
		cpu_to_le64(0x3FFFFFF000ULL),
	},
	{
		cpu_to_le64(0x007FFF8000ULL),
		cpu_to_le64(0x007FFFFFE0ULL),
		cpu_to_le64(0xFFFFFF8000ULL),
	},
	{
		cpu_to_le64(0x01FFFE0000ULL),
		cpu_to_le64(0x01FFFFFF80ULL),
		cpu_to_le64(0xFFFFFE0000ULL),
	},
	{
		cpu_to_le64(0x0FFFF00000ULL),
		cpu_to_le64(0x0FFFFFFC00ULL),
		cpu_to_le64(0x0ULL),
	},
	{
		cpu_to_le64(0x3FFFC00000ULL),
		cpu_to_le64(0x3FFFFFF000ULL),
		cpu_to_le64(0x0)
	},
	{
		cpu_to_le64(0xFFFE000000ULL),
		cpu_to_le64(0xFFFFFF8000ULL),
		cpu_to_le64(0x0)
	},
	{
		cpu_to_le64(0xFFF8000000ULL),
		cpu_to_le64(0xFFFFFE0000ULL),
		cpu_to_le64(0x0)
	},
	{
		cpu_to_le64(0xFE00000000ULL),
		cpu_to_le64(0x0ULL),
		cpu_to_le64(0x0)
	},
};

static const __le32 iwl_bt_mprio_lut[BT_COEX_MULTI_PRIO_LUT_SIZE] = {
	cpu_to_le32(0x22002200),
	cpu_to_le32(0x33113311),
};

static enum iwl_bt_coex_lut_type
iwl_get_coex_type(struct iwl_mvm *mvm, const struct ieee80211_vif *vif)
{
	struct ieee80211_chanctx_conf *chanctx_conf;
	enum iwl_bt_coex_lut_type ret;
	u16 phy_ctx_id;

	/*
	 * Checking that we hold mvm->mutex is a good idea, but the rate
	 * control can't acquire the mutex since it runs in Tx path.
	 * So this is racy in that case, but in the worst case, the AMPDU
	 * size limit will be wrong for a short time which is not a big
	 * issue.
	 */

	rcu_read_lock();

	chanctx_conf = rcu_dereference(vif->chanctx_conf);

	if (!chanctx_conf ||
	     chanctx_conf->def.chan->band != IEEE80211_BAND_2GHZ) {
		rcu_read_unlock();
		return BT_COEX_LOOSE_LUT;
	}

	ret = BT_COEX_TX_DIS_LUT;

	if (mvm->cfg->bt_shared_single_ant) {
		rcu_read_unlock();
		return ret;
	}

	phy_ctx_id = *((u16 *)chanctx_conf->drv_priv);

	if (mvm->last_bt_ci_cmd.primary_ch_phy_id == phy_ctx_id)
		ret = le32_to_cpu(mvm->last_bt_notif.primary_ch_lut);
	else if (mvm->last_bt_ci_cmd.secondary_ch_phy_id == phy_ctx_id)
		ret = le32_to_cpu(mvm->last_bt_notif.secondary_ch_lut);
	/* else - default = TX TX disallowed */

	rcu_read_unlock();

	return ret;
}

int iwl_send_bt_init_conf(struct iwl_mvm *mvm)
{
	struct iwl_bt_coex_cmd *bt_cmd;
	struct iwl_host_cmd cmd = {
		.id = BT_CONFIG,
		.len = { sizeof(*bt_cmd), },
		.dataflags = { IWL_HCMD_DFL_NOCOPY, },
		.flags = CMD_SYNC,
	};
	int ret;
	u32 flags;

<<<<<<< HEAD
	/* go to CALIB state in internal BT-Coex state machine */
	ret = iwl_send_bt_env(mvm, BT_COEX_ENV_OPEN,
			      BT_COEX_PRIO_TBL_EVT_INIT_CALIB2);
	if (ret)
		return ret;

	ret  = iwl_send_bt_env(mvm, BT_COEX_ENV_CLOSE,
			       BT_COEX_PRIO_TBL_EVT_INIT_CALIB2);
	if (ret)
		return ret;

	bt_cmd = kzalloc(sizeof(*bt_cmd), GFP_KERNEL);
	if (!bt_cmd)
		return -ENOMEM;
	cmd.data[0] = bt_cmd;

	bt_cmd->max_kill = 5;
	bt_cmd->bt3_time_t7_value = 1;
	bt_cmd->bt3_prio_sample_time = 2;
	bt_cmd->bt3_timer_t2_value = 0xc;

	bt_cmd->flags = iwlwifi_mod_params.bt_coex_active ?
			BT_COEX_NW : BT_COEX_DISABLE;
	bt_cmd->flags |= BT_CH_PRIMARY_EN | BT_SYNC_2_BT_DISABLE;

	bt_cmd->valid_bit_msk = cpu_to_le16(BT_VALID_ENABLE |
=======
	if (!(mvm->fw->ucode_capa.flags & IWL_UCODE_TLV_FLAGS_NEWBT_COEX))
		return 0;

	bt_cmd = kzalloc(sizeof(*bt_cmd), GFP_KERNEL);
	if (!bt_cmd)
		return -ENOMEM;
	cmd.data[0] = bt_cmd;

	bt_cmd->max_kill = 5;
	bt_cmd->bt4_antenna_isolation_thr = BT_ANTENNA_COUPLING_THRESHOLD,
	bt_cmd->bt4_antenna_isolation = iwlwifi_mod_params.ant_coupling,
	bt_cmd->bt4_tx_tx_delta_freq_thr = 15,
	bt_cmd->bt4_tx_rx_max_freq0 = 15,

	flags = iwlwifi_mod_params.bt_coex_active ?
			BT_COEX_NW : BT_COEX_DISABLE;
	flags |= BT_CH_PRIMARY_EN | BT_CH_SECONDARY_EN | BT_SYNC_2_BT_DISABLE;
	bt_cmd->flags = cpu_to_le32(flags);

	bt_cmd->valid_bit_msk = cpu_to_le32(BT_VALID_ENABLE |
>>>>>>> d8ec26d7
					    BT_VALID_BT_PRIO_BOOST |
					    BT_VALID_MAX_KILL |
					    BT_VALID_3W_TMRS |
					    BT_VALID_KILL_ACK |
					    BT_VALID_KILL_CTS |
					    BT_VALID_REDUCED_TX_POWER |
<<<<<<< HEAD
					    BT_VALID_LUT);

	if (mvm->cfg->bt_shared_single_ant)
		memcpy(&bt_cmd->decision_lut, iwl_single_shared_ant_lookup,
		       sizeof(iwl_single_shared_ant_lookup));
	else if (is_loose_coex())
		memcpy(&bt_cmd->decision_lut, iwl_loose_lookup,
		       sizeof(iwl_tight_lookup));
	else
		memcpy(&bt_cmd->decision_lut, iwl_tight_lookup,
		       sizeof(iwl_tight_lookup));

	bt_cmd->bt_prio_boost = cpu_to_le32(IWL_BT_DEFAULT_BOOST);
=======
					    BT_VALID_LUT |
					    BT_VALID_WIFI_RX_SW_PRIO_BOOST |
					    BT_VALID_WIFI_TX_SW_PRIO_BOOST |
					    BT_VALID_CORUN_LUT_20 |
					    BT_VALID_CORUN_LUT_40 |
					    BT_VALID_ANT_ISOLATION |
					    BT_VALID_ANT_ISOLATION_THRS |
					    BT_VALID_TXTX_DELTA_FREQ_THRS |
					    BT_VALID_TXRX_MAX_FREQ_0);

	if (mvm->cfg->bt_shared_single_ant)
		memcpy(&bt_cmd->decision_lut, iwl_single_shared_ant,
		       sizeof(iwl_single_shared_ant));
	else
		memcpy(&bt_cmd->decision_lut, iwl_combined_lookup,
		       sizeof(iwl_combined_lookup));

	memcpy(&bt_cmd->bt_prio_boost, iwl_bt_prio_boost,
	       sizeof(iwl_bt_prio_boost));
	memcpy(&bt_cmd->bt4_multiprio_lut, iwl_bt_mprio_lut,
	       sizeof(iwl_bt_mprio_lut));
>>>>>>> d8ec26d7
	bt_cmd->kill_ack_msk =
		cpu_to_le32(iwl_bt_ack_kill_msk[BT_KILL_MSK_DEFAULT]);
	bt_cmd->kill_cts_msk =
		cpu_to_le32(iwl_bt_cts_kill_msk[BT_KILL_MSK_DEFAULT]);

	memset(&mvm->last_bt_notif, 0, sizeof(mvm->last_bt_notif));
	memset(&mvm->last_bt_ci_cmd, 0, sizeof(mvm->last_bt_ci_cmd));

	ret = iwl_mvm_send_cmd(mvm, &cmd);

	kfree(bt_cmd);
	return ret;
}

static int iwl_mvm_bt_udpate_ctrl_kill_msk(struct iwl_mvm *mvm,
					   bool reduced_tx_power)
{
	enum iwl_bt_kill_msk bt_kill_msk;
	struct iwl_bt_coex_cmd *bt_cmd;
	struct iwl_bt_coex_profile_notif *notif = &mvm->last_bt_notif;
	struct iwl_host_cmd cmd = {
		.id = BT_CONFIG,
		.data[0] = &bt_cmd,
		.len = { sizeof(*bt_cmd), },
		.dataflags = { IWL_HCMD_DFL_NOCOPY, },
		.flags = CMD_SYNC,
	};
	int ret = 0;

	lockdep_assert_held(&mvm->mutex);

	if (reduced_tx_power) {
		/* Reduced Tx power has precedence on the type of the profile */
		bt_kill_msk = BT_KILL_MSK_REDUCED_TXPOW;
	} else {
		/* Low latency BT profile is active: give higher prio to BT */
		if (BT_MBOX_MSG(notif, 3, SCO_STATE)  ||
		    BT_MBOX_MSG(notif, 3, A2DP_STATE) ||
		    BT_MBOX_MSG(notif, 3, SNIFF_STATE))
			bt_kill_msk = BT_KILL_MSK_SCO_HID_A2DP;
		else
			bt_kill_msk = BT_KILL_MSK_DEFAULT;
	}

	IWL_DEBUG_COEX(mvm,
		       "Update kill_msk: %d - SCO %sactive A2DP %sactive SNIFF %sactive\n",
		       bt_kill_msk,
		       BT_MBOX_MSG(notif, 3, SCO_STATE) ? "" : "in",
		       BT_MBOX_MSG(notif, 3, A2DP_STATE) ? "" : "in",
		       BT_MBOX_MSG(notif, 3, SNIFF_STATE) ? "" : "in");

	/* Don't send HCMD if there is no update */
	if (bt_kill_msk == mvm->bt_kill_msk)
		return 0;

	mvm->bt_kill_msk = bt_kill_msk;
<<<<<<< HEAD

	bt_cmd = kzalloc(sizeof(*bt_cmd), GFP_KERNEL);
	if (!bt_cmd)
		return -ENOMEM;
	cmd.data[0] = bt_cmd;

	bt_cmd->kill_ack_msk = cpu_to_le32(iwl_bt_ack_kill_msk[bt_kill_msk]);
	bt_cmd->kill_cts_msk = cpu_to_le32(iwl_bt_cts_kill_msk[bt_kill_msk]);
	bt_cmd->valid_bit_msk =
		cpu_to_le16(BT_VALID_KILL_ACK | BT_VALID_KILL_CTS);

	IWL_DEBUG_COEX(mvm, "bt_kill_msk = %d\n", bt_kill_msk);
=======

	bt_cmd = kzalloc(sizeof(*bt_cmd), GFP_KERNEL);
	if (!bt_cmd)
		return -ENOMEM;
	cmd.data[0] = bt_cmd;
	bt_cmd->flags = cpu_to_le32(BT_COEX_NW);

	bt_cmd->kill_ack_msk = cpu_to_le32(iwl_bt_ack_kill_msk[bt_kill_msk]);
	bt_cmd->kill_cts_msk = cpu_to_le32(iwl_bt_cts_kill_msk[bt_kill_msk]);
	bt_cmd->valid_bit_msk |= cpu_to_le32(BT_VALID_ENABLE |
					     BT_VALID_KILL_ACK |
					     BT_VALID_KILL_CTS);

	IWL_DEBUG_COEX(mvm, "ACK Kill msk = 0x%08x, CTS Kill msk = 0x%08x\n",
		       iwl_bt_ack_kill_msk[bt_kill_msk],
		       iwl_bt_cts_kill_msk[bt_kill_msk]);
>>>>>>> d8ec26d7

	ret = iwl_mvm_send_cmd(mvm, &cmd);

	kfree(bt_cmd);
	return ret;
}

static int iwl_mvm_bt_coex_reduced_txp(struct iwl_mvm *mvm, u8 sta_id,
				       bool enable)
{
	struct iwl_bt_coex_cmd *bt_cmd;
	/* Send ASYNC since this can be sent from an atomic context */
	struct iwl_host_cmd cmd = {
		.id = BT_CONFIG,
		.len = { sizeof(*bt_cmd), },
		.dataflags = { IWL_HCMD_DFL_DUP, },
		.flags = CMD_ASYNC,
	};

	struct ieee80211_sta *sta;
	struct iwl_mvm_sta *mvmsta;
	int ret;

	if (sta_id == IWL_MVM_STATION_COUNT)
		return 0;

	sta = rcu_dereference_protected(mvm->fw_id_to_mac_id[sta_id],
					lockdep_is_held(&mvm->mutex));

	/* This can happen if the station has been removed right now */
	if (IS_ERR_OR_NULL(sta))
		return 0;

	mvmsta = (void *)sta->drv_priv;

	/* nothing to do */
	if (mvmsta->bt_reduced_txpower == enable)
		return 0;

	bt_cmd = kzalloc(sizeof(*bt_cmd), GFP_ATOMIC);
	if (!bt_cmd)
		return -ENOMEM;
	cmd.data[0] = bt_cmd;
<<<<<<< HEAD

	bt_cmd->valid_bit_msk = cpu_to_le16(BT_VALID_REDUCED_TX_POWER),
=======
	bt_cmd->flags = cpu_to_le32(BT_COEX_NW);

	bt_cmd->valid_bit_msk =
		cpu_to_le32(BT_VALID_ENABLE | BT_VALID_REDUCED_TX_POWER);
>>>>>>> d8ec26d7
	bt_cmd->bt_reduced_tx_power = sta_id;

	if (enable)
		bt_cmd->bt_reduced_tx_power |= BT_REDUCED_TX_POWER_BIT;

	IWL_DEBUG_COEX(mvm, "%sable reduced Tx Power for sta %d\n",
		       enable ? "en" : "dis", sta_id);

	mvmsta->bt_reduced_txpower = enable;

	ret = iwl_mvm_send_cmd(mvm, &cmd);

	kfree(bt_cmd);
	return ret;
}

struct iwl_bt_iterator_data {
	struct iwl_bt_coex_profile_notif *notif;
	struct iwl_mvm *mvm;
	u32 num_bss_ifaces;
	bool reduced_tx_power;
	struct ieee80211_chanctx_conf *primary;
	struct ieee80211_chanctx_conf *secondary;
};

static inline
void iwl_mvm_bt_coex_enable_rssi_event(struct iwl_mvm *mvm,
				       struct ieee80211_vif *vif,
				       bool enable, int rssi)
{
	struct iwl_mvm_vif *mvmvif = iwl_mvm_vif_from_mac80211(vif);

	mvmvif->bf_data.last_bt_coex_event = rssi;
	mvmvif->bf_data.bt_coex_max_thold =
		enable ? BT_ENABLE_REDUCED_TXPOWER_THRESHOLD : 0;
	mvmvif->bf_data.bt_coex_min_thold =
		enable ? BT_DISABLE_REDUCED_TXPOWER_THRESHOLD : 0;
}

/* must be called under rcu_read_lock */
static void iwl_mvm_bt_notif_iterator(void *_data, u8 *mac,
				      struct ieee80211_vif *vif)
{
	struct iwl_mvm_vif *mvmvif = iwl_mvm_vif_from_mac80211(vif);
	struct iwl_bt_iterator_data *data = _data;
	struct iwl_mvm *mvm = data->mvm;
	struct ieee80211_chanctx_conf *chanctx_conf;
	enum ieee80211_smps_mode smps_mode;
	int ave_rssi;

	lockdep_assert_held(&mvm->mutex);

	if (vif->type != NL80211_IFTYPE_STATION &&
	    vif->type != NL80211_IFTYPE_AP)
		return;

	smps_mode = IEEE80211_SMPS_AUTOMATIC;

	chanctx_conf = rcu_dereference(vif->chanctx_conf);

	/* If channel context is invalid or not on 2.4GHz .. */
	if ((!chanctx_conf ||
	     chanctx_conf->def.chan->band != IEEE80211_BAND_2GHZ)) {
		/* ... and it is an associated STATION, relax constraints */
		if (vif->type == NL80211_IFTYPE_STATION && vif->bss_conf.assoc)
			iwl_mvm_update_smps(mvm, vif, IWL_MVM_SMPS_REQ_BT_COEX,
					    smps_mode);
		iwl_mvm_bt_coex_enable_rssi_event(mvm, vif, false, 0);
		return;
	}

	/* SoftAP / GO will always be primary */
	if (vif->type == NL80211_IFTYPE_AP) {
		if (!mvmvif->ap_ibss_active)
			return;

		/* the Ack / Cts kill mask must be default if AP / GO */
		data->reduced_tx_power = false;

<<<<<<< HEAD
	/* non associated BSSes aren't to be considered */
	if (!vif->bss_conf.assoc)
		return;

	if (band != IEEE80211_BAND_2GHZ) {
		iwl_mvm_update_smps(mvm, vif, IWL_MVM_SMPS_REQ_BT_COEX,
				    smps_mode);
=======
		if (chanctx_conf == data->primary)
			return;

		/* downgrade the current primary no matter what its type is */
		data->secondary = data->primary;
		data->primary = chanctx_conf;
>>>>>>> d8ec26d7
		return;
	}

	data->num_bss_ifaces++;

	/* we are now a STA / P2P Client, and take associated ones only */
	if (!vif->bss_conf.assoc)
		return;

	/* STA / P2P Client, try to be primary if first vif */
	if (!data->primary || data->primary == chanctx_conf)
		data->primary = chanctx_conf;
	else if (!data->secondary)
		/* if secondary is not NULL, it might be a GO */
		data->secondary = chanctx_conf;

	if (le32_to_cpu(data->notif->bt_activity_grading) >= BT_HIGH_TRAFFIC)
		smps_mode = IEEE80211_SMPS_STATIC;
	else if (le32_to_cpu(data->notif->bt_activity_grading) >=
		 BT_LOW_TRAFFIC)
		smps_mode = IEEE80211_SMPS_DYNAMIC;

	IWL_DEBUG_COEX(data->mvm,
		       "mac %d: bt_status %d bt_activity_grading %d smps_req %d\n",
		       mvmvif->id,  data->notif->bt_status,
		       data->notif->bt_activity_grading, smps_mode);

	iwl_mvm_update_smps(mvm, vif, IWL_MVM_SMPS_REQ_BT_COEX, smps_mode);

	/* don't reduce the Tx power if in loose scheme */
	if (iwl_get_coex_type(mvm, vif) == BT_COEX_LOOSE_LUT ||
	    mvm->cfg->bt_shared_single_ant) {
		data->reduced_tx_power = false;
		iwl_mvm_bt_coex_enable_rssi_event(mvm, vif, false, 0);
		return;
	}

	/* reduced Txpower only if BT is on, so ...*/
	if (!data->notif->bt_status) {
		/* ... cancel reduced Tx power ... */
		if (iwl_mvm_bt_coex_reduced_txp(mvm, mvmvif->ap_sta_id, false))
			IWL_ERR(mvm, "Couldn't send BT_CONFIG cmd\n");
		data->reduced_tx_power = false;

		/* ... and there is no need to get reports on RSSI any more. */
		iwl_mvm_bt_coex_enable_rssi_event(mvm, vif, false, 0);
		return;
	}

	/* try to get the avg rssi from fw */
	ave_rssi = mvmvif->bf_data.ave_beacon_signal;

	/* if the RSSI isn't valid, fake it is very low */
	if (!ave_rssi)
		ave_rssi = -100;
	if (ave_rssi > BT_ENABLE_REDUCED_TXPOWER_THRESHOLD) {
		if (iwl_mvm_bt_coex_reduced_txp(mvm, mvmvif->ap_sta_id, true))
			IWL_ERR(mvm, "Couldn't send BT_CONFIG cmd\n");

		/*
		 * bt_kill_msk can be BT_KILL_MSK_REDUCED_TXPOW only if all the
		 * BSS / P2P clients have rssi above threshold.
		 * We set the bt_kill_msk to BT_KILL_MSK_REDUCED_TXPOW before
		 * the iteration, if one interface's rssi isn't good enough,
		 * bt_kill_msk will be set to default values.
		 */
	} else if (ave_rssi < BT_DISABLE_REDUCED_TXPOWER_THRESHOLD) {
		if (iwl_mvm_bt_coex_reduced_txp(mvm, mvmvif->ap_sta_id, false))
			IWL_ERR(mvm, "Couldn't send BT_CONFIG cmd\n");

		/*
		 * One interface hasn't rssi above threshold, bt_kill_msk must
		 * be set to default values.
		 */
		data->reduced_tx_power = false;
	}

	/* Begin to monitor the RSSI: it may influence the reduced Tx power */
	iwl_mvm_bt_coex_enable_rssi_event(mvm, vif, true, ave_rssi);
}

static void iwl_mvm_bt_coex_notif_handle(struct iwl_mvm *mvm)
{
	struct iwl_bt_iterator_data data = {
		.mvm = mvm,
		.notif = &mvm->last_bt_notif,
		.reduced_tx_power = true,
	};
	struct iwl_bt_coex_ci_cmd cmd = {};
	u8 ci_bw_idx;

	rcu_read_lock();
	ieee80211_iterate_active_interfaces_atomic(
					mvm->hw, IEEE80211_IFACE_ITER_NORMAL,
					iwl_mvm_bt_notif_iterator, &data);

	if (data.primary) {
		struct ieee80211_chanctx_conf *chan = data.primary;
		if (WARN_ON(!chan->def.chan)) {
			rcu_read_unlock();
			return;
		}

		if (chan->def.width < NL80211_CHAN_WIDTH_40) {
			ci_bw_idx = 0;
			cmd.co_run_bw_primary = 0;
		} else {
			cmd.co_run_bw_primary = 1;
			if (chan->def.center_freq1 >
			    chan->def.chan->center_freq)
				ci_bw_idx = 2;
			else
				ci_bw_idx = 1;
		}

		cmd.bt_primary_ci =
			iwl_ci_mask[chan->def.chan->hw_value][ci_bw_idx];
		cmd.primary_ch_phy_id = *((u16 *)data.primary->drv_priv);
	}

	if (data.secondary) {
		struct ieee80211_chanctx_conf *chan = data.secondary;
		if (WARN_ON(!data.secondary->def.chan)) {
			rcu_read_unlock();
			return;
		}

		if (chan->def.width < NL80211_CHAN_WIDTH_40) {
			ci_bw_idx = 0;
			cmd.co_run_bw_secondary = 0;
		} else {
			cmd.co_run_bw_secondary = 1;
			if (chan->def.center_freq1 >
			    chan->def.chan->center_freq)
				ci_bw_idx = 2;
			else
				ci_bw_idx = 1;
		}

		cmd.bt_secondary_ci =
			iwl_ci_mask[chan->def.chan->hw_value][ci_bw_idx];
		cmd.secondary_ch_phy_id = *((u16 *)data.secondary->drv_priv);
	}

	rcu_read_unlock();

	/* Don't spam the fw with the same command over and over */
	if (memcmp(&cmd, &mvm->last_bt_ci_cmd, sizeof(cmd))) {
		if (iwl_mvm_send_cmd_pdu(mvm, BT_COEX_CI, CMD_SYNC,
					 sizeof(cmd), &cmd))
			IWL_ERR(mvm, "Failed to send BT_CI cmd");
		memcpy(&mvm->last_bt_ci_cmd, &cmd, sizeof(cmd));
	}

	/*
	 * If there are no BSS / P2P client interfaces, reduced Tx Power is
	 * irrelevant since it is based on the RSSI coming from the beacon.
	 * Use BT_KILL_MSK_DEFAULT in that case.
	 */
	data.reduced_tx_power = data.reduced_tx_power && data.num_bss_ifaces;

	if (iwl_mvm_bt_udpate_ctrl_kill_msk(mvm, data.reduced_tx_power))
		IWL_ERR(mvm, "Failed to update the ctrl_kill_msk\n");
}

/* upon association, the fw will send in BT Coex notification */
int iwl_mvm_rx_bt_coex_notif(struct iwl_mvm *mvm,
			     struct iwl_rx_cmd_buffer *rxb,
			     struct iwl_device_cmd *dev_cmd)
{
	struct iwl_rx_packet *pkt = rxb_addr(rxb);
	struct iwl_bt_coex_profile_notif *notif = (void *)pkt->data;


	IWL_DEBUG_COEX(mvm, "BT Coex Notification received\n");
	IWL_DEBUG_COEX(mvm, "\tBT status: %s\n",
		       notif->bt_status ? "ON" : "OFF");
	IWL_DEBUG_COEX(mvm, "\tBT open conn %d\n", notif->bt_open_conn);
	IWL_DEBUG_COEX(mvm, "\tBT ci compliance %d\n", notif->bt_ci_compliance);
	IWL_DEBUG_COEX(mvm, "\tBT primary_ch_lut %d\n",
		       le32_to_cpu(notif->primary_ch_lut));
	IWL_DEBUG_COEX(mvm, "\tBT secondary_ch_lut %d\n",
		       le32_to_cpu(notif->secondary_ch_lut));
	IWL_DEBUG_COEX(mvm, "\tBT activity grading %d\n",
		       le32_to_cpu(notif->bt_activity_grading));
	IWL_DEBUG_COEX(mvm, "\tBT agg traffic load %d\n",
		       notif->bt_agg_traffic_load);

	/* remember this notification for future use: rssi fluctuations */
	memcpy(&mvm->last_bt_notif, notif, sizeof(mvm->last_bt_notif));

	iwl_mvm_bt_coex_notif_handle(mvm);

	/*
	 * This is an async handler for a notification, returning anything other
	 * than 0 doesn't make sense even if HCMD failed.
	 */
	return 0;
}

static void iwl_mvm_bt_rssi_iterator(void *_data, u8 *mac,
				   struct ieee80211_vif *vif)
{
	struct iwl_mvm_vif *mvmvif = (void *)vif->drv_priv;
	struct iwl_bt_iterator_data *data = _data;
	struct iwl_mvm *mvm = data->mvm;

	struct ieee80211_sta *sta;
	struct iwl_mvm_sta *mvmsta;

	struct ieee80211_chanctx_conf *chanctx_conf;

	rcu_read_lock();
	chanctx_conf = rcu_dereference(vif->chanctx_conf);
	/* If channel context is invalid or not on 2.4GHz - don't count it */
	if (!chanctx_conf ||
	    chanctx_conf->def.chan->band != IEEE80211_BAND_2GHZ) {
		rcu_read_unlock();
		return;
	}
	rcu_read_unlock();

	if (vif->type != NL80211_IFTYPE_STATION ||
	    mvmvif->ap_sta_id == IWL_MVM_STATION_COUNT)
		return;

	sta = rcu_dereference_protected(mvm->fw_id_to_mac_id[mvmvif->ap_sta_id],
					lockdep_is_held(&mvm->mutex));

	/* This can happen if the station has been removed right now */
	if (IS_ERR_OR_NULL(sta))
		return;

	mvmsta = (void *)sta->drv_priv;

	data->num_bss_ifaces++;

	/*
	 * This interface doesn't support reduced Tx power (because of low
	 * RSSI probably), then set bt_kill_msk to default values.
	 */
	if (!mvmsta->bt_reduced_txpower)
		data->reduced_tx_power = false;
	/* else - possibly leave it to BT_KILL_MSK_REDUCED_TXPOW */
}

void iwl_mvm_bt_rssi_event(struct iwl_mvm *mvm, struct ieee80211_vif *vif,
			   enum ieee80211_rssi_event rssi_event)
{
	struct iwl_mvm_vif *mvmvif = (void *)vif->drv_priv;
	struct iwl_bt_iterator_data data = {
		.mvm = mvm,
		.reduced_tx_power = true,
	};
	int ret;

	lockdep_assert_held(&mvm->mutex);

	/* Rssi update while not associated ?! */
	if (WARN_ON_ONCE(mvmvif->ap_sta_id == IWL_MVM_STATION_COUNT))
		return;

	/* No BT - reports should be disabled */
	if (!mvm->last_bt_notif.bt_status)
		return;

	IWL_DEBUG_COEX(mvm, "RSSI for %pM is now %s\n", vif->bss_conf.bssid,
		       rssi_event == RSSI_EVENT_HIGH ? "HIGH" : "LOW");

	/*
	 * Check if rssi is good enough for reduced Tx power, but not in loose
	 * scheme.
	 */
	if (rssi_event == RSSI_EVENT_LOW || mvm->cfg->bt_shared_single_ant ||
	    iwl_get_coex_type(mvm, vif) == BT_COEX_LOOSE_LUT)
		ret = iwl_mvm_bt_coex_reduced_txp(mvm, mvmvif->ap_sta_id,
						  false);
	else
		ret = iwl_mvm_bt_coex_reduced_txp(mvm, mvmvif->ap_sta_id, true);

	if (ret)
		IWL_ERR(mvm, "couldn't send BT_CONFIG HCMD upon RSSI event\n");

	ieee80211_iterate_active_interfaces_atomic(
		mvm->hw, IEEE80211_IFACE_ITER_NORMAL,
		iwl_mvm_bt_rssi_iterator, &data);

	/*
	 * If there are no BSS / P2P client interfaces, reduced Tx Power is
	 * irrelevant since it is based on the RSSI coming from the beacon.
	 * Use BT_KILL_MSK_DEFAULT in that case.
	 */
	data.reduced_tx_power = data.reduced_tx_power && data.num_bss_ifaces;

	if (iwl_mvm_bt_udpate_ctrl_kill_msk(mvm, data.reduced_tx_power))
		IWL_ERR(mvm, "Failed to update the ctrl_kill_msk\n");
}

#define LINK_QUAL_AGG_TIME_LIMIT_DEF	(4000)
#define LINK_QUAL_AGG_TIME_LIMIT_BT_ACT	(1200)

u16 iwl_mvm_bt_coex_agg_time_limit(struct iwl_mvm *mvm,
				   struct ieee80211_sta *sta)
{
	struct iwl_mvm_sta *mvmsta = (void *)sta->drv_priv;
	enum iwl_bt_coex_lut_type lut_type;

	if (le32_to_cpu(mvm->last_bt_notif.bt_activity_grading) <
	    BT_LOW_TRAFFIC)
		return LINK_QUAL_AGG_TIME_LIMIT_DEF;

	lut_type = iwl_get_coex_type(mvm, mvmsta->vif);

	if (lut_type == BT_COEX_LOOSE_LUT)
		return LINK_QUAL_AGG_TIME_LIMIT_DEF;

	/* tight coex, high bt traffic, reduce AGG time limit */
	return LINK_QUAL_AGG_TIME_LIMIT_BT_ACT;
}

bool iwl_mvm_bt_coex_is_mimo_allowed(struct iwl_mvm *mvm,
				     struct ieee80211_sta *sta)
{
<<<<<<< HEAD
=======
	struct iwl_mvm_sta *mvmsta = (void *)sta->drv_priv;

	if (le32_to_cpu(mvm->last_bt_notif.bt_activity_grading) <
	    BT_HIGH_TRAFFIC)
		return true;

	/*
	 * In Tight, BT can't Rx while we Tx, so use both antennas since BT is
	 * already killed.
	 * In Loose, BT can Rx while we Tx, so forbid MIMO to let BT Rx while we
	 * Tx.
	 */
	return iwl_get_coex_type(mvm, mvmsta->vif) == BT_COEX_TIGHT_LUT;
}

void iwl_mvm_bt_coex_vif_change(struct iwl_mvm *mvm)
{
	if (!(mvm->fw->ucode_capa.flags & IWL_UCODE_TLV_FLAGS_NEWBT_COEX))
		return;

>>>>>>> d8ec26d7
	iwl_mvm_bt_coex_notif_handle(mvm);
}<|MERGE_RESOLUTION|>--- conflicted
+++ resolved
@@ -362,34 +362,6 @@
 	int ret;
 	u32 flags;
 
-<<<<<<< HEAD
-	/* go to CALIB state in internal BT-Coex state machine */
-	ret = iwl_send_bt_env(mvm, BT_COEX_ENV_OPEN,
-			      BT_COEX_PRIO_TBL_EVT_INIT_CALIB2);
-	if (ret)
-		return ret;
-
-	ret  = iwl_send_bt_env(mvm, BT_COEX_ENV_CLOSE,
-			       BT_COEX_PRIO_TBL_EVT_INIT_CALIB2);
-	if (ret)
-		return ret;
-
-	bt_cmd = kzalloc(sizeof(*bt_cmd), GFP_KERNEL);
-	if (!bt_cmd)
-		return -ENOMEM;
-	cmd.data[0] = bt_cmd;
-
-	bt_cmd->max_kill = 5;
-	bt_cmd->bt3_time_t7_value = 1;
-	bt_cmd->bt3_prio_sample_time = 2;
-	bt_cmd->bt3_timer_t2_value = 0xc;
-
-	bt_cmd->flags = iwlwifi_mod_params.bt_coex_active ?
-			BT_COEX_NW : BT_COEX_DISABLE;
-	bt_cmd->flags |= BT_CH_PRIMARY_EN | BT_SYNC_2_BT_DISABLE;
-
-	bt_cmd->valid_bit_msk = cpu_to_le16(BT_VALID_ENABLE |
-=======
 	if (!(mvm->fw->ucode_capa.flags & IWL_UCODE_TLV_FLAGS_NEWBT_COEX))
 		return 0;
 
@@ -410,28 +382,12 @@
 	bt_cmd->flags = cpu_to_le32(flags);
 
 	bt_cmd->valid_bit_msk = cpu_to_le32(BT_VALID_ENABLE |
->>>>>>> d8ec26d7
 					    BT_VALID_BT_PRIO_BOOST |
 					    BT_VALID_MAX_KILL |
 					    BT_VALID_3W_TMRS |
 					    BT_VALID_KILL_ACK |
 					    BT_VALID_KILL_CTS |
 					    BT_VALID_REDUCED_TX_POWER |
-<<<<<<< HEAD
-					    BT_VALID_LUT);
-
-	if (mvm->cfg->bt_shared_single_ant)
-		memcpy(&bt_cmd->decision_lut, iwl_single_shared_ant_lookup,
-		       sizeof(iwl_single_shared_ant_lookup));
-	else if (is_loose_coex())
-		memcpy(&bt_cmd->decision_lut, iwl_loose_lookup,
-		       sizeof(iwl_tight_lookup));
-	else
-		memcpy(&bt_cmd->decision_lut, iwl_tight_lookup,
-		       sizeof(iwl_tight_lookup));
-
-	bt_cmd->bt_prio_boost = cpu_to_le32(IWL_BT_DEFAULT_BOOST);
-=======
 					    BT_VALID_LUT |
 					    BT_VALID_WIFI_RX_SW_PRIO_BOOST |
 					    BT_VALID_WIFI_TX_SW_PRIO_BOOST |
@@ -453,7 +409,6 @@
 	       sizeof(iwl_bt_prio_boost));
 	memcpy(&bt_cmd->bt4_multiprio_lut, iwl_bt_mprio_lut,
 	       sizeof(iwl_bt_mprio_lut));
->>>>>>> d8ec26d7
 	bt_cmd->kill_ack_msk =
 		cpu_to_le32(iwl_bt_ack_kill_msk[BT_KILL_MSK_DEFAULT]);
 	bt_cmd->kill_cts_msk =
@@ -510,20 +465,6 @@
 		return 0;
 
 	mvm->bt_kill_msk = bt_kill_msk;
-<<<<<<< HEAD
-
-	bt_cmd = kzalloc(sizeof(*bt_cmd), GFP_KERNEL);
-	if (!bt_cmd)
-		return -ENOMEM;
-	cmd.data[0] = bt_cmd;
-
-	bt_cmd->kill_ack_msk = cpu_to_le32(iwl_bt_ack_kill_msk[bt_kill_msk]);
-	bt_cmd->kill_cts_msk = cpu_to_le32(iwl_bt_cts_kill_msk[bt_kill_msk]);
-	bt_cmd->valid_bit_msk =
-		cpu_to_le16(BT_VALID_KILL_ACK | BT_VALID_KILL_CTS);
-
-	IWL_DEBUG_COEX(mvm, "bt_kill_msk = %d\n", bt_kill_msk);
-=======
 
 	bt_cmd = kzalloc(sizeof(*bt_cmd), GFP_KERNEL);
 	if (!bt_cmd)
@@ -540,7 +481,6 @@
 	IWL_DEBUG_COEX(mvm, "ACK Kill msk = 0x%08x, CTS Kill msk = 0x%08x\n",
 		       iwl_bt_ack_kill_msk[bt_kill_msk],
 		       iwl_bt_cts_kill_msk[bt_kill_msk]);
->>>>>>> d8ec26d7
 
 	ret = iwl_mvm_send_cmd(mvm, &cmd);
 
@@ -584,15 +524,10 @@
 	if (!bt_cmd)
 		return -ENOMEM;
 	cmd.data[0] = bt_cmd;
-<<<<<<< HEAD
-
-	bt_cmd->valid_bit_msk = cpu_to_le16(BT_VALID_REDUCED_TX_POWER),
-=======
 	bt_cmd->flags = cpu_to_le32(BT_COEX_NW);
 
 	bt_cmd->valid_bit_msk =
 		cpu_to_le32(BT_VALID_ENABLE | BT_VALID_REDUCED_TX_POWER);
->>>>>>> d8ec26d7
 	bt_cmd->bt_reduced_tx_power = sta_id;
 
 	if (enable)
@@ -672,22 +607,12 @@
 		/* the Ack / Cts kill mask must be default if AP / GO */
 		data->reduced_tx_power = false;
 
-<<<<<<< HEAD
-	/* non associated BSSes aren't to be considered */
-	if (!vif->bss_conf.assoc)
-		return;
-
-	if (band != IEEE80211_BAND_2GHZ) {
-		iwl_mvm_update_smps(mvm, vif, IWL_MVM_SMPS_REQ_BT_COEX,
-				    smps_mode);
-=======
 		if (chanctx_conf == data->primary)
 			return;
 
 		/* downgrade the current primary no matter what its type is */
 		data->secondary = data->primary;
 		data->primary = chanctx_conf;
->>>>>>> d8ec26d7
 		return;
 	}
 
@@ -1011,8 +936,6 @@
 bool iwl_mvm_bt_coex_is_mimo_allowed(struct iwl_mvm *mvm,
 				     struct ieee80211_sta *sta)
 {
-<<<<<<< HEAD
-=======
 	struct iwl_mvm_sta *mvmsta = (void *)sta->drv_priv;
 
 	if (le32_to_cpu(mvm->last_bt_notif.bt_activity_grading) <
@@ -1033,6 +956,5 @@
 	if (!(mvm->fw->ucode_capa.flags & IWL_UCODE_TLV_FLAGS_NEWBT_COEX))
 		return;
 
->>>>>>> d8ec26d7
 	iwl_mvm_bt_coex_notif_handle(mvm);
 }