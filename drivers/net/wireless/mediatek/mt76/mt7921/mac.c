// SPDX-License-Identifier: ISC
/* Copyright (C) 2020 MediaTek Inc. */

#include <linux/devcoredump.h>
#include <linux/etherdevice.h>
#include <linux/timekeeping.h>
#include "mt7921.h"
#include "../dma.h"
#include "mac.h"
#include "mcu.h"

static struct mt76_wcid *mt7921_rx_get_wcid(struct mt7921_dev *dev,
					    u16 idx, bool unicast)
{
	struct mt7921_sta *sta;
	struct mt76_wcid *wcid;

	if (idx >= ARRAY_SIZE(dev->mt76.wcid))
		return NULL;

	wcid = rcu_dereference(dev->mt76.wcid[idx]);
	if (unicast || !wcid)
		return wcid;

	if (!wcid->sta)
		return NULL;

	sta = container_of(wcid, struct mt7921_sta, wcid);
	if (!sta->vif)
		return NULL;

	return &sta->vif->sta.wcid;
}

void mt7921_sta_ps(struct mt76_dev *mdev, struct ieee80211_sta *sta, bool ps)
{
}
EXPORT_SYMBOL_GPL(mt7921_sta_ps);

bool mt7921_mac_wtbl_update(struct mt7921_dev *dev, int idx, u32 mask)
{
	mt76_rmw(dev, MT_WTBL_UPDATE, MT_WTBL_UPDATE_WLAN_IDX,
		 FIELD_PREP(MT_WTBL_UPDATE_WLAN_IDX, idx) | mask);

	return mt76_poll(dev, MT_WTBL_UPDATE, MT_WTBL_UPDATE_BUSY,
			 0, 5000);
}

void mt7921_mac_sta_poll(struct mt7921_dev *dev)
{
	static const u8 ac_to_tid[] = {
		[IEEE80211_AC_BE] = 0,
		[IEEE80211_AC_BK] = 1,
		[IEEE80211_AC_VI] = 4,
		[IEEE80211_AC_VO] = 6
	};
	struct ieee80211_sta *sta;
	struct mt7921_sta *msta;
	u32 tx_time[IEEE80211_NUM_ACS], rx_time[IEEE80211_NUM_ACS];
	LIST_HEAD(sta_poll_list);
	struct rate_info *rate;
	int i;

	spin_lock_bh(&dev->sta_poll_lock);
	list_splice_init(&dev->sta_poll_list, &sta_poll_list);
	spin_unlock_bh(&dev->sta_poll_lock);

	while (true) {
		bool clear = false;
		u32 addr, val;
		u16 idx;
		u8 bw;

		spin_lock_bh(&dev->sta_poll_lock);
		if (list_empty(&sta_poll_list)) {
			spin_unlock_bh(&dev->sta_poll_lock);
			break;
		}
		msta = list_first_entry(&sta_poll_list,
					struct mt7921_sta, poll_list);
		list_del_init(&msta->poll_list);
		spin_unlock_bh(&dev->sta_poll_lock);

		idx = msta->wcid.idx;
		addr = mt7921_mac_wtbl_lmac_addr(idx, MT_WTBL_AC0_CTT_OFFSET);

		for (i = 0; i < IEEE80211_NUM_ACS; i++) {
			u32 tx_last = msta->airtime_ac[i];
			u32 rx_last = msta->airtime_ac[i + 4];

			msta->airtime_ac[i] = mt76_rr(dev, addr);
			msta->airtime_ac[i + 4] = mt76_rr(dev, addr + 4);

			tx_time[i] = msta->airtime_ac[i] - tx_last;
			rx_time[i] = msta->airtime_ac[i + 4] - rx_last;

			if ((tx_last | rx_last) & BIT(30))
				clear = true;

			addr += 8;
		}

		if (clear) {
			mt7921_mac_wtbl_update(dev, idx,
					       MT_WTBL_UPDATE_ADM_COUNT_CLEAR);
			memset(msta->airtime_ac, 0, sizeof(msta->airtime_ac));
		}

		if (!msta->wcid.sta)
			continue;

		sta = container_of((void *)msta, struct ieee80211_sta,
				   drv_priv);
		for (i = 0; i < IEEE80211_NUM_ACS; i++) {
			u8 q = mt76_connac_lmac_mapping(i);
			u32 tx_cur = tx_time[q];
			u32 rx_cur = rx_time[q];
			u8 tid = ac_to_tid[i];

			if (!tx_cur && !rx_cur)
				continue;

			ieee80211_sta_register_airtime(sta, tid, tx_cur,
						       rx_cur);
		}

		/* We don't support reading GI info from txs packets.
		 * For accurate tx status reporting and AQL improvement,
		 * we need to make sure that flags match so polling GI
		 * from per-sta counters directly.
		 */
		rate = &msta->wcid.rate;
		addr = mt7921_mac_wtbl_lmac_addr(idx,
						 MT_WTBL_TXRX_CAP_RATE_OFFSET);
		val = mt76_rr(dev, addr);

		switch (rate->bw) {
		case RATE_INFO_BW_160:
			bw = IEEE80211_STA_RX_BW_160;
			break;
		case RATE_INFO_BW_80:
			bw = IEEE80211_STA_RX_BW_80;
			break;
		case RATE_INFO_BW_40:
			bw = IEEE80211_STA_RX_BW_40;
			break;
		default:
			bw = IEEE80211_STA_RX_BW_20;
			break;
		}

		if (rate->flags & RATE_INFO_FLAGS_HE_MCS) {
			u8 offs = MT_WTBL_TXRX_RATE_G2_HE + 2 * bw;

			rate->he_gi = (val & (0x3 << offs)) >> offs;
		} else if (rate->flags &
			   (RATE_INFO_FLAGS_VHT_MCS | RATE_INFO_FLAGS_MCS)) {
			if (val & BIT(MT_WTBL_TXRX_RATE_G2 + bw))
				rate->flags |= RATE_INFO_FLAGS_SHORT_GI;
			else
				rate->flags &= ~RATE_INFO_FLAGS_SHORT_GI;
		}
	}
}
EXPORT_SYMBOL_GPL(mt7921_mac_sta_poll);

static void
mt7921_get_status_freq_info(struct mt7921_dev *dev, struct mt76_phy *mphy,
			    struct mt76_rx_status *status, u8 chfreq)
{
	if (!test_bit(MT76_HW_SCANNING, &mphy->state) &&
	    !test_bit(MT76_HW_SCHED_SCANNING, &mphy->state) &&
	    !test_bit(MT76_STATE_ROC, &mphy->state)) {
		status->freq = mphy->chandef.chan->center_freq;
		status->band = mphy->chandef.chan->band;
		return;
	}

	if (chfreq > 180) {
		status->band = NL80211_BAND_6GHZ;
		chfreq = (chfreq - 181) * 4 + 1;
	} else if (chfreq > 14) {
		status->band = NL80211_BAND_5GHZ;
	} else {
		status->band = NL80211_BAND_2GHZ;
	}
	status->freq = ieee80211_channel_to_frequency(chfreq, status->band);
}

static void
mt7921_mac_rssi_iter(void *priv, u8 *mac, struct ieee80211_vif *vif)
{
	struct sk_buff *skb = priv;
	struct mt76_rx_status *status = (struct mt76_rx_status *)skb->cb;
	struct mt7921_vif *mvif = (struct mt7921_vif *)vif->drv_priv;
	struct ieee80211_hdr *hdr = mt76_skb_get_hdr(skb);

	if (status->signal > 0)
		return;

	if (!ether_addr_equal(vif->addr, hdr->addr1))
		return;

	ewma_rssi_add(&mvif->rssi, -status->signal);
}

static void
mt7921_mac_assoc_rssi(struct mt7921_dev *dev, struct sk_buff *skb)
{
	struct ieee80211_hdr *hdr = mt76_skb_get_hdr(skb);

	if (!ieee80211_is_assoc_resp(hdr->frame_control) &&
	    !ieee80211_is_auth(hdr->frame_control))
		return;

	ieee80211_iterate_active_interfaces_atomic(mt76_hw(dev),
		IEEE80211_IFACE_ITER_RESUME_ALL,
		mt7921_mac_rssi_iter, skb);
}

static int
mt7921_mac_fill_rx(struct mt7921_dev *dev, struct sk_buff *skb)
{
	u32 csum_mask = MT_RXD0_NORMAL_IP_SUM | MT_RXD0_NORMAL_UDP_TCP_SUM;
	struct mt76_rx_status *status = (struct mt76_rx_status *)skb->cb;
	bool hdr_trans, unicast, insert_ccmp_hdr = false;
	u8 chfreq, qos_ctl = 0, remove_pad, amsdu_info;
	u16 hdr_gap;
	__le32 *rxv = NULL, *rxd = (__le32 *)skb->data;
	struct mt76_phy *mphy = &dev->mt76.phy;
	struct mt7921_phy *phy = &dev->phy;
	struct ieee80211_supported_band *sband;
	u32 rxd0 = le32_to_cpu(rxd[0]);
	u32 rxd1 = le32_to_cpu(rxd[1]);
	u32 rxd2 = le32_to_cpu(rxd[2]);
	u32 rxd3 = le32_to_cpu(rxd[3]);
	u32 rxd4 = le32_to_cpu(rxd[4]);
<<<<<<< HEAD
	struct mt7921_sta *msta;
=======
	struct mt7921_sta *msta = NULL;
>>>>>>> 7365df19
	u16 seq_ctrl = 0;
	__le16 fc = 0;
	u8 mode = 0;
	int i, idx;

	memset(status, 0, sizeof(*status));

	if (rxd1 & MT_RXD1_NORMAL_BAND_IDX)
		return -EINVAL;

	if (!test_bit(MT76_STATE_RUNNING, &mphy->state))
		return -EINVAL;

	if (rxd2 & MT_RXD2_NORMAL_AMSDU_ERR)
		return -EINVAL;

	hdr_trans = rxd2 & MT_RXD2_NORMAL_HDR_TRANS;
	if (hdr_trans && (rxd1 & MT_RXD1_NORMAL_CM))
		return -EINVAL;

	/* ICV error or CCMP/BIP/WPI MIC error */
	if (rxd1 & MT_RXD1_NORMAL_ICV_ERR)
		status->flag |= RX_FLAG_ONLY_MONITOR;

	chfreq = FIELD_GET(MT_RXD3_NORMAL_CH_FREQ, rxd3);
	unicast = FIELD_GET(MT_RXD3_NORMAL_ADDR_TYPE, rxd3) == MT_RXD3_NORMAL_U2M;
	idx = FIELD_GET(MT_RXD1_NORMAL_WLAN_IDX, rxd1);
	status->wcid = mt7921_rx_get_wcid(dev, idx, unicast);

	if (status->wcid) {
		msta = container_of(status->wcid, struct mt7921_sta, wcid);
		spin_lock_bh(&dev->sta_poll_lock);
		if (list_empty(&msta->poll_list))
			list_add_tail(&msta->poll_list, &dev->sta_poll_list);
		spin_unlock_bh(&dev->sta_poll_lock);
	}

	mt7921_get_status_freq_info(dev, mphy, status, chfreq);

	switch (status->band) {
	case NL80211_BAND_5GHZ:
		sband = &mphy->sband_5g.sband;
		break;
	case NL80211_BAND_6GHZ:
		sband = &mphy->sband_6g.sband;
		break;
	default:
		sband = &mphy->sband_2g.sband;
		break;
	}

	if (!sband->channels)
		return -EINVAL;

	if ((rxd0 & csum_mask) == csum_mask)
		skb->ip_summed = CHECKSUM_UNNECESSARY;

	if (rxd1 & MT_RXD1_NORMAL_FCS_ERR)
		status->flag |= RX_FLAG_FAILED_FCS_CRC;

	if (rxd1 & MT_RXD1_NORMAL_TKIP_MIC_ERR)
		status->flag |= RX_FLAG_MMIC_ERROR;

	if (FIELD_GET(MT_RXD1_NORMAL_SEC_MODE, rxd1) != 0 &&
	    !(rxd1 & (MT_RXD1_NORMAL_CLM | MT_RXD1_NORMAL_CM))) {
		status->flag |= RX_FLAG_DECRYPTED;
		status->flag |= RX_FLAG_IV_STRIPPED;
		status->flag |= RX_FLAG_MMIC_STRIPPED | RX_FLAG_MIC_STRIPPED;
	}

	remove_pad = FIELD_GET(MT_RXD2_NORMAL_HDR_OFFSET, rxd2);

	if (rxd2 & MT_RXD2_NORMAL_MAX_LEN_ERROR)
		return -EINVAL;

	rxd += 6;
	if (rxd1 & MT_RXD1_NORMAL_GROUP_4) {
		u32 v0 = le32_to_cpu(rxd[0]);
		u32 v2 = le32_to_cpu(rxd[2]);

		fc = cpu_to_le16(FIELD_GET(MT_RXD6_FRAME_CONTROL, v0));
		seq_ctrl = FIELD_GET(MT_RXD8_SEQ_CTRL, v2);
		qos_ctl = FIELD_GET(MT_RXD8_QOS_CTL, v2);

		rxd += 4;
		if ((u8 *)rxd - skb->data >= skb->len)
			return -EINVAL;
	}

	if (rxd1 & MT_RXD1_NORMAL_GROUP_1) {
		u8 *data = (u8 *)rxd;

		if (status->flag & RX_FLAG_DECRYPTED) {
			switch (FIELD_GET(MT_RXD1_NORMAL_SEC_MODE, rxd1)) {
			case MT_CIPHER_AES_CCMP:
			case MT_CIPHER_CCMP_CCX:
			case MT_CIPHER_CCMP_256:
				insert_ccmp_hdr =
					FIELD_GET(MT_RXD2_NORMAL_FRAG, rxd2);
				fallthrough;
			case MT_CIPHER_TKIP:
			case MT_CIPHER_TKIP_NO_MIC:
			case MT_CIPHER_GCMP:
			case MT_CIPHER_GCMP_256:
				status->iv[0] = data[5];
				status->iv[1] = data[4];
				status->iv[2] = data[3];
				status->iv[3] = data[2];
				status->iv[4] = data[1];
				status->iv[5] = data[0];
				break;
			default:
				break;
			}
		}
		rxd += 4;
		if ((u8 *)rxd - skb->data >= skb->len)
			return -EINVAL;
	}

	if (rxd1 & MT_RXD1_NORMAL_GROUP_2) {
		status->timestamp = le32_to_cpu(rxd[0]);
		status->flag |= RX_FLAG_MACTIME_START;

		if (!(rxd2 & MT_RXD2_NORMAL_NON_AMPDU)) {
			status->flag |= RX_FLAG_AMPDU_DETAILS;

			/* all subframes of an A-MPDU have the same timestamp */
			if (phy->rx_ampdu_ts != status->timestamp) {
				if (!++phy->ampdu_ref)
					phy->ampdu_ref++;
			}
			phy->rx_ampdu_ts = status->timestamp;

			status->ampdu_ref = phy->ampdu_ref;
		}

		rxd += 2;
		if ((u8 *)rxd - skb->data >= skb->len)
			return -EINVAL;
	}

	/* RXD Group 3 - P-RXV */
	if (rxd1 & MT_RXD1_NORMAL_GROUP_3) {
		u32 v0, v1;
		int ret;

		rxv = rxd;
		rxd += 2;
		if ((u8 *)rxd - skb->data >= skb->len)
			return -EINVAL;

		v0 = le32_to_cpu(rxv[0]);
		v1 = le32_to_cpu(rxv[1]);

		if (v0 & MT_PRXV_HT_AD_CODE)
			status->enc_flags |= RX_ENC_FLAG_LDPC;

		status->chains = mphy->antenna_mask;
		status->chain_signal[0] = to_rssi(MT_PRXV_RCPI0, v1);
		status->chain_signal[1] = to_rssi(MT_PRXV_RCPI1, v1);
		status->chain_signal[2] = to_rssi(MT_PRXV_RCPI2, v1);
		status->chain_signal[3] = to_rssi(MT_PRXV_RCPI3, v1);
		status->signal = -128;
		for (i = 0; i < hweight8(mphy->antenna_mask); i++) {
			if (!(status->chains & BIT(i)) ||
			    status->chain_signal[i] >= 0)
				continue;

			status->signal = max(status->signal,
					     status->chain_signal[i]);
		}

		ret = mt76_connac2_mac_fill_rx_rate(&dev->mt76, status, sband,
						    rxv, &mode);
		if (ret < 0)
			return ret;

		if (rxd1 & MT_RXD1_NORMAL_GROUP_5) {
			rxd += 18;
			if ((u8 *)rxd - skb->data >= skb->len)
				return -EINVAL;
		}
	}

	amsdu_info = FIELD_GET(MT_RXD4_NORMAL_PAYLOAD_FORMAT, rxd4);
	status->amsdu = !!amsdu_info;
	if (status->amsdu) {
		status->first_amsdu = amsdu_info == MT_RXD4_FIRST_AMSDU_FRAME;
		status->last_amsdu = amsdu_info == MT_RXD4_LAST_AMSDU_FRAME;
	}

	hdr_gap = (u8 *)rxd - skb->data + 2 * remove_pad;
	if (hdr_trans && ieee80211_has_morefrags(fc)) {
		struct ieee80211_vif *vif;
		int err;

		if (!msta || !msta->vif)
			return -EINVAL;

		vif = container_of((void *)msta->vif, struct ieee80211_vif,
				   drv_priv);
		err = mt76_connac2_reverse_frag0_hdr_trans(vif, skb, hdr_gap);
		if (err)
			return err;

		hdr_trans = false;
	} else {
		skb_pull(skb, hdr_gap);
		if (!hdr_trans && status->amsdu) {
			memmove(skb->data + 2, skb->data,
				ieee80211_get_hdrlen_from_skb(skb));
			skb_pull(skb, 2);
		}
	}

	if (!hdr_trans) {
		struct ieee80211_hdr *hdr;

		if (insert_ccmp_hdr) {
			u8 key_id = FIELD_GET(MT_RXD1_NORMAL_KEY_ID, rxd1);

			mt76_insert_ccmp_hdr(skb, key_id);
		}

		hdr = mt76_skb_get_hdr(skb);
		fc = hdr->frame_control;
		if (ieee80211_is_data_qos(fc)) {
			seq_ctrl = le16_to_cpu(hdr->seq_ctrl);
			qos_ctl = *ieee80211_get_qos_ctl(hdr);
		}
	} else {
		status->flag |= RX_FLAG_8023;
	}

	mt7921_mac_assoc_rssi(dev, skb);

	if (rxv && mode >= MT_PHY_TYPE_HE_SU && !(status->flag & RX_FLAG_8023))
		mt76_connac2_mac_decode_he_radiotap(&dev->mt76, skb, rxv, mode);

	if (!status->wcid || !ieee80211_is_data_qos(fc))
		return 0;

	status->aggr = unicast && !ieee80211_is_qos_nullfunc(fc);
	status->seqno = IEEE80211_SEQ_TO_SN(seq_ctrl);
	status->qos_ctl = qos_ctl;

	return 0;
}

<<<<<<< HEAD
void mt7921_tx_check_aggr(struct ieee80211_sta *sta, __le32 *txwi)
=======
static void mt7921_tx_check_aggr(struct ieee80211_sta *sta, __le32 *txwi)
>>>>>>> 7365df19
{
	struct mt7921_sta *msta;
	u16 fc, tid;
	u32 val;

	if (!sta || !(sta->deflink.ht_cap.ht_supported || sta->deflink.he_cap.has_he))
		return;

	tid = le32_get_bits(txwi[1], MT_TXD1_TID);
	if (tid >= 6) /* skip VO queue */
		return;

	val = le32_to_cpu(txwi[2]);
	fc = FIELD_GET(MT_TXD2_FRAME_TYPE, val) << 2 |
	     FIELD_GET(MT_TXD2_SUB_TYPE, val) << 4;
	if (unlikely(fc != (IEEE80211_FTYPE_DATA | IEEE80211_STYPE_QOS_DATA)))
		return;

	msta = (struct mt7921_sta *)sta->drv_priv;
	if (!test_and_set_bit(tid, &msta->ampdu_state))
		ieee80211_start_tx_ba_session(sta, tid, 0);
}
<<<<<<< HEAD
EXPORT_SYMBOL_GPL(mt7921_tx_check_aggr);
=======
>>>>>>> 7365df19

void mt7921_mac_add_txs(struct mt7921_dev *dev, void *data)
{
	struct mt7921_sta *msta = NULL;
	struct mt76_wcid *wcid;
	__le32 *txs_data = data;
	u16 wcidx;
	u8 pid;

	if (le32_get_bits(txs_data[0], MT_TXS0_TXS_FORMAT) > 1)
		return;

	wcidx = le32_get_bits(txs_data[2], MT_TXS2_WCID);
	pid = le32_get_bits(txs_data[3], MT_TXS3_PID);

	if (pid < MT_PACKET_ID_FIRST)
		return;

	if (wcidx >= MT7921_WTBL_SIZE)
		return;

	rcu_read_lock();

	wcid = rcu_dereference(dev->mt76.wcid[wcidx]);
	if (!wcid)
		goto out;

	msta = container_of(wcid, struct mt7921_sta, wcid);

<<<<<<< HEAD
	mt76_connac2_mac_add_txs_skb(&dev->mt76, wcid, pid, txs_data,
				     &msta->stats);
=======
	mt76_connac2_mac_add_txs_skb(&dev->mt76, wcid, pid, txs_data);
>>>>>>> 7365df19
	if (!wcid->sta)
		goto out;

	spin_lock_bh(&dev->sta_poll_lock);
	if (list_empty(&msta->poll_list))
		list_add_tail(&msta->poll_list, &dev->sta_poll_list);
	spin_unlock_bh(&dev->sta_poll_lock);

out:
	rcu_read_unlock();
}

void mt7921_txwi_free(struct mt7921_dev *dev, struct mt76_txwi_cache *t,
		      struct ieee80211_sta *sta, bool clear_status,
		      struct list_head *free_list)
{
	struct mt76_dev *mdev = &dev->mt76;
	__le32 *txwi;
	u16 wcid_idx;

	mt76_connac_txp_skb_unmap(mdev, t);
	if (!t->skb)
		goto out;

	txwi = (__le32 *)mt76_get_txwi_ptr(mdev, t);
	if (sta) {
		struct mt76_wcid *wcid = (struct mt76_wcid *)sta->drv_priv;

		if (likely(t->skb->protocol != cpu_to_be16(ETH_P_PAE)))
			mt7921_tx_check_aggr(sta, txwi);

		wcid_idx = wcid->idx;
	} else {
		wcid_idx = le32_get_bits(txwi[1], MT_TXD1_WLAN_IDX);
	}

	__mt76_tx_complete_skb(mdev, wcid_idx, t->skb, free_list);
out:
	t->skb = NULL;
	mt76_put_txwi(mdev, t);
}
EXPORT_SYMBOL_GPL(mt7921_txwi_free);

static void mt7921_mac_tx_free(struct mt7921_dev *dev, void *data, int len)
{
	struct mt76_connac_tx_free *free = data;
	__le32 *tx_info = (__le32 *)(data + sizeof(*free));
	struct mt76_dev *mdev = &dev->mt76;
	struct mt76_txwi_cache *txwi;
	struct ieee80211_sta *sta = NULL;
	struct sk_buff *skb, *tmp;
	void *end = data + len;
	LIST_HEAD(free_list);
	bool wake = false;
	u8 i, count;

	/* clean DMA queues and unmap buffers first */
	mt76_queue_tx_cleanup(dev, dev->mphy.q_tx[MT_TXQ_PSD], false);
	mt76_queue_tx_cleanup(dev, dev->mphy.q_tx[MT_TXQ_BE], false);

	count = le16_get_bits(free->ctrl, MT_TX_FREE_MSDU_CNT);
	if (WARN_ON_ONCE((void *)&tx_info[count] > end))
		return;

	for (i = 0; i < count; i++) {
		u32 msdu, info = le32_to_cpu(tx_info[i]);
		u8 stat;

		/* 1'b1: new wcid pair.
		 * 1'b0: msdu_id with the same 'wcid pair' as above.
		 */
		if (info & MT_TX_FREE_PAIR) {
			struct mt7921_sta *msta;
			struct mt76_wcid *wcid;
			u16 idx;

			count++;
			idx = FIELD_GET(MT_TX_FREE_WLAN_ID, info);
			wcid = rcu_dereference(dev->mt76.wcid[idx]);
			sta = wcid_to_sta(wcid);
			if (!sta)
				continue;

			msta = container_of(wcid, struct mt7921_sta, wcid);
			spin_lock_bh(&dev->sta_poll_lock);
			if (list_empty(&msta->poll_list))
				list_add_tail(&msta->poll_list, &dev->sta_poll_list);
			spin_unlock_bh(&dev->sta_poll_lock);
			continue;
		}

		msdu = FIELD_GET(MT_TX_FREE_MSDU_ID, info);
		stat = FIELD_GET(MT_TX_FREE_STATUS, info);

		txwi = mt76_token_release(mdev, msdu, &wake);
		if (!txwi)
			continue;

		mt7921_txwi_free(dev, txwi, sta, stat, &free_list);
	}

	if (wake)
		mt76_set_tx_blocked(&dev->mt76, false);

	list_for_each_entry_safe(skb, tmp, &free_list, list) {
		skb_list_del_init(skb);
		napi_consume_skb(skb, 1);
	}

	rcu_read_lock();
	mt7921_mac_sta_poll(dev);
	rcu_read_unlock();

	mt76_worker_schedule(&dev->mt76.tx_worker);
}

bool mt7921_rx_check(struct mt76_dev *mdev, void *data, int len)
{
	struct mt7921_dev *dev = container_of(mdev, struct mt7921_dev, mt76);
	__le32 *rxd = (__le32 *)data;
	__le32 *end = (__le32 *)&rxd[len / 4];
	enum rx_pkt_type type;

	type = le32_get_bits(rxd[0], MT_RXD0_PKT_TYPE);

	switch (type) {
	case PKT_TYPE_TXRX_NOTIFY:
		/* PKT_TYPE_TXRX_NOTIFY can be received only by mmio devices */
		mt7921_mac_tx_free(dev, data, len); /* mmio */
		return false;
	case PKT_TYPE_TXS:
		for (rxd += 2; rxd + 8 <= end; rxd += 8)
			mt7921_mac_add_txs(dev, rxd);
		return false;
	default:
		return true;
	}
}
EXPORT_SYMBOL_GPL(mt7921_rx_check);

void mt7921_queue_rx_skb(struct mt76_dev *mdev, enum mt76_rxq_id q,
			 struct sk_buff *skb)
{
	struct mt7921_dev *dev = container_of(mdev, struct mt7921_dev, mt76);
	__le32 *rxd = (__le32 *)skb->data;
	__le32 *end = (__le32 *)&skb->data[skb->len];
	enum rx_pkt_type type;
	u16 flag;

	type = le32_get_bits(rxd[0], MT_RXD0_PKT_TYPE);
	flag = le32_get_bits(rxd[0], MT_RXD0_PKT_FLAG);

	if (type == PKT_TYPE_RX_EVENT && flag == 0x1)
		type = PKT_TYPE_NORMAL_MCU;

	switch (type) {
	case PKT_TYPE_TXRX_NOTIFY:
		/* PKT_TYPE_TXRX_NOTIFY can be received only by mmio devices */
		mt7921_mac_tx_free(dev, skb->data, skb->len);
		napi_consume_skb(skb, 1);
		break;
	case PKT_TYPE_RX_EVENT:
		mt7921_mcu_rx_event(dev, skb);
		break;
	case PKT_TYPE_TXS:
		for (rxd += 2; rxd + 8 <= end; rxd += 8)
			mt7921_mac_add_txs(dev, rxd);
		dev_kfree_skb(skb);
		break;
	case PKT_TYPE_NORMAL_MCU:
	case PKT_TYPE_NORMAL:
		if (!mt7921_mac_fill_rx(dev, skb)) {
			mt76_rx(&dev->mt76, q, skb);
			return;
		}
		fallthrough;
	default:
		dev_kfree_skb(skb);
		break;
	}
}
EXPORT_SYMBOL_GPL(mt7921_queue_rx_skb);

void mt7921_mac_reset_counters(struct mt7921_phy *phy)
{
	struct mt7921_dev *dev = phy->dev;
	int i;

	for (i = 0; i < 4; i++) {
		mt76_rr(dev, MT_TX_AGG_CNT(0, i));
		mt76_rr(dev, MT_TX_AGG_CNT2(0, i));
	}

	dev->mt76.phy.survey_time = ktime_get_boottime();
	memset(&dev->mt76.aggr_stats[0], 0, sizeof(dev->mt76.aggr_stats) / 2);

	/* reset airtime counters */
	mt76_rr(dev, MT_MIB_SDR9(0));
	mt76_rr(dev, MT_MIB_SDR36(0));
	mt76_rr(dev, MT_MIB_SDR37(0));

	mt76_set(dev, MT_WF_RMAC_MIB_TIME0(0), MT_WF_RMAC_MIB_RXTIME_CLR);
	mt76_set(dev, MT_WF_RMAC_MIB_AIRTIME0(0), MT_WF_RMAC_MIB_RXTIME_CLR);
}

void mt7921_mac_set_timing(struct mt7921_phy *phy)
{
	s16 coverage_class = phy->coverage_class;
	struct mt7921_dev *dev = phy->dev;
	u32 val, reg_offset;
	u32 cck = FIELD_PREP(MT_TIMEOUT_VAL_PLCP, 231) |
		  FIELD_PREP(MT_TIMEOUT_VAL_CCA, 48);
	u32 ofdm = FIELD_PREP(MT_TIMEOUT_VAL_PLCP, 60) |
		   FIELD_PREP(MT_TIMEOUT_VAL_CCA, 28);
	bool is_2ghz = phy->mt76->chandef.chan->band == NL80211_BAND_2GHZ;
	int sifs = is_2ghz ? 10 : 16, offset;

	if (!test_bit(MT76_STATE_RUNNING, &phy->mt76->state))
		return;

	mt76_set(dev, MT_ARB_SCR(0),
		 MT_ARB_SCR_TX_DISABLE | MT_ARB_SCR_RX_DISABLE);
	udelay(1);

	offset = 3 * coverage_class;
	reg_offset = FIELD_PREP(MT_TIMEOUT_VAL_PLCP, offset) |
		     FIELD_PREP(MT_TIMEOUT_VAL_CCA, offset);

	mt76_wr(dev, MT_TMAC_CDTR(0), cck + reg_offset);
	mt76_wr(dev, MT_TMAC_ODTR(0), ofdm + reg_offset);
	mt76_wr(dev, MT_TMAC_ICR0(0),
		FIELD_PREP(MT_IFS_EIFS, 360) |
		FIELD_PREP(MT_IFS_RIFS, 2) |
		FIELD_PREP(MT_IFS_SIFS, sifs) |
		FIELD_PREP(MT_IFS_SLOT, phy->slottime));

	if (phy->slottime < 20 || !is_2ghz)
		val = MT7921_CFEND_RATE_DEFAULT;
	else
		val = MT7921_CFEND_RATE_11B;

	mt76_rmw_field(dev, MT_AGG_ACR0(0), MT_AGG_ACR_CFEND_RATE, val);
	mt76_clear(dev, MT_ARB_SCR(0),
		   MT_ARB_SCR_TX_DISABLE | MT_ARB_SCR_RX_DISABLE);
}

static u8
mt7921_phy_get_nf(struct mt7921_phy *phy, int idx)
{
	return 0;
}

static void
mt7921_phy_update_channel(struct mt76_phy *mphy, int idx)
{
	struct mt7921_dev *dev = container_of(mphy->dev, struct mt7921_dev, mt76);
	struct mt7921_phy *phy = (struct mt7921_phy *)mphy->priv;
	struct mt76_channel_state *state;
	u64 busy_time, tx_time, rx_time, obss_time;
	int nf;

	busy_time = mt76_get_field(dev, MT_MIB_SDR9(idx),
				   MT_MIB_SDR9_BUSY_MASK);
	tx_time = mt76_get_field(dev, MT_MIB_SDR36(idx),
				 MT_MIB_SDR36_TXTIME_MASK);
	rx_time = mt76_get_field(dev, MT_MIB_SDR37(idx),
				 MT_MIB_SDR37_RXTIME_MASK);
	obss_time = mt76_get_field(dev, MT_WF_RMAC_MIB_AIRTIME14(idx),
				   MT_MIB_OBSSTIME_MASK);

	nf = mt7921_phy_get_nf(phy, idx);
	if (!phy->noise)
		phy->noise = nf << 4;
	else if (nf)
		phy->noise += nf - (phy->noise >> 4);

	state = mphy->chan_state;
	state->cc_busy += busy_time;
	state->cc_tx += tx_time;
	state->cc_rx += rx_time + obss_time;
	state->cc_bss_rx += rx_time;
	state->noise = -(phy->noise >> 4);
}

void mt7921_update_channel(struct mt76_phy *mphy)
{
	struct mt7921_dev *dev = container_of(mphy->dev, struct mt7921_dev, mt76);

	if (mt76_connac_pm_wake(mphy, &dev->pm))
		return;

	mt7921_phy_update_channel(mphy, 0);
	/* reset obss airtime */
	mt76_set(dev, MT_WF_RMAC_MIB_TIME0(0), MT_WF_RMAC_MIB_RXTIME_CLR);

	mt76_connac_power_save_sched(mphy, &dev->pm);
}
EXPORT_SYMBOL_GPL(mt7921_update_channel);

static void
mt7921_vif_connect_iter(void *priv, u8 *mac,
			struct ieee80211_vif *vif)
{
	struct mt7921_vif *mvif = (struct mt7921_vif *)vif->drv_priv;
	struct mt7921_dev *dev = mvif->phy->dev;
	struct ieee80211_hw *hw = mt76_hw(dev);

	if (vif->type == NL80211_IFTYPE_STATION)
		ieee80211_disconnect(vif, true);

	mt76_connac_mcu_uni_add_dev(&dev->mphy, vif, &mvif->sta.wcid, true);
	mt7921_mcu_set_tx(dev, vif);

	if (vif->type == NL80211_IFTYPE_AP) {
		mt76_connac_mcu_uni_add_bss(dev->phy.mt76, vif, &mvif->sta.wcid,
					    true);
		mt7921_mcu_sta_update(dev, NULL, vif, true,
				      MT76_STA_INFO_STATE_NONE);
		mt7921_mcu_uni_add_beacon_offload(dev, hw, vif, true);
	}
}

/* system error recovery */
void mt7921_mac_reset_work(struct work_struct *work)
{
	struct mt7921_dev *dev = container_of(work, struct mt7921_dev,
					      reset_work);
	struct ieee80211_hw *hw = mt76_hw(dev);
	struct mt76_connac_pm *pm = &dev->pm;
	int i, ret;

	dev_dbg(dev->mt76.dev, "chip reset\n");
	dev->hw_full_reset = true;
	ieee80211_stop_queues(hw);

	cancel_delayed_work_sync(&dev->mphy.mac_work);
	cancel_delayed_work_sync(&pm->ps_work);
	cancel_work_sync(&pm->wake_work);

	for (i = 0; i < 10; i++) {
		mutex_lock(&dev->mt76.mutex);
		ret = mt7921_dev_reset(dev);
		mutex_unlock(&dev->mt76.mutex);

		if (!ret)
			break;
	}

	if (i == 10)
		dev_err(dev->mt76.dev, "chip reset failed\n");

	if (test_and_clear_bit(MT76_HW_SCANNING, &dev->mphy.state)) {
		struct cfg80211_scan_info info = {
			.aborted = true,
		};

		ieee80211_scan_completed(dev->mphy.hw, &info);
	}

	dev->hw_full_reset = false;
	pm->suspended = false;
	ieee80211_wake_queues(hw);
	ieee80211_iterate_active_interfaces(hw,
					    IEEE80211_IFACE_ITER_RESUME_ALL,
					    mt7921_vif_connect_iter, NULL);
	mt76_connac_power_save_sched(&dev->mt76.phy, pm);
}

void mt7921_reset(struct mt76_dev *mdev)
{
	struct mt7921_dev *dev = container_of(mdev, struct mt7921_dev, mt76);
	struct mt76_connac_pm *pm = &dev->pm;

	if (!dev->hw_init_done)
		return;

	if (dev->hw_full_reset)
		return;

	if (pm->suspended)
		return;

	queue_work(dev->mt76.wq, &dev->reset_work);
}
EXPORT_SYMBOL_GPL(mt7921_reset);

void mt7921_mac_update_mib_stats(struct mt7921_phy *phy)
{
	struct mt7921_dev *dev = phy->dev;
	struct mib_stats *mib = &phy->mib;
	int i, aggr0 = 0, aggr1;
	u32 val;

	mib->fcs_err_cnt += mt76_get_field(dev, MT_MIB_SDR3(0),
					   MT_MIB_SDR3_FCS_ERR_MASK);
	mib->ack_fail_cnt += mt76_get_field(dev, MT_MIB_MB_BSDR3(0),
					    MT_MIB_ACK_FAIL_COUNT_MASK);
	mib->ba_miss_cnt += mt76_get_field(dev, MT_MIB_MB_BSDR2(0),
					   MT_MIB_BA_FAIL_COUNT_MASK);
	mib->rts_cnt += mt76_get_field(dev, MT_MIB_MB_BSDR0(0),
				       MT_MIB_RTS_COUNT_MASK);
	mib->rts_retries_cnt += mt76_get_field(dev, MT_MIB_MB_BSDR1(0),
					       MT_MIB_RTS_FAIL_COUNT_MASK);

	mib->tx_ampdu_cnt += mt76_rr(dev, MT_MIB_SDR12(0));
	mib->tx_mpdu_attempts_cnt += mt76_rr(dev, MT_MIB_SDR14(0));
	mib->tx_mpdu_success_cnt += mt76_rr(dev, MT_MIB_SDR15(0));

	val = mt76_rr(dev, MT_MIB_SDR32(0));
	mib->tx_pkt_ebf_cnt += FIELD_GET(MT_MIB_SDR9_EBF_CNT_MASK, val);
	mib->tx_pkt_ibf_cnt += FIELD_GET(MT_MIB_SDR9_IBF_CNT_MASK, val);

	val = mt76_rr(dev, MT_ETBF_TX_APP_CNT(0));
	mib->tx_bf_ibf_ppdu_cnt += FIELD_GET(MT_ETBF_TX_IBF_CNT, val);
	mib->tx_bf_ebf_ppdu_cnt += FIELD_GET(MT_ETBF_TX_EBF_CNT, val);

	val = mt76_rr(dev, MT_ETBF_RX_FB_CNT(0));
	mib->tx_bf_rx_fb_all_cnt += FIELD_GET(MT_ETBF_RX_FB_ALL, val);
	mib->tx_bf_rx_fb_he_cnt += FIELD_GET(MT_ETBF_RX_FB_HE, val);
	mib->tx_bf_rx_fb_vht_cnt += FIELD_GET(MT_ETBF_RX_FB_VHT, val);
	mib->tx_bf_rx_fb_ht_cnt += FIELD_GET(MT_ETBF_RX_FB_HT, val);

	mib->rx_mpdu_cnt += mt76_rr(dev, MT_MIB_SDR5(0));
	mib->rx_ampdu_cnt += mt76_rr(dev, MT_MIB_SDR22(0));
	mib->rx_ampdu_bytes_cnt += mt76_rr(dev, MT_MIB_SDR23(0));
	mib->rx_ba_cnt += mt76_rr(dev, MT_MIB_SDR31(0));

	for (i = 0; i < ARRAY_SIZE(mib->tx_amsdu); i++) {
		val = mt76_rr(dev, MT_PLE_AMSDU_PACK_MSDU_CNT(i));
		mib->tx_amsdu[i] += val;
		mib->tx_amsdu_cnt += val;
	}

	for (i = 0, aggr1 = aggr0 + 4; i < 4; i++) {
		u32 val2;

		val = mt76_rr(dev, MT_TX_AGG_CNT(0, i));
		val2 = mt76_rr(dev, MT_TX_AGG_CNT2(0, i));

		dev->mt76.aggr_stats[aggr0++] += val & 0xffff;
		dev->mt76.aggr_stats[aggr0++] += val >> 16;
		dev->mt76.aggr_stats[aggr1++] += val2 & 0xffff;
		dev->mt76.aggr_stats[aggr1++] += val2 >> 16;
	}
}

void mt7921_mac_work(struct work_struct *work)
{
	struct mt7921_phy *phy;
	struct mt76_phy *mphy;

	mphy = (struct mt76_phy *)container_of(work, struct mt76_phy,
					       mac_work.work);
	phy = mphy->priv;

	mt7921_mutex_acquire(phy->dev);

	mt76_update_survey(mphy);
	if (++mphy->mac_work_count == 2) {
		mphy->mac_work_count = 0;

		mt7921_mac_update_mib_stats(phy);
	}

	mt7921_mutex_release(phy->dev);

	mt76_tx_status_check(mphy->dev, false);
	ieee80211_queue_delayed_work(phy->mt76->hw, &mphy->mac_work,
				     MT7921_WATCHDOG_TIME);
}

void mt7921_pm_wake_work(struct work_struct *work)
{
	struct mt7921_dev *dev;
	struct mt76_phy *mphy;

	dev = (struct mt7921_dev *)container_of(work, struct mt7921_dev,
						pm.wake_work);
	mphy = dev->phy.mt76;

	if (!mt7921_mcu_drv_pmctrl(dev)) {
		struct mt76_dev *mdev = &dev->mt76;
		int i;

		if (mt76_is_sdio(mdev)) {
			mt76_connac_pm_dequeue_skbs(mphy, &dev->pm);
			mt76_worker_schedule(&mdev->sdio.txrx_worker);
		} else {
			local_bh_disable();
			mt76_for_each_q_rx(mdev, i)
				napi_schedule(&mdev->napi[i]);
			local_bh_enable();
			mt76_connac_pm_dequeue_skbs(mphy, &dev->pm);
			mt76_connac_tx_cleanup(mdev);
		}
		if (test_bit(MT76_STATE_RUNNING, &mphy->state))
			ieee80211_queue_delayed_work(mphy->hw, &mphy->mac_work,
						     MT7921_WATCHDOG_TIME);
	}

	ieee80211_wake_queues(mphy->hw);
	wake_up(&dev->pm.wait);
}

void mt7921_pm_power_save_work(struct work_struct *work)
{
	struct mt7921_dev *dev;
	unsigned long delta;
	struct mt76_phy *mphy;

	dev = (struct mt7921_dev *)container_of(work, struct mt7921_dev,
						pm.ps_work.work);
	mphy = dev->phy.mt76;

	delta = dev->pm.idle_timeout;
	if (test_bit(MT76_HW_SCANNING, &mphy->state) ||
	    test_bit(MT76_HW_SCHED_SCANNING, &mphy->state) ||
	    dev->fw_assert)
		goto out;

	if (mutex_is_locked(&dev->mt76.mutex))
		/* if mt76 mutex is held we should not put the device
		 * to sleep since we are currently accessing device
		 * register map. We need to wait for the next power_save
		 * trigger.
		 */
		goto out;

	if (time_is_after_jiffies(dev->pm.last_activity + delta)) {
		delta = dev->pm.last_activity + delta - jiffies;
		goto out;
	}

	if (!mt7921_mcu_fw_pmctrl(dev)) {
		cancel_delayed_work_sync(&mphy->mac_work);
		return;
	}
out:
	queue_delayed_work(dev->mt76.wq, &dev->pm.ps_work, delta);
}

void mt7921_coredump_work(struct work_struct *work)
{
	struct mt7921_dev *dev;
	char *dump, *data;

	dev = (struct mt7921_dev *)container_of(work, struct mt7921_dev,
						coredump.work.work);

	if (time_is_after_jiffies(dev->coredump.last_activity +
				  4 * MT76_CONNAC_COREDUMP_TIMEOUT)) {
		queue_delayed_work(dev->mt76.wq, &dev->coredump.work,
				   MT76_CONNAC_COREDUMP_TIMEOUT);
		return;
	}

	dump = vzalloc(MT76_CONNAC_COREDUMP_SZ);
	data = dump;

	while (true) {
		struct sk_buff *skb;

		spin_lock_bh(&dev->mt76.lock);
		skb = __skb_dequeue(&dev->coredump.msg_list);
		spin_unlock_bh(&dev->mt76.lock);

		if (!skb)
			break;

		skb_pull(skb, sizeof(struct mt76_connac2_mcu_rxd));
		if (!dump || data + skb->len - dump > MT76_CONNAC_COREDUMP_SZ) {
			dev_kfree_skb(skb);
			continue;
		}

		memcpy(data, skb->data, skb->len);
		data += skb->len;

		dev_kfree_skb(skb);
	}

	if (dump)
		dev_coredumpv(dev->mt76.dev, dump, MT76_CONNAC_COREDUMP_SZ,
			      GFP_KERNEL);

	mt7921_reset(&dev->mt76);
}

/* usb_sdio */
static void
mt7921_usb_sdio_write_txwi(struct mt7921_dev *dev, struct mt76_wcid *wcid,
			   enum mt76_txq_id qid, struct ieee80211_sta *sta,
			   struct ieee80211_key_conf *key, int pid,
			   struct sk_buff *skb)
{
	__le32 *txwi = (__le32 *)(skb->data - MT_SDIO_TXD_SIZE);

	memset(txwi, 0, MT_SDIO_TXD_SIZE);
	mt76_connac2_mac_write_txwi(&dev->mt76, txwi, skb, wcid, key, pid, qid, 0);
	skb_push(skb, MT_SDIO_TXD_SIZE);
}

int mt7921_usb_sdio_tx_prepare_skb(struct mt76_dev *mdev, void *txwi_ptr,
				   enum mt76_txq_id qid, struct mt76_wcid *wcid,
				   struct ieee80211_sta *sta,
				   struct mt76_tx_info *tx_info)
{
	struct mt7921_dev *dev = container_of(mdev, struct mt7921_dev, mt76);
	struct ieee80211_tx_info *info = IEEE80211_SKB_CB(tx_info->skb);
	struct ieee80211_key_conf *key = info->control.hw_key;
	struct sk_buff *skb = tx_info->skb;
	int err, pad, pktid, type;

	if (unlikely(tx_info->skb->len <= ETH_HLEN))
		return -EINVAL;

	if (!wcid)
		wcid = &dev->mt76.global_wcid;

	if (sta) {
		struct mt7921_sta *msta = (struct mt7921_sta *)sta->drv_priv;

		if (time_after(jiffies, msta->last_txs + HZ / 4)) {
			info->flags |= IEEE80211_TX_CTL_REQ_TX_STATUS;
			msta->last_txs = jiffies;
		}
	}

	pktid = mt76_tx_status_skb_add(&dev->mt76, wcid, skb);
	mt7921_usb_sdio_write_txwi(dev, wcid, qid, sta, key, pktid, skb);

	type = mt76_is_sdio(mdev) ? MT7921_SDIO_DATA : 0;
	mt7921_skb_add_usb_sdio_hdr(dev, skb, type);
	pad = round_up(skb->len, 4) - skb->len;
	if (mt76_is_usb(mdev))
		pad += 4;

	err = mt76_skb_adjust_pad(skb, pad);
	if (err)
		/* Release pktid in case of error. */
		idr_remove(&wcid->pktid, pktid);

	return err;
}
EXPORT_SYMBOL_GPL(mt7921_usb_sdio_tx_prepare_skb);

void mt7921_usb_sdio_tx_complete_skb(struct mt76_dev *mdev,
				     struct mt76_queue_entry *e)
{
	__le32 *txwi = (__le32 *)(e->skb->data + MT_SDIO_HDR_SIZE);
	unsigned int headroom = MT_SDIO_TXD_SIZE + MT_SDIO_HDR_SIZE;
	struct ieee80211_sta *sta;
	struct mt76_wcid *wcid;
	u16 idx;

	idx = le32_get_bits(txwi[1], MT_TXD1_WLAN_IDX);
	wcid = rcu_dereference(mdev->wcid[idx]);
	sta = wcid_to_sta(wcid);

	if (sta && likely(e->skb->protocol != cpu_to_be16(ETH_P_PAE)))
		mt7921_tx_check_aggr(sta, txwi);

	skb_pull(e->skb, headroom);
	mt76_tx_complete_skb(mdev, e->wcid, e->skb);
}
EXPORT_SYMBOL_GPL(mt7921_usb_sdio_tx_complete_skb);

bool mt7921_usb_sdio_tx_status_data(struct mt76_dev *mdev, u8 *update)
{
	struct mt7921_dev *dev = container_of(mdev, struct mt7921_dev, mt76);

	mt7921_mutex_acquire(dev);
	mt7921_mac_sta_poll(dev);
	mt7921_mutex_release(dev);

	return false;
}
EXPORT_SYMBOL_GPL(mt7921_usb_sdio_tx_status_data);

#if IS_ENABLED(CONFIG_IPV6)
void mt7921_set_ipv6_ns_work(struct work_struct *work)
{
	struct mt7921_dev *dev = container_of(work, struct mt7921_dev,
						ipv6_ns_work);
	struct sk_buff *skb;
	int ret = 0;

	do {
		skb = skb_dequeue(&dev->ipv6_ns_list);

		if (!skb)
			break;

		mt7921_mutex_acquire(dev);
		ret = mt76_mcu_skb_send_msg(&dev->mt76, skb,
					    MCU_UNI_CMD(OFFLOAD), true);
		mt7921_mutex_release(dev);

	} while (!ret);

	if (ret)
		skb_queue_purge(&dev->ipv6_ns_list);
}
#endif<|MERGE_RESOLUTION|>--- conflicted
+++ resolved
@@ -235,11 +235,7 @@
 	u32 rxd2 = le32_to_cpu(rxd[2]);
 	u32 rxd3 = le32_to_cpu(rxd[3]);
 	u32 rxd4 = le32_to_cpu(rxd[4]);
-<<<<<<< HEAD
-	struct mt7921_sta *msta;
-=======
 	struct mt7921_sta *msta = NULL;
->>>>>>> 7365df19
 	u16 seq_ctrl = 0;
 	__le16 fc = 0;
 	u8 mode = 0;
@@ -490,11 +486,7 @@
 	return 0;
 }
 
-<<<<<<< HEAD
-void mt7921_tx_check_aggr(struct ieee80211_sta *sta, __le32 *txwi)
-=======
 static void mt7921_tx_check_aggr(struct ieee80211_sta *sta, __le32 *txwi)
->>>>>>> 7365df19
 {
 	struct mt7921_sta *msta;
 	u16 fc, tid;
@@ -517,10 +509,6 @@
 	if (!test_and_set_bit(tid, &msta->ampdu_state))
 		ieee80211_start_tx_ba_session(sta, tid, 0);
 }
-<<<<<<< HEAD
-EXPORT_SYMBOL_GPL(mt7921_tx_check_aggr);
-=======
->>>>>>> 7365df19
 
 void mt7921_mac_add_txs(struct mt7921_dev *dev, void *data)
 {
@@ -550,12 +538,7 @@
 
 	msta = container_of(wcid, struct mt7921_sta, wcid);
 
-<<<<<<< HEAD
-	mt76_connac2_mac_add_txs_skb(&dev->mt76, wcid, pid, txs_data,
-				     &msta->stats);
-=======
 	mt76_connac2_mac_add_txs_skb(&dev->mt76, wcid, pid, txs_data);
->>>>>>> 7365df19
 	if (!wcid->sta)
 		goto out;
 
