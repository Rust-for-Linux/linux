--- conflicted
+++ resolved
@@ -159,13 +159,6 @@
                  "per physical function");
 #endif /* CONFIG_PCI_IOV */
 
-#ifdef CONFIG_PCI_IOV
-static ssize_t igb_set_num_vfs(struct device *, struct device_attribute *,
-                               const char *, size_t);
-static ssize_t igb_show_num_vfs(struct device *, struct device_attribute *,
-                               char *);
-DEVICE_ATTR(num_vfs, S_IRUGO | S_IWUSR, igb_show_num_vfs, igb_set_num_vfs);
-#endif
 static pci_ers_result_t igb_io_error_detected(struct pci_dev *,
 		     pci_channel_state_t);
 static pci_ers_result_t igb_io_slot_reset(struct pci_dev *);
@@ -1258,9 +1251,6 @@
 	err = ei->get_invariants(hw);
 	if (err)
 		goto err_sw_init;
-<<<<<<< HEAD
-
-=======
 
 #ifdef CONFIG_PCI_IOV
 	/* since iov functionality isn't critical to base device function we
@@ -1295,7 +1285,6 @@
 	}
 
 #endif
->>>>>>> 93cfb3c9
 	/* setup the private structure */
 	err = igb_sw_init(adapter);
 	if (err)
@@ -1455,19 +1444,6 @@
 	if (err)
 		goto err_register;
 
-#ifdef CONFIG_PCI_IOV
-	/* since iov functionality isn't critical to base device function we
-	 * can accept failure.  If it fails we don't allow iov to be enabled */
-	if (hw->mac.type == e1000_82576) {
-		err = pci_enable_sriov(pdev, 0);
-		if (!err)
-			err = device_create_file(&netdev->dev,
-			                         &dev_attr_num_vfs);
-		if (err)
-			dev_err(&pdev->dev, "Failed to initialize IOV\n");
-	}
-
-#endif
 #ifdef CONFIG_IGB_DCA
 	if (dca_add_requester(&pdev->dev) == 0) {
 		adapter->flags |= IGB_FLAG_DCA_ENABLED;
@@ -3645,28 +3621,6 @@
 	u32 icr = rd32(E1000_ICR);
 
 	/* reading ICR causes bit 31 of EICR to be cleared */
-<<<<<<< HEAD
-=======
-
-	if(icr & E1000_ICR_DOUTSYNC) {
-		/* HW is reporting DMA is out of sync */
-		adapter->stats.doosync++;
-	}
-
-	/* Check for a mailbox event */
-	if (icr & E1000_ICR_VMMB)
-		igb_msg_task(adapter);
-
-	if (icr & E1000_ICR_LSC) {
-		hw->mac.get_link_status = 1;
-		/* guard against interrupt when we're going down */
-		if (!test_bit(__IGB_DOWN, &adapter->state))
-			mod_timer(&adapter->watchdog_timer, jiffies + 1);
-	}
-
-	wr32(E1000_IMS, E1000_IMS_LSC | E1000_IMS_DOUTSYNC | E1000_IMS_VMMB);
-	wr32(E1000_EIMS, adapter->eims_other);
->>>>>>> 93cfb3c9
 
 	if(icr & E1000_ICR_DOUTSYNC) {
 		/* HW is reporting DMA is out of sync */
@@ -5502,92 +5456,4 @@
 	igb_vmdq_set_replication_pf(hw, true);
 }
 
-<<<<<<< HEAD
-#ifdef CONFIG_PCI_IOV
-static ssize_t igb_show_num_vfs(struct device *dev,
-                                struct device_attribute *attr, char *buf)
-{
-	struct igb_adapter *adapter = netdev_priv(to_net_dev(dev));
-
-	return sprintf(buf, "%d\n", adapter->vfs_allocated_count);
-}
-
-static ssize_t igb_set_num_vfs(struct device *dev,
-                               struct device_attribute *attr,
-                               const char *buf, size_t count)
-{
-	struct net_device *netdev = to_net_dev(dev);
-	struct igb_adapter *adapter = netdev_priv(netdev);
-	struct e1000_hw *hw = &adapter->hw;
-	struct pci_dev *pdev = adapter->pdev;
-	unsigned int num_vfs, i;
-	unsigned char mac_addr[ETH_ALEN];
-	int err;
-
-	sscanf(buf, "%u", &num_vfs);
-
-	if (num_vfs > 7)
-		num_vfs = 7;
-
-	/* value unchanged do nothing */
-	if (num_vfs == adapter->vfs_allocated_count)
-		return count;
-
-	if (netdev->flags & IFF_UP)
-		igb_close(netdev);
-
-	igb_reset_interrupt_capability(adapter);
-	igb_free_queues(adapter);
-	adapter->tx_ring = NULL;
-	adapter->rx_ring = NULL;
-	adapter->vfs_allocated_count = 0;
-
-	/* reclaim resources allocated to VFs since we are changing count */
-	if (adapter->vf_data) {
-		/* disable iov and allow time for transactions to clear */
-		pci_disable_sriov(pdev);
-		msleep(500);
-
-		kfree(adapter->vf_data);
-		adapter->vf_data = NULL;
-		wr32(E1000_IOVCTL, E1000_IOVCTL_REUSE_VFQ);
-		msleep(100);
-		dev_info(&pdev->dev, "IOV Disabled\n");
-	}
-
-	if (num_vfs) {
-		adapter->vf_data = kcalloc(num_vfs,
-		                           sizeof(struct vf_data_storage),
-		                           GFP_KERNEL);
-		if (!adapter->vf_data) {
-			dev_err(&pdev->dev, "Could not allocate VF private "
-				"data - IOV enable failed\n");
-		} else {
-			err = pci_enable_sriov(pdev, num_vfs);
-			if (!err) {
-				adapter->vfs_allocated_count = num_vfs;
-				dev_info(&pdev->dev, "%d vfs allocated\n", num_vfs);
-				for (i = 0; i < adapter->vfs_allocated_count; i++) {
-					random_ether_addr(mac_addr);
-					igb_set_vf_mac(adapter, i, mac_addr);
-				}
-			} else {
-				kfree(adapter->vf_data);
-				adapter->vf_data = NULL;
-			}
-		}
-	}
-
-	igb_set_interrupt_capability(adapter);
-	igb_alloc_queues(adapter);
-	igb_reset(adapter);
-
-	if (netdev->flags & IFF_UP)
-		igb_open(netdev);
-
-	return count;
-}
-#endif /* CONFIG_PCI_IOV */
-=======
->>>>>>> 93cfb3c9
 /* igb_main.c */