--- conflicted
+++ resolved
@@ -130,10 +130,6 @@
 	}
 
 	ret = hyperv_setup_vram(hv, hdev);
-<<<<<<< HEAD
-
-=======
->>>>>>> 7365df19
 	if (ret)
 		goto err_vmbus_close;
 
