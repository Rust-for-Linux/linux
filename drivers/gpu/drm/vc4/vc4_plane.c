--- conflicted
+++ resolved
@@ -19,12 +19,8 @@
 #include <drm/drm_atomic_helper.h>
 #include <drm/drm_atomic_uapi.h>
 #include <drm/drm_blend.h>
-<<<<<<< HEAD
-#include <drm/drm_fb_cma_helper.h>
-=======
 #include <drm/drm_drv.h>
 #include <drm/drm_fb_dma_helper.h>
->>>>>>> 7365df19
 #include <drm/drm_fourcc.h>
 #include <drm/drm_framebuffer.h>
 #include <drm/drm_gem_atomic_helper.h>
@@ -344,11 +340,7 @@
 {
 	struct vc4_plane_state *vc4_state = to_vc4_plane_state(state);
 	struct drm_framebuffer *fb = state->fb;
-<<<<<<< HEAD
-	struct drm_gem_cma_object *bo = drm_fb_cma_get_gem_obj(fb, 0);
-=======
 	struct drm_gem_dma_object *bo = drm_fb_dma_get_gem_obj(fb, 0);
->>>>>>> 7365df19
 	int num_planes = fb->format->num_planes;
 	struct drm_crtc_state *crtc_state;
 	u32 h_subsample = fb->format->hsub;
@@ -1521,11 +1513,7 @@
 				 uint32_t possible_crtcs)
 {
 	struct vc4_dev *vc4 = to_vc4_dev(dev);
-<<<<<<< HEAD
-	struct drm_plane *plane = NULL;
-=======
 	struct drm_plane *plane;
->>>>>>> 7365df19
 	struct vc4_plane *vc4_plane;
 	u32 formats[ARRAY_SIZE(hvs_formats)];
 	int num_formats = 0;
