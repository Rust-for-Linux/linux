--- conflicted
+++ resolved
@@ -5318,11 +5318,7 @@
 		adjusted_mode->crtc_vsync_end -= 1;
 		adjusted_mode->crtc_vsync_start -= 1;
 	} else
-<<<<<<< HEAD
-		pipeconf &= ~PIPECONF_INTERLACE_MASK; /* progressive */
-=======
 		pipeconf |= PIPECONF_PROGRESSIVE;
->>>>>>> e2920638
 
 	I915_WRITE(HTOTAL(pipe),
 		   (adjusted_mode->crtc_hdisplay - 1) |
@@ -6111,7 +6107,6 @@
 	} else {
 		DRM_DEBUG_DRIVER("ELD on port %c\n", 'A' + i);
 		eldv = IBX_ELD_VALIDB << ((i - 1) * 4);
-<<<<<<< HEAD
 	}
 
 	if (intel_pipe_has_type(crtc, INTEL_OUTPUT_DISPLAYPORT)) {
@@ -6119,15 +6114,6 @@
 		eld[5] |= (1 << 2);	/* Conn_Type, 0x1 = DisplayPort */
 	}
 
-=======
-	}
-
-	if (intel_pipe_has_type(crtc, INTEL_OUTPUT_DISPLAYPORT)) {
-		DRM_DEBUG_DRIVER("ELD: DisplayPort detected\n");
-		eld[5] |= (1 << 2);	/* Conn_Type, 0x1 = DisplayPort */
-	}
-
->>>>>>> e2920638
 	if (intel_eld_uptodate(connector,
 			       aud_cntrl_st2, eldv,
 			       aud_cntl_st, IBX_ELD_ADDRESS,
@@ -9044,18 +9030,9 @@
 
 	for (i = 0; i < dev_priv->num_pipe; i++) {
 		intel_crtc_init(dev, i);
-<<<<<<< HEAD
-		if (HAS_PCH_SPLIT(dev)) {
-			ret = intel_plane_init(dev, i);
-			if (ret)
-				DRM_ERROR("plane %d init failed: %d\n",
-					  i, ret);
-		}
-=======
 		ret = intel_plane_init(dev, i);
 		if (ret)
 			DRM_DEBUG_KMS("plane %d init failed: %d\n", i, ret);
->>>>>>> e2920638
 	}
 
 	/* Just disable it once at startup */
