--- conflicted
+++ resolved
@@ -54,11 +54,8 @@
 	/* Combined buffer allocation */
 	struct i915_vma *vma;
 	void *buf_addr;
-<<<<<<< HEAD
-=======
 
 	/* RelayFS support */
->>>>>>> 7365df19
 	struct {
 		bool buf_in_use;
 		bool started;
@@ -79,14 +76,9 @@
 void intel_guc_log_init_early(struct intel_guc_log *log);
 bool intel_guc_check_log_buf_overflow(struct intel_guc_log *log, enum guc_log_buffer_type type,
 				      unsigned int full_cnt);
-<<<<<<< HEAD
-unsigned int intel_guc_get_log_buffer_size(enum guc_log_buffer_type type);
-size_t intel_guc_get_log_buffer_offset(enum guc_log_buffer_type type);
-=======
 unsigned int intel_guc_get_log_buffer_size(struct intel_guc_log *log,
 					   enum guc_log_buffer_type type);
 size_t intel_guc_get_log_buffer_offset(struct intel_guc_log *log, enum guc_log_buffer_type type);
->>>>>>> 7365df19
 int intel_guc_log_create(struct intel_guc_log *log);
 void intel_guc_log_destroy(struct intel_guc_log *log);
 
