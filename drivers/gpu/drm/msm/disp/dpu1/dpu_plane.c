// SPDX-License-Identifier: GPL-2.0-only
/*
 * Copyright (C) 2014-2018 The Linux Foundation. All rights reserved.
 * Copyright (C) 2013 Red Hat
 * Author: Rob Clark <robdclark@gmail.com>
 */

#define pr_fmt(fmt)	"[drm:%s:%d] " fmt, __func__, __LINE__

#include <linux/debugfs.h>
#include <linux/dma-buf.h>

#include <drm/drm_atomic.h>
#include <drm/drm_atomic_uapi.h>
#include <drm/drm_blend.h>
#include <drm/drm_damage_helper.h>
#include <drm/drm_framebuffer.h>
#include <drm/drm_gem_atomic_helper.h>

#include "msm_drv.h"
#include "dpu_kms.h"
#include "dpu_formats.h"
#include "dpu_hw_sspp.h"
#include "dpu_hw_util.h"
#include "dpu_trace.h"
#include "dpu_crtc.h"
#include "dpu_vbif.h"
#include "dpu_plane.h"

#define DPU_DEBUG_PLANE(pl, fmt, ...) DRM_DEBUG_ATOMIC("plane%d " fmt,\
		(pl) ? (pl)->base.base.id : -1, ##__VA_ARGS__)

#define DPU_ERROR_PLANE(pl, fmt, ...) DPU_ERROR("plane%d " fmt,\
		(pl) ? (pl)->base.base.id : -1, ##__VA_ARGS__)

#define DECIMATED_DIMENSION(dim, deci) (((dim) + ((1 << (deci)) - 1)) >> (deci))
#define PHASE_STEP_SHIFT	21
#define PHASE_STEP_UNIT_SCALE   ((int) (1 << PHASE_STEP_SHIFT))
#define PHASE_RESIDUAL		15

#define SHARP_STRENGTH_DEFAULT	32
#define SHARP_EDGE_THR_DEFAULT	112
#define SHARP_SMOOTH_THR_DEFAULT	8
#define SHARP_NOISE_THR_DEFAULT	2

#define DPU_PLANE_COLOR_FILL_FLAG	BIT(31)
#define DPU_ZPOS_MAX 255

/*
 * Default Preload Values
 */
#define DPU_QSEED3_DEFAULT_PRELOAD_H 0x4
#define DPU_QSEED3_DEFAULT_PRELOAD_V 0x3
#define DPU_QSEED4_DEFAULT_PRELOAD_V 0x2
#define DPU_QSEED4_DEFAULT_PRELOAD_H 0x4

#define DEFAULT_REFRESH_RATE	60

static const uint32_t qcom_compressed_supported_formats[] = {
	DRM_FORMAT_ABGR8888,
	DRM_FORMAT_ARGB8888,
	DRM_FORMAT_XBGR8888,
	DRM_FORMAT_XRGB8888,
	DRM_FORMAT_ARGB2101010,
	DRM_FORMAT_XRGB2101010,
	DRM_FORMAT_BGR565,

	DRM_FORMAT_NV12,
	DRM_FORMAT_P010,
};

/*
 * struct dpu_plane - local dpu plane structure
 * @aspace: address space pointer
 * @csc_ptr: Points to dpu_csc_cfg structure to use for current
 * @catalog: Points to dpu catalog structure
 * @revalidate: force revalidation of all the plane properties
 */
struct dpu_plane {
	struct drm_plane base;

	enum dpu_sspp pipe;

	uint32_t color_fill;
	bool is_error;
	bool is_rt_pipe;
	const struct dpu_mdss_cfg *catalog;
};

static const uint64_t supported_format_modifiers[] = {
	DRM_FORMAT_MOD_QCOM_COMPRESSED,
	DRM_FORMAT_MOD_LINEAR,
	DRM_FORMAT_MOD_INVALID
};

#define to_dpu_plane(x) container_of(x, struct dpu_plane, base)

static struct dpu_kms *_dpu_plane_get_kms(struct drm_plane *plane)
{
	struct msm_drm_private *priv = plane->dev->dev_private;

	return to_dpu_kms(priv->kms);
}

/**
 * _dpu_plane_calc_bw - calculate bandwidth required for a plane
 * @catalog: Points to dpu catalog structure
 * @fmt: Pointer to source buffer format
 * @mode: Pointer to drm display mode
 * @pipe_cfg: Pointer to pipe configuration
 * Result: Updates calculated bandwidth in the plane state.
 * BW Equation: src_w * src_h * bpp * fps * (v_total / v_dest)
 * Prefill BW Equation: line src bytes * line_time
 */
static u64 _dpu_plane_calc_bw(const struct dpu_mdss_cfg *catalog,
	const struct msm_format *fmt,
	const struct drm_display_mode *mode,
	struct dpu_sw_pipe_cfg *pipe_cfg)
{
	int src_width, src_height, dst_height, fps;
	u64 plane_pixel_rate, plane_bit_rate;
	u64 plane_prefill_bw;
	u64 plane_bw;
	u32 hw_latency_lines;
	u64 scale_factor;
	int vbp, vpw, vfp;

	src_width = drm_rect_width(&pipe_cfg->src_rect);
	src_height = drm_rect_height(&pipe_cfg->src_rect);
	dst_height = drm_rect_height(&pipe_cfg->dst_rect);
	fps = drm_mode_vrefresh(mode);
	vbp = mode->vtotal - mode->vsync_end;
	vpw = mode->vsync_end - mode->vsync_start;
	vfp = mode->vsync_start - mode->vdisplay;
	hw_latency_lines =  catalog->perf->min_prefill_lines;
	scale_factor = src_height > dst_height ?
		mult_frac(src_height, 1, dst_height) : 1;

	plane_pixel_rate = src_width * mode->vtotal * fps;
	plane_bit_rate = plane_pixel_rate * fmt->bpp;

	plane_bw = plane_bit_rate * scale_factor;

	plane_prefill_bw = plane_bw * hw_latency_lines;

	if ((vbp+vpw) > hw_latency_lines)
		do_div(plane_prefill_bw, (vbp+vpw));
	else if ((vbp+vpw+vfp) < hw_latency_lines)
		do_div(plane_prefill_bw, (vbp+vpw+vfp));
	else
		do_div(plane_prefill_bw, hw_latency_lines);


	return max(plane_bw, plane_prefill_bw);
}

/**
 * _dpu_plane_calc_clk - calculate clock required for a plane
 * @mode: Pointer to drm display mode
 * @pipe_cfg: Pointer to pipe configuration
 * Result: Updates calculated clock in the plane state.
 * Clock equation: dst_w * v_total * fps * (src_h / dst_h)
 */
static u64 _dpu_plane_calc_clk(const struct drm_display_mode *mode,
		struct dpu_sw_pipe_cfg *pipe_cfg)
{
	int dst_width, src_height, dst_height, fps;
	u64 plane_clk;

	src_height = drm_rect_height(&pipe_cfg->src_rect);
	dst_width = drm_rect_width(&pipe_cfg->dst_rect);
	dst_height = drm_rect_height(&pipe_cfg->dst_rect);
	fps = drm_mode_vrefresh(mode);

	plane_clk =
		dst_width * mode->vtotal * fps;

	if (src_height > dst_height) {
		plane_clk *= src_height;
		do_div(plane_clk, dst_height);
	}

	return plane_clk;
}

/**
 * _dpu_plane_calc_fill_level - calculate fill level of the given source format
 * @plane:		Pointer to drm plane
 * @pipe:		Pointer to software pipe
 * @lut_usage:		LUT usecase
 * @fmt:		Pointer to source buffer format
 * @src_width:		width of source buffer
 * Return: fill level corresponding to the source buffer/format or 0 if error
 */
static int _dpu_plane_calc_fill_level(struct drm_plane *plane,
		struct dpu_sw_pipe *pipe,
		enum dpu_qos_lut_usage lut_usage,
		const struct msm_format *fmt, u32 src_width)
{
	struct dpu_plane *pdpu;
	u32 fixed_buff_size;
	u32 total_fl;

	if (!fmt || !pipe || !src_width || !fmt->bpp) {
		DPU_ERROR("invalid arguments\n");
		return 0;
	}

	if (lut_usage == DPU_QOS_LUT_USAGE_NRT)
		return 0;

	pdpu = to_dpu_plane(plane);
	fixed_buff_size = pdpu->catalog->caps->pixel_ram_size;

	/* FIXME: in multirect case account for the src_width of all the planes */

	if (fmt->fetch_type == MDP_PLANE_PSEUDO_PLANAR) {
		if (fmt->chroma_sample == CHROMA_420) {
			/* NV12 */
			total_fl = (fixed_buff_size / 2) /
				((src_width + 32) * fmt->bpp);
		} else {
			/* non NV12 */
			total_fl = (fixed_buff_size / 2) * 2 /
				((src_width + 32) * fmt->bpp);
		}
	} else {
		if (pipe->multirect_mode == DPU_SSPP_MULTIRECT_PARALLEL) {
			total_fl = (fixed_buff_size / 2) * 2 /
				((src_width + 32) * fmt->bpp);
		} else {
			total_fl = (fixed_buff_size) * 2 /
				((src_width + 32) * fmt->bpp);
		}
	}

	DPU_DEBUG_PLANE(pdpu, "pnum:%d fmt: %p4cc w:%u fl:%u\n",
			pipe->sspp->idx - SSPP_VIG0,
			&fmt->pixel_format,
			src_width, total_fl);

	return total_fl;
}

/**
 * _dpu_plane_set_qos_lut - set QoS LUT of the given plane
 * @plane:		Pointer to drm plane
 * @pipe:		Pointer to software pipe
 * @fmt:		Pointer to source buffer format
 * @pipe_cfg:		Pointer to pipe configuration
 */
static void _dpu_plane_set_qos_lut(struct drm_plane *plane,
		struct dpu_sw_pipe *pipe,
		const struct msm_format *fmt, struct dpu_sw_pipe_cfg *pipe_cfg)
{
	struct dpu_plane *pdpu = to_dpu_plane(plane);
	struct dpu_hw_qos_cfg cfg;
	u32 total_fl, lut_usage;

	if (!pdpu->is_rt_pipe) {
		lut_usage = DPU_QOS_LUT_USAGE_NRT;
	} else {
		if (fmt && MSM_FORMAT_IS_LINEAR(fmt))
			lut_usage = DPU_QOS_LUT_USAGE_LINEAR;
		else
			lut_usage = DPU_QOS_LUT_USAGE_MACROTILE;
	}

	total_fl = _dpu_plane_calc_fill_level(plane, pipe, lut_usage, fmt,
				drm_rect_width(&pipe_cfg->src_rect));

	cfg.creq_lut = _dpu_hw_get_qos_lut(&pdpu->catalog->perf->qos_lut_tbl[lut_usage], total_fl);
	cfg.danger_lut = pdpu->catalog->perf->danger_lut_tbl[lut_usage];
	cfg.safe_lut = pdpu->catalog->perf->safe_lut_tbl[lut_usage];

	if (pipe->sspp->idx != SSPP_CURSOR0 &&
	    pipe->sspp->idx != SSPP_CURSOR1 &&
	    pdpu->is_rt_pipe)
		cfg.danger_safe_en = true;

	DPU_DEBUG_PLANE(pdpu, "pnum:%d ds:%d is_rt:%d\n",
		pdpu->pipe - SSPP_VIG0,
		cfg.danger_safe_en,
		pdpu->is_rt_pipe);

	trace_dpu_perf_set_qos_luts(pipe->sspp->idx - SSPP_VIG0,
			(fmt) ? fmt->pixel_format : 0,
			pdpu->is_rt_pipe, total_fl, cfg.creq_lut, lut_usage);

	DPU_DEBUG_PLANE(pdpu, "pnum:%d fmt: %p4cc rt:%d fl:%u lut:0x%llx\n",
			pdpu->pipe - SSPP_VIG0,
			fmt ? &fmt->pixel_format : NULL,
			pdpu->is_rt_pipe, total_fl, cfg.creq_lut);

	trace_dpu_perf_set_danger_luts(pdpu->pipe - SSPP_VIG0,
			(fmt) ? fmt->pixel_format : 0,
			(fmt) ? fmt->fetch_mode : 0,
			cfg.danger_lut,
			cfg.safe_lut);

	DPU_DEBUG_PLANE(pdpu, "pnum:%d fmt: %p4cc mode:%d luts[0x%x, 0x%x]\n",
			pdpu->pipe - SSPP_VIG0,
			fmt ? &fmt->pixel_format : NULL,
			fmt ? fmt->fetch_mode : -1,
			cfg.danger_lut,
			cfg.safe_lut);

	pipe->sspp->ops.setup_qos_lut(pipe->sspp, &cfg);
}

/**
 * _dpu_plane_set_qos_ctrl - set QoS control of the given plane
 * @plane:		Pointer to drm plane
 * @pipe:		Pointer to software pipe
 * @enable:		true to enable QoS control
 */
static void _dpu_plane_set_qos_ctrl(struct drm_plane *plane,
	struct dpu_sw_pipe *pipe,
	bool enable)
{
	struct dpu_plane *pdpu = to_dpu_plane(plane);

	if (!pdpu->is_rt_pipe)
		enable = false;

	DPU_DEBUG_PLANE(pdpu, "pnum:%d ds:%d is_rt:%d\n",
		pdpu->pipe - SSPP_VIG0,
		enable,
		pdpu->is_rt_pipe);

	pipe->sspp->ops.setup_qos_ctrl(pipe->sspp,
				       enable);
}

static bool _dpu_plane_sspp_clk_force_ctrl(struct dpu_hw_sspp *sspp,
					   struct dpu_hw_mdp *mdp,
					   bool enable, bool *forced_on)
{
	if (sspp->ops.setup_clk_force_ctrl) {
		*forced_on = sspp->ops.setup_clk_force_ctrl(sspp, enable);
		return true;
	}

	if (mdp->ops.setup_clk_force_ctrl) {
		*forced_on = mdp->ops.setup_clk_force_ctrl(mdp, sspp->cap->clk_ctrl, enable);
		return true;
	}

	return false;
}

/**
 * _dpu_plane_set_ot_limit - set OT limit for the given plane
 * @plane:		Pointer to drm plane
 * @pipe:		Pointer to software pipe
 * @pipe_cfg:		Pointer to pipe configuration
 * @frame_rate:		CRTC's frame rate
 */
static void _dpu_plane_set_ot_limit(struct drm_plane *plane,
		struct dpu_sw_pipe *pipe,
		struct dpu_sw_pipe_cfg *pipe_cfg,
		int frame_rate)
{
	struct dpu_plane *pdpu = to_dpu_plane(plane);
	struct dpu_vbif_set_ot_params ot_params;
	struct dpu_kms *dpu_kms = _dpu_plane_get_kms(plane);
	bool forced_on = false;

	memset(&ot_params, 0, sizeof(ot_params));
	ot_params.xin_id = pipe->sspp->cap->xin_id;
	ot_params.num = pipe->sspp->idx - SSPP_NONE;
	ot_params.width = drm_rect_width(&pipe_cfg->src_rect);
	ot_params.height = drm_rect_height(&pipe_cfg->src_rect);
	ot_params.is_wfd = !pdpu->is_rt_pipe;
	ot_params.frame_rate = frame_rate;
	ot_params.vbif_idx = VBIF_RT;
	ot_params.rd = true;

	if (!_dpu_plane_sspp_clk_force_ctrl(pipe->sspp, dpu_kms->hw_mdp,
					    true, &forced_on))
		return;

	dpu_vbif_set_ot_limit(dpu_kms, &ot_params);

	if (forced_on)
		_dpu_plane_sspp_clk_force_ctrl(pipe->sspp, dpu_kms->hw_mdp,
					       false, &forced_on);
}

/**
 * _dpu_plane_set_qos_remap - set vbif QoS for the given plane
 * @plane:		Pointer to drm plane
 * @pipe:		Pointer to software pipe
 */
static void _dpu_plane_set_qos_remap(struct drm_plane *plane,
		struct dpu_sw_pipe *pipe)
{
	struct dpu_plane *pdpu = to_dpu_plane(plane);
	struct dpu_vbif_set_qos_params qos_params;
	struct dpu_kms *dpu_kms = _dpu_plane_get_kms(plane);
	bool forced_on = false;

	memset(&qos_params, 0, sizeof(qos_params));
	qos_params.vbif_idx = VBIF_RT;
	qos_params.xin_id = pipe->sspp->cap->xin_id;
	qos_params.num = pipe->sspp->idx - SSPP_VIG0;
	qos_params.is_rt = pdpu->is_rt_pipe;

	DPU_DEBUG_PLANE(pdpu, "pipe:%d vbif:%d xin:%d rt:%d\n",
			qos_params.num,
			qos_params.vbif_idx,
			qos_params.xin_id, qos_params.is_rt);

	if (!_dpu_plane_sspp_clk_force_ctrl(pipe->sspp, dpu_kms->hw_mdp,
					    true, &forced_on))
		return;

	dpu_vbif_set_qos_remap(dpu_kms, &qos_params);

	if (forced_on)
		_dpu_plane_sspp_clk_force_ctrl(pipe->sspp, dpu_kms->hw_mdp,
					       false, &forced_on);
}

static void _dpu_plane_setup_scaler3(struct dpu_hw_sspp *pipe_hw,
		uint32_t src_w, uint32_t src_h, uint32_t dst_w, uint32_t dst_h,
		struct dpu_hw_scaler3_cfg *scale_cfg,
		const struct msm_format *fmt,
		uint32_t chroma_subsmpl_h, uint32_t chroma_subsmpl_v,
		unsigned int rotation)
{
	uint32_t i;
	bool inline_rotation = rotation & DRM_MODE_ROTATE_90;

	/*
	 * For inline rotation cases, scaler config is post-rotation,
	 * so swap the dimensions here. However, pixel extension will
	 * need pre-rotation settings.
	 */
	if (inline_rotation)
		swap(src_w, src_h);

	scale_cfg->phase_step_x[DPU_SSPP_COMP_0] =
		mult_frac((1 << PHASE_STEP_SHIFT), src_w, dst_w);
	scale_cfg->phase_step_y[DPU_SSPP_COMP_0] =
		mult_frac((1 << PHASE_STEP_SHIFT), src_h, dst_h);


	scale_cfg->phase_step_y[DPU_SSPP_COMP_1_2] =
		scale_cfg->phase_step_y[DPU_SSPP_COMP_0] / chroma_subsmpl_v;
	scale_cfg->phase_step_x[DPU_SSPP_COMP_1_2] =
		scale_cfg->phase_step_x[DPU_SSPP_COMP_0] / chroma_subsmpl_h;

	scale_cfg->phase_step_x[DPU_SSPP_COMP_2] =
		scale_cfg->phase_step_x[DPU_SSPP_COMP_1_2];
	scale_cfg->phase_step_y[DPU_SSPP_COMP_2] =
		scale_cfg->phase_step_y[DPU_SSPP_COMP_1_2];

	scale_cfg->phase_step_x[DPU_SSPP_COMP_3] =
		scale_cfg->phase_step_x[DPU_SSPP_COMP_0];
	scale_cfg->phase_step_y[DPU_SSPP_COMP_3] =
		scale_cfg->phase_step_y[DPU_SSPP_COMP_0];

	for (i = 0; i < DPU_MAX_PLANES; i++) {
		scale_cfg->src_width[i] = src_w;
		scale_cfg->src_height[i] = src_h;
		if (i == DPU_SSPP_COMP_1_2 || i == DPU_SSPP_COMP_2) {
			scale_cfg->src_width[i] /= chroma_subsmpl_h;
			scale_cfg->src_height[i] /= chroma_subsmpl_v;
		}

		if (pipe_hw->cap->sblk->scaler_blk.version >= 0x3000) {
			scale_cfg->preload_x[i] = DPU_QSEED4_DEFAULT_PRELOAD_H;
			scale_cfg->preload_y[i] = DPU_QSEED4_DEFAULT_PRELOAD_V;
		} else {
			scale_cfg->preload_x[i] = DPU_QSEED3_DEFAULT_PRELOAD_H;
			scale_cfg->preload_y[i] = DPU_QSEED3_DEFAULT_PRELOAD_V;
		}
	}
	if (!(MSM_FORMAT_IS_YUV(fmt)) && (src_h == dst_h)
		&& (src_w == dst_w))
		return;

	scale_cfg->dst_width = dst_w;
	scale_cfg->dst_height = dst_h;
	scale_cfg->y_rgb_filter_cfg = DPU_SCALE_BIL;
	scale_cfg->uv_filter_cfg = DPU_SCALE_BIL;
	scale_cfg->alpha_filter_cfg = DPU_SCALE_ALPHA_BIL;
	scale_cfg->lut_flag = 0;
	scale_cfg->blend_cfg = 1;
	scale_cfg->enable = 1;
}

static void _dpu_plane_setup_pixel_ext(struct dpu_hw_scaler3_cfg *scale_cfg,
				struct dpu_hw_pixel_ext *pixel_ext,
				uint32_t src_w, uint32_t src_h,
				uint32_t chroma_subsmpl_h, uint32_t chroma_subsmpl_v)
{
	int i;

	for (i = 0; i < DPU_MAX_PLANES; i++) {
		if (i == DPU_SSPP_COMP_1_2 || i == DPU_SSPP_COMP_2) {
			src_w /= chroma_subsmpl_h;
			src_h /= chroma_subsmpl_v;
		}

		pixel_ext->num_ext_pxls_top[i] = src_h;
		pixel_ext->num_ext_pxls_left[i] = src_w;
	}
}

static const struct dpu_csc_cfg *_dpu_plane_get_csc(struct dpu_sw_pipe *pipe,
						    const struct msm_format *fmt)
{
	const struct dpu_csc_cfg *csc_ptr;

	if (!MSM_FORMAT_IS_YUV(fmt))
		return NULL;

	if (BIT(DPU_SSPP_CSC_10BIT) & pipe->sspp->cap->features)
		csc_ptr = &dpu_csc10_YUV2RGB_601L;
	else
		csc_ptr = &dpu_csc_YUV2RGB_601L;

	return csc_ptr;
}

static void _dpu_plane_setup_scaler(struct dpu_sw_pipe *pipe,
		const struct msm_format *fmt, bool color_fill,
		struct dpu_sw_pipe_cfg *pipe_cfg,
		unsigned int rotation)
{
	struct dpu_hw_sspp *pipe_hw = pipe->sspp;
	const struct drm_format_info *info = drm_format_info(fmt->pixel_format);
	struct dpu_hw_scaler3_cfg scaler3_cfg;
	struct dpu_hw_pixel_ext pixel_ext;
	u32 src_width = drm_rect_width(&pipe_cfg->src_rect);
	u32 src_height = drm_rect_height(&pipe_cfg->src_rect);
	u32 dst_width = drm_rect_width(&pipe_cfg->dst_rect);
	u32 dst_height = drm_rect_height(&pipe_cfg->dst_rect);

	memset(&scaler3_cfg, 0, sizeof(scaler3_cfg));
	memset(&pixel_ext, 0, sizeof(pixel_ext));

	/* don't chroma subsample if decimating */
	/* update scaler. calculate default config for QSEED3 */
	_dpu_plane_setup_scaler3(pipe_hw,
			src_width,
			src_height,
			dst_width,
			dst_height,
			&scaler3_cfg, fmt,
			info->hsub, info->vsub,
			rotation);

	/* configure pixel extension based on scalar config */
	_dpu_plane_setup_pixel_ext(&scaler3_cfg, &pixel_ext,
			src_width, src_height, info->hsub, info->vsub);

	if (pipe_hw->ops.setup_pe)
		pipe_hw->ops.setup_pe(pipe_hw,
				&pixel_ext);

	/**
	 * when programmed in multirect mode, scalar block will be
	 * bypassed. Still we need to update alpha and bitwidth
	 * ONLY for RECT0
	 */
	if (pipe_hw->ops.setup_scaler &&
			pipe->multirect_index != DPU_SSPP_RECT_1)
		pipe_hw->ops.setup_scaler(pipe_hw,
				&scaler3_cfg,
				fmt);
}

static void _dpu_plane_color_fill_pipe(struct dpu_plane_state *pstate,
				       struct dpu_sw_pipe *pipe,
				       struct drm_rect *dst_rect,
				       u32 fill_color,
				       const struct msm_format *fmt)
{
	struct dpu_sw_pipe_cfg pipe_cfg;

	/* update sspp */
	if (!pipe->sspp->ops.setup_solidfill)
		return;

	pipe->sspp->ops.setup_solidfill(pipe, fill_color);

	/* override scaler/decimation if solid fill */
	pipe_cfg.dst_rect = *dst_rect;

	pipe_cfg.src_rect.x1 = 0;
	pipe_cfg.src_rect.y1 = 0;
	pipe_cfg.src_rect.x2 =
		drm_rect_width(&pipe_cfg.dst_rect);
	pipe_cfg.src_rect.y2 =
		drm_rect_height(&pipe_cfg.dst_rect);

	if (pipe->sspp->ops.setup_format)
		pipe->sspp->ops.setup_format(pipe, fmt, DPU_SSPP_SOLID_FILL);

	if (pipe->sspp->ops.setup_rects)
		pipe->sspp->ops.setup_rects(pipe, &pipe_cfg);

	_dpu_plane_setup_scaler(pipe, fmt, true, &pipe_cfg, pstate->rotation);
}

/**
 * _dpu_plane_color_fill - enables color fill on plane
 * @pdpu:   Pointer to DPU plane object
 * @color:  RGB fill color value, [23..16] Blue, [15..8] Green, [7..0] Red
 * @alpha:  8-bit fill alpha value, 255 selects 100% alpha
 */
static void _dpu_plane_color_fill(struct dpu_plane *pdpu,
		uint32_t color, uint32_t alpha)
{
	const struct msm_format *fmt;
	const struct drm_plane *plane = &pdpu->base;
	struct msm_drm_private *priv = plane->dev->dev_private;
	struct dpu_plane_state *pstate = to_dpu_plane_state(plane->state);
	u32 fill_color = (color & 0xFFFFFF) | ((alpha & 0xFF) << 24);

	DPU_DEBUG_PLANE(pdpu, "\n");

	/*
	 * select fill format to match user property expectation,
	 * h/w only supports RGB variants
	 */
	fmt = mdp_get_format(priv->kms, DRM_FORMAT_ABGR8888, 0);
	/* should not happen ever */
	if (!fmt)
		return;

	/* update sspp */
	_dpu_plane_color_fill_pipe(pstate, &pstate->pipe, &pstate->pipe_cfg.dst_rect,
				   fill_color, fmt);

	if (pstate->r_pipe.sspp)
		_dpu_plane_color_fill_pipe(pstate, &pstate->r_pipe, &pstate->r_pipe_cfg.dst_rect,
					   fill_color, fmt);
}

static int dpu_plane_prepare_fb(struct drm_plane *plane,
		struct drm_plane_state *new_state)
{
	struct drm_framebuffer *fb = new_state->fb;
	struct dpu_plane *pdpu = to_dpu_plane(plane);
	struct dpu_plane_state *pstate = to_dpu_plane_state(new_state);
	struct dpu_hw_fmt_layout layout;
	struct dpu_kms *kms = _dpu_plane_get_kms(&pdpu->base);
	int ret;

	if (!new_state->fb)
		return 0;

	DPU_DEBUG_PLANE(pdpu, "FB[%u]\n", fb->base.id);

	/* cache aspace */
	pstate->aspace = kms->base.aspace;

	/*
	 * TODO: Need to sort out the msm_framebuffer_prepare() call below so
	 *       we can use msm_atomic_prepare_fb() instead of doing the
	 *       implicit fence and fb prepare by hand here.
	 */
	drm_gem_plane_helper_prepare_fb(plane, new_state);

	if (pstate->aspace) {
		ret = msm_framebuffer_prepare(new_state->fb,
				pstate->aspace, pstate->needs_dirtyfb);
		if (ret) {
			DPU_ERROR("failed to prepare framebuffer\n");
			return ret;
		}
	}

	/* validate framebuffer layout before commit */
	ret = dpu_format_populate_layout(pstate->aspace,
			new_state->fb, &layout);
	if (ret) {
		DPU_ERROR_PLANE(pdpu, "failed to get format layout, %d\n", ret);
		return ret;
	}

	return 0;
}

static void dpu_plane_cleanup_fb(struct drm_plane *plane,
		struct drm_plane_state *old_state)
{
	struct dpu_plane *pdpu = to_dpu_plane(plane);
	struct dpu_plane_state *old_pstate;

	if (!old_state || !old_state->fb)
		return;

	old_pstate = to_dpu_plane_state(old_state);

	DPU_DEBUG_PLANE(pdpu, "FB[%u]\n", old_state->fb->base.id);

	msm_framebuffer_cleanup(old_state->fb, old_pstate->aspace,
				old_pstate->needs_dirtyfb);
}

static int dpu_plane_check_inline_rotation(struct dpu_plane *pdpu,
						const struct dpu_sspp_sub_blks *sblk,
						struct drm_rect src, const struct msm_format *fmt)
{
	size_t num_formats;
	const u32 *supported_formats;

	if (!sblk->rotation_cfg) {
		DPU_ERROR("invalid rotation cfg\n");
		return -EINVAL;
	}

	if (drm_rect_width(&src) > sblk->rotation_cfg->rot_maxheight) {
		DPU_DEBUG_PLANE(pdpu, "invalid height for inline rot:%d max:%d\n",
				src.y2, sblk->rotation_cfg->rot_maxheight);
		return -EINVAL;
	}

	supported_formats = sblk->rotation_cfg->rot_format_list;
	num_formats = sblk->rotation_cfg->rot_num_formats;

	if (!MSM_FORMAT_IS_UBWC(fmt) ||
		!dpu_find_format(fmt->pixel_format, supported_formats, num_formats))
		return -EINVAL;

	return 0;
}

static int dpu_plane_atomic_check_pipe(struct dpu_plane *pdpu,
		struct dpu_sw_pipe *pipe,
		struct dpu_sw_pipe_cfg *pipe_cfg,
<<<<<<< HEAD
		const struct dpu_format *fmt,
=======
		const struct msm_format *fmt,
>>>>>>> 0c383648
		const struct drm_display_mode *mode)
{
	uint32_t min_src_size;
	struct dpu_kms *kms = _dpu_plane_get_kms(&pdpu->base);

	min_src_size = MSM_FORMAT_IS_YUV(fmt) ? 2 : 1;

<<<<<<< HEAD
	if (DPU_FORMAT_IS_YUV(fmt) &&
=======
	if (MSM_FORMAT_IS_YUV(fmt) &&
>>>>>>> 0c383648
	    (!pipe->sspp->cap->sblk->scaler_blk.len ||
	     !pipe->sspp->cap->sblk->csc_blk.len)) {
		DPU_DEBUG_PLANE(pdpu,
				"plane doesn't have scaler/csc for yuv\n");
		return -EINVAL;
	}

	/* check src bounds */
	if (drm_rect_width(&pipe_cfg->src_rect) < min_src_size ||
	    drm_rect_height(&pipe_cfg->src_rect) < min_src_size) {
		DPU_DEBUG_PLANE(pdpu, "invalid source " DRM_RECT_FMT "\n",
				DRM_RECT_ARG(&pipe_cfg->src_rect));
		return -E2BIG;
	}

	/* valid yuv image */
	if (MSM_FORMAT_IS_YUV(fmt) &&
	    (pipe_cfg->src_rect.x1 & 0x1 ||
	     pipe_cfg->src_rect.y1 & 0x1 ||
	     drm_rect_width(&pipe_cfg->src_rect) & 0x1 ||
	     drm_rect_height(&pipe_cfg->src_rect) & 0x1)) {
		DPU_DEBUG_PLANE(pdpu, "invalid yuv source " DRM_RECT_FMT "\n",
				DRM_RECT_ARG(&pipe_cfg->src_rect));
		return -EINVAL;
	}

	/* min dst support */
	if (drm_rect_width(&pipe_cfg->dst_rect) < 0x1 ||
	    drm_rect_height(&pipe_cfg->dst_rect) < 0x1) {
		DPU_DEBUG_PLANE(pdpu, "invalid dest rect " DRM_RECT_FMT "\n",
				DRM_RECT_ARG(&pipe_cfg->dst_rect));
		return -EINVAL;
	}

	/* max clk check */
	if (_dpu_plane_calc_clk(mode, pipe_cfg) > kms->perf.max_core_clk_rate) {
		DPU_DEBUG_PLANE(pdpu, "plane exceeds max mdp core clk limits\n");
		return -E2BIG;
	}

	return 0;
}

static int dpu_plane_atomic_check(struct drm_plane *plane,
				  struct drm_atomic_state *state)
{
	struct drm_plane_state *new_plane_state = drm_atomic_get_new_plane_state(state,
										 plane);
	int ret = 0, min_scale;
	struct dpu_plane *pdpu = to_dpu_plane(plane);
	struct dpu_kms *kms = _dpu_plane_get_kms(&pdpu->base);
	u64 max_mdp_clk_rate = kms->perf.max_core_clk_rate;
	struct dpu_plane_state *pstate = to_dpu_plane_state(new_plane_state);
	struct dpu_sw_pipe *pipe = &pstate->pipe;
	struct dpu_sw_pipe *r_pipe = &pstate->r_pipe;
	const struct drm_crtc_state *crtc_state = NULL;
	const struct msm_format *fmt;
	struct dpu_sw_pipe_cfg *pipe_cfg = &pstate->pipe_cfg;
	struct dpu_sw_pipe_cfg *r_pipe_cfg = &pstate->r_pipe_cfg;
	struct drm_rect fb_rect = { 0 };
	uint32_t max_linewidth;
	unsigned int rotation;
	uint32_t supported_rotations;
	const struct dpu_sspp_cfg *pipe_hw_caps = pstate->pipe.sspp->cap;
	const struct dpu_sspp_sub_blks *sblk = pstate->pipe.sspp->cap->sblk;

	if (new_plane_state->crtc)
		crtc_state = drm_atomic_get_new_crtc_state(state,
							   new_plane_state->crtc);

	min_scale = FRAC_16_16(1, sblk->maxupscale);
	ret = drm_atomic_helper_check_plane_state(new_plane_state, crtc_state,
						  min_scale,
						  sblk->maxdwnscale << 16,
						  true, true);
	if (ret) {
		DPU_DEBUG_PLANE(pdpu, "Check plane state failed (%d)\n", ret);
		return ret;
	}
	if (!new_plane_state->visible)
		return 0;

	pipe->multirect_index = DPU_SSPP_RECT_SOLO;
	pipe->multirect_mode = DPU_SSPP_MULTIRECT_NONE;
	r_pipe->multirect_index = DPU_SSPP_RECT_SOLO;
	r_pipe->multirect_mode = DPU_SSPP_MULTIRECT_NONE;
	r_pipe->sspp = NULL;

	pstate->stage = DPU_STAGE_0 + pstate->base.normalized_zpos;
	if (pstate->stage >= pdpu->catalog->caps->max_mixer_blendstages) {
		DPU_ERROR("> %d plane stages assigned\n",
			  pdpu->catalog->caps->max_mixer_blendstages - DPU_STAGE_0);
		return -EINVAL;
	}

	pipe_cfg->src_rect = new_plane_state->src;

	/* state->src is 16.16, src_rect is not */
	pipe_cfg->src_rect.x1 >>= 16;
	pipe_cfg->src_rect.x2 >>= 16;
	pipe_cfg->src_rect.y1 >>= 16;
	pipe_cfg->src_rect.y2 >>= 16;

	pipe_cfg->dst_rect = new_plane_state->dst;

	fb_rect.x2 = new_plane_state->fb->width;
	fb_rect.y2 = new_plane_state->fb->height;

	/* Ensure fb size is supported */
	if (drm_rect_width(&fb_rect) > MAX_IMG_WIDTH ||
	    drm_rect_height(&fb_rect) > MAX_IMG_HEIGHT) {
		DPU_DEBUG_PLANE(pdpu, "invalid framebuffer " DRM_RECT_FMT "\n",
				DRM_RECT_ARG(&fb_rect));
		return -E2BIG;
	}

	fmt = msm_framebuffer_format(new_plane_state->fb);

	max_linewidth = pdpu->catalog->caps->max_linewidth;

	if ((drm_rect_width(&pipe_cfg->src_rect) > max_linewidth) ||
	     _dpu_plane_calc_clk(&crtc_state->adjusted_mode, pipe_cfg) > max_mdp_clk_rate) {
		/*
		 * In parallel multirect case only the half of the usual width
		 * is supported for tiled formats. If we are here, we know that
		 * full width is more than max_linewidth, thus each rect is
		 * wider than allowed.
		 */
<<<<<<< HEAD
		if (DPU_FORMAT_IS_UBWC(fmt) &&
=======
		if (MSM_FORMAT_IS_UBWC(fmt) &&
>>>>>>> 0c383648
		    drm_rect_width(&pipe_cfg->src_rect) > max_linewidth) {
			DPU_DEBUG_PLANE(pdpu, "invalid src " DRM_RECT_FMT " line:%u, tiled format\n",
					DRM_RECT_ARG(&pipe_cfg->src_rect), max_linewidth);
			return -E2BIG;
		}

		if (drm_rect_width(&pipe_cfg->src_rect) > 2 * max_linewidth) {
			DPU_DEBUG_PLANE(pdpu, "invalid src " DRM_RECT_FMT " line:%u\n",
					DRM_RECT_ARG(&pipe_cfg->src_rect), max_linewidth);
			return -E2BIG;
		}

		if (drm_rect_width(&pipe_cfg->src_rect) != drm_rect_width(&pipe_cfg->dst_rect) ||
		    drm_rect_height(&pipe_cfg->src_rect) != drm_rect_height(&pipe_cfg->dst_rect) ||
		    (!test_bit(DPU_SSPP_SMART_DMA_V1, &pipe->sspp->cap->features) &&
		     !test_bit(DPU_SSPP_SMART_DMA_V2, &pipe->sspp->cap->features)) ||
		    MSM_FORMAT_IS_YUV(fmt)) {
			DPU_DEBUG_PLANE(pdpu, "invalid src " DRM_RECT_FMT " line:%u, can't use split source\n",
					DRM_RECT_ARG(&pipe_cfg->src_rect), max_linewidth);
			return -E2BIG;
		}

		/*
		 * Use multirect for wide plane. We do not support dynamic
		 * assignment of SSPPs, so we know the configuration.
		 */
		pipe->multirect_index = DPU_SSPP_RECT_0;
		pipe->multirect_mode = DPU_SSPP_MULTIRECT_PARALLEL;

		r_pipe->sspp = pipe->sspp;
		r_pipe->multirect_index = DPU_SSPP_RECT_1;
		r_pipe->multirect_mode = DPU_SSPP_MULTIRECT_PARALLEL;

		*r_pipe_cfg = *pipe_cfg;
		pipe_cfg->src_rect.x2 = (pipe_cfg->src_rect.x1 + pipe_cfg->src_rect.x2) >> 1;
		pipe_cfg->dst_rect.x2 = (pipe_cfg->dst_rect.x1 + pipe_cfg->dst_rect.x2) >> 1;
		r_pipe_cfg->src_rect.x1 = pipe_cfg->src_rect.x2;
		r_pipe_cfg->dst_rect.x1 = pipe_cfg->dst_rect.x2;
	}

	ret = dpu_plane_atomic_check_pipe(pdpu, pipe, pipe_cfg, fmt, &crtc_state->adjusted_mode);
	if (ret)
		return ret;

	if (r_pipe->sspp) {
		ret = dpu_plane_atomic_check_pipe(pdpu, r_pipe, r_pipe_cfg, fmt,
						  &crtc_state->adjusted_mode);
		if (ret)
			return ret;
	}

	supported_rotations = DRM_MODE_REFLECT_MASK | DRM_MODE_ROTATE_0;

	if (pipe_hw_caps->features & BIT(DPU_SSPP_INLINE_ROTATION))
		supported_rotations |= DRM_MODE_ROTATE_90;

	rotation = drm_rotation_simplify(new_plane_state->rotation,
					supported_rotations);

	if ((pipe_hw_caps->features & BIT(DPU_SSPP_INLINE_ROTATION)) &&
		(rotation & DRM_MODE_ROTATE_90)) {
		ret = dpu_plane_check_inline_rotation(pdpu, sblk, pipe_cfg->src_rect, fmt);
		if (ret)
			return ret;
	}

	pstate->rotation = rotation;
	pstate->needs_qos_remap = drm_atomic_crtc_needs_modeset(crtc_state);

	return 0;
}

static void dpu_plane_flush_csc(struct dpu_plane *pdpu, struct dpu_sw_pipe *pipe)
{
	const struct msm_format *format =
		msm_framebuffer_format(pdpu->base.state->fb);
	const struct dpu_csc_cfg *csc_ptr;

	if (!pipe->sspp || !pipe->sspp->ops.setup_csc)
		return;

	csc_ptr = _dpu_plane_get_csc(pipe, format);
	if (!csc_ptr)
		return;

	DPU_DEBUG_PLANE(pdpu, "using 0x%X 0x%X 0x%X...\n",
			csc_ptr->csc_mv[0],
			csc_ptr->csc_mv[1],
			csc_ptr->csc_mv[2]);

	pipe->sspp->ops.setup_csc(pipe->sspp, csc_ptr);

}

void dpu_plane_flush(struct drm_plane *plane)
{
	struct dpu_plane *pdpu;
	struct dpu_plane_state *pstate;

	if (!plane || !plane->state) {
		DPU_ERROR("invalid plane\n");
		return;
	}

	pdpu = to_dpu_plane(plane);
	pstate = to_dpu_plane_state(plane->state);

	/*
	 * These updates have to be done immediately before the plane flush
	 * timing, and may not be moved to the atomic_update/mode_set functions.
	 */
	if (pdpu->is_error)
		/* force white frame with 100% alpha pipe output on error */
		_dpu_plane_color_fill(pdpu, 0xFFFFFF, 0xFF);
	else if (pdpu->color_fill & DPU_PLANE_COLOR_FILL_FLAG)
		/* force 100% alpha */
		_dpu_plane_color_fill(pdpu, pdpu->color_fill, 0xFF);
	else {
		dpu_plane_flush_csc(pdpu, &pstate->pipe);
		dpu_plane_flush_csc(pdpu, &pstate->r_pipe);
	}

	/* flag h/w flush complete */
	if (plane->state)
		pstate->pending = false;
}

/**
 * dpu_plane_set_error: enable/disable error condition
 * @plane: pointer to drm_plane structure
 * @error: error value to set
 */
void dpu_plane_set_error(struct drm_plane *plane, bool error)
{
	struct dpu_plane *pdpu;

	if (!plane)
		return;

	pdpu = to_dpu_plane(plane);
	pdpu->is_error = error;
}

static void dpu_plane_sspp_update_pipe(struct drm_plane *plane,
				       struct dpu_sw_pipe *pipe,
				       struct dpu_sw_pipe_cfg *pipe_cfg,
				       const struct msm_format *fmt,
				       int frame_rate,
				       struct dpu_hw_fmt_layout *layout)
{
	uint32_t src_flags;
	struct dpu_plane *pdpu = to_dpu_plane(plane);
	struct drm_plane_state *state = plane->state;
	struct dpu_plane_state *pstate = to_dpu_plane_state(state);

	if (layout && pipe->sspp->ops.setup_sourceaddress) {
		trace_dpu_plane_set_scanout(pipe, layout);
		pipe->sspp->ops.setup_sourceaddress(pipe, layout);
	}

	/* override for color fill */
	if (pdpu->color_fill & DPU_PLANE_COLOR_FILL_FLAG) {
		_dpu_plane_set_qos_ctrl(plane, pipe, false);

		/* skip remaining processing on color fill */
		return;
	}

	if (pipe->sspp->ops.setup_rects) {
		pipe->sspp->ops.setup_rects(pipe,
				pipe_cfg);
	}

	_dpu_plane_setup_scaler(pipe, fmt, false, pipe_cfg, pstate->rotation);

	if (pipe->sspp->ops.setup_multirect)
		pipe->sspp->ops.setup_multirect(
				pipe);

	if (pipe->sspp->ops.setup_format) {
		unsigned int rotation = pstate->rotation;

		src_flags = 0x0;

		if (rotation & DRM_MODE_REFLECT_X)
			src_flags |= DPU_SSPP_FLIP_LR;

		if (rotation & DRM_MODE_REFLECT_Y)
			src_flags |= DPU_SSPP_FLIP_UD;

		if (rotation & DRM_MODE_ROTATE_90)
			src_flags |= DPU_SSPP_ROT_90;

		/* update format */
		pipe->sspp->ops.setup_format(pipe, fmt, src_flags);

		if (pipe->sspp->ops.setup_cdp) {
			const struct dpu_perf_cfg *perf = pdpu->catalog->perf;

			pipe->sspp->ops.setup_cdp(pipe, fmt,
						  perf->cdp_cfg[DPU_PERF_CDP_USAGE_RT].rd_enable);
		}
	}

	_dpu_plane_set_qos_lut(plane, pipe, fmt, pipe_cfg);

	if (pipe->sspp->idx != SSPP_CURSOR0 &&
	    pipe->sspp->idx != SSPP_CURSOR1)
		_dpu_plane_set_ot_limit(plane, pipe, pipe_cfg, frame_rate);

	if (pstate->needs_qos_remap)
		_dpu_plane_set_qos_remap(plane, pipe);
}

static void dpu_plane_sspp_atomic_update(struct drm_plane *plane)
{
	struct dpu_plane *pdpu = to_dpu_plane(plane);
	struct drm_plane_state *state = plane->state;
	struct dpu_plane_state *pstate = to_dpu_plane_state(state);
	struct dpu_sw_pipe *pipe = &pstate->pipe;
	struct dpu_sw_pipe *r_pipe = &pstate->r_pipe;
	struct drm_crtc *crtc = state->crtc;
	struct drm_framebuffer *fb = state->fb;
	bool is_rt_pipe;
	const struct msm_format *fmt =
		msm_framebuffer_format(fb);
	struct dpu_sw_pipe_cfg *pipe_cfg = &pstate->pipe_cfg;
	struct dpu_sw_pipe_cfg *r_pipe_cfg = &pstate->r_pipe_cfg;
	struct dpu_kms *kms = _dpu_plane_get_kms(&pdpu->base);
	struct msm_gem_address_space *aspace = kms->base.aspace;
	struct dpu_hw_fmt_layout layout;
	bool layout_valid = false;
	int ret;

	ret = dpu_format_populate_layout(aspace, fb, &layout);
	if (ret)
		DPU_ERROR_PLANE(pdpu, "failed to get format layout, %d\n", ret);
	else
		layout_valid = true;

	pstate->pending = true;

	is_rt_pipe = (dpu_crtc_get_client_type(crtc) != NRT_CLIENT);
	pstate->needs_qos_remap |= (is_rt_pipe != pdpu->is_rt_pipe);
	pdpu->is_rt_pipe = is_rt_pipe;

	DPU_DEBUG_PLANE(pdpu, "FB[%u] " DRM_RECT_FP_FMT "->crtc%u " DRM_RECT_FMT
			", %p4cc ubwc %d\n", fb->base.id, DRM_RECT_FP_ARG(&state->src),
			crtc->base.id, DRM_RECT_ARG(&state->dst),
			&fmt->pixel_format, MSM_FORMAT_IS_UBWC(fmt));

	dpu_plane_sspp_update_pipe(plane, pipe, pipe_cfg, fmt,
				   drm_mode_vrefresh(&crtc->mode),
				   layout_valid ? &layout : NULL);

	if (r_pipe->sspp) {
		dpu_plane_sspp_update_pipe(plane, r_pipe, r_pipe_cfg, fmt,
					   drm_mode_vrefresh(&crtc->mode),
					   layout_valid ? &layout : NULL);
	}

	if (pstate->needs_qos_remap)
		pstate->needs_qos_remap = false;

	pstate->plane_fetch_bw = _dpu_plane_calc_bw(pdpu->catalog, fmt,
						    &crtc->mode, pipe_cfg);

	pstate->plane_clk = _dpu_plane_calc_clk(&crtc->mode, pipe_cfg);

	if (r_pipe->sspp) {
		pstate->plane_fetch_bw += _dpu_plane_calc_bw(pdpu->catalog, fmt, &crtc->mode, r_pipe_cfg);

		pstate->plane_clk = max(pstate->plane_clk, _dpu_plane_calc_clk(&crtc->mode, r_pipe_cfg));
	}
}

static void _dpu_plane_atomic_disable(struct drm_plane *plane)
{
	struct drm_plane_state *state = plane->state;
	struct dpu_plane_state *pstate = to_dpu_plane_state(state);
	struct dpu_sw_pipe *r_pipe = &pstate->r_pipe;

	trace_dpu_plane_disable(DRMID(plane), false,
				pstate->pipe.multirect_mode);

	if (r_pipe->sspp) {
		r_pipe->multirect_index = DPU_SSPP_RECT_SOLO;
		r_pipe->multirect_mode = DPU_SSPP_MULTIRECT_NONE;

		if (r_pipe->sspp->ops.setup_multirect)
			r_pipe->sspp->ops.setup_multirect(r_pipe);
	}

	pstate->pending = true;
}

static void dpu_plane_atomic_update(struct drm_plane *plane,
				struct drm_atomic_state *state)
{
	struct dpu_plane *pdpu = to_dpu_plane(plane);
	struct drm_plane_state *new_state = drm_atomic_get_new_plane_state(state,
									   plane);

	pdpu->is_error = false;

	DPU_DEBUG_PLANE(pdpu, "\n");

	if (!new_state->visible) {
		_dpu_plane_atomic_disable(plane);
	} else {
		dpu_plane_sspp_atomic_update(plane);
	}
}

static void dpu_plane_destroy_state(struct drm_plane *plane,
		struct drm_plane_state *state)
{
	__drm_atomic_helper_plane_destroy_state(state);
	kfree(to_dpu_plane_state(state));
}

static struct drm_plane_state *
dpu_plane_duplicate_state(struct drm_plane *plane)
{
	struct dpu_plane *pdpu;
	struct dpu_plane_state *pstate;
	struct dpu_plane_state *old_state;

	if (!plane) {
		DPU_ERROR("invalid plane\n");
		return NULL;
	} else if (!plane->state) {
		DPU_ERROR("invalid plane state\n");
		return NULL;
	}

	old_state = to_dpu_plane_state(plane->state);
	pdpu = to_dpu_plane(plane);
	pstate = kmemdup(old_state, sizeof(*old_state), GFP_KERNEL);
	if (!pstate) {
		DPU_ERROR_PLANE(pdpu, "failed to allocate state\n");
		return NULL;
	}

	DPU_DEBUG_PLANE(pdpu, "\n");

	pstate->pending = false;

	__drm_atomic_helper_plane_duplicate_state(plane, &pstate->base);

	return &pstate->base;
}

static const char * const multirect_mode_name[] = {
	[DPU_SSPP_MULTIRECT_NONE] = "none",
	[DPU_SSPP_MULTIRECT_PARALLEL] = "parallel",
	[DPU_SSPP_MULTIRECT_TIME_MX] = "time_mx",
};

static const char * const multirect_index_name[] = {
	[DPU_SSPP_RECT_SOLO] = "solo",
	[DPU_SSPP_RECT_0] = "rect_0",
	[DPU_SSPP_RECT_1] = "rect_1",
};

static const char *dpu_get_multirect_mode(enum dpu_sspp_multirect_mode mode)
{
	if (WARN_ON(mode >= ARRAY_SIZE(multirect_mode_name)))
		return "unknown";

	return multirect_mode_name[mode];
}

static const char *dpu_get_multirect_index(enum dpu_sspp_multirect_index index)
{
	if (WARN_ON(index >= ARRAY_SIZE(multirect_index_name)))
		return "unknown";

	return multirect_index_name[index];
}

static void dpu_plane_atomic_print_state(struct drm_printer *p,
		const struct drm_plane_state *state)
{
	const struct dpu_plane_state *pstate = to_dpu_plane_state(state);
	const struct dpu_sw_pipe *pipe = &pstate->pipe;
	const struct dpu_sw_pipe_cfg *pipe_cfg = &pstate->pipe_cfg;
	const struct dpu_sw_pipe *r_pipe = &pstate->r_pipe;
	const struct dpu_sw_pipe_cfg *r_pipe_cfg = &pstate->r_pipe_cfg;

	drm_printf(p, "\tstage=%d\n", pstate->stage);

	drm_printf(p, "\tsspp[0]=%s\n", pipe->sspp->cap->name);
	drm_printf(p, "\tmultirect_mode[0]=%s\n", dpu_get_multirect_mode(pipe->multirect_mode));
	drm_printf(p, "\tmultirect_index[0]=%s\n",
		   dpu_get_multirect_index(pipe->multirect_index));
	drm_printf(p, "\tsrc[0]=" DRM_RECT_FMT "\n", DRM_RECT_ARG(&pipe_cfg->src_rect));
	drm_printf(p, "\tdst[0]=" DRM_RECT_FMT "\n", DRM_RECT_ARG(&pipe_cfg->dst_rect));

	if (r_pipe->sspp) {
		drm_printf(p, "\tsspp[1]=%s\n", r_pipe->sspp->cap->name);
		drm_printf(p, "\tmultirect_mode[1]=%s\n",
			   dpu_get_multirect_mode(r_pipe->multirect_mode));
		drm_printf(p, "\tmultirect_index[1]=%s\n",
			   dpu_get_multirect_index(r_pipe->multirect_index));
		drm_printf(p, "\tsrc[1]=" DRM_RECT_FMT "\n", DRM_RECT_ARG(&r_pipe_cfg->src_rect));
		drm_printf(p, "\tdst[1]=" DRM_RECT_FMT "\n", DRM_RECT_ARG(&r_pipe_cfg->dst_rect));
	}
}

static void dpu_plane_reset(struct drm_plane *plane)
{
	struct dpu_plane *pdpu;
	struct dpu_plane_state *pstate;
	struct dpu_kms *dpu_kms = _dpu_plane_get_kms(plane);

	if (!plane) {
		DPU_ERROR("invalid plane\n");
		return;
	}

	pdpu = to_dpu_plane(plane);
	DPU_DEBUG_PLANE(pdpu, "\n");

	/* remove previous state, if present */
	if (plane->state) {
		dpu_plane_destroy_state(plane, plane->state);
		plane->state = NULL;
	}

	pstate = kzalloc(sizeof(*pstate), GFP_KERNEL);
	if (!pstate) {
		DPU_ERROR_PLANE(pdpu, "failed to allocate state\n");
		return;
	}

	/*
	 * Set the SSPP here until we have proper virtualized DPU planes.
	 * This is the place where the state is allocated, so fill it fully.
	 */
	pstate->pipe.sspp = dpu_rm_get_sspp(&dpu_kms->rm, pdpu->pipe);
	pstate->pipe.multirect_index = DPU_SSPP_RECT_SOLO;
	pstate->pipe.multirect_mode = DPU_SSPP_MULTIRECT_NONE;

	pstate->r_pipe.sspp = NULL;

	__drm_atomic_helper_plane_reset(plane, &pstate->base);
}

#ifdef CONFIG_DEBUG_FS
void dpu_plane_danger_signal_ctrl(struct drm_plane *plane, bool enable)
{
	struct dpu_plane *pdpu = to_dpu_plane(plane);
	struct dpu_plane_state *pstate = to_dpu_plane_state(plane->state);
	struct dpu_kms *dpu_kms = _dpu_plane_get_kms(plane);

	if (!pdpu->is_rt_pipe)
		return;

	pm_runtime_get_sync(&dpu_kms->pdev->dev);
	_dpu_plane_set_qos_ctrl(plane, &pstate->pipe, enable);
	if (pstate->r_pipe.sspp)
		_dpu_plane_set_qos_ctrl(plane, &pstate->r_pipe, enable);
	pm_runtime_put_sync(&dpu_kms->pdev->dev);
}
#endif

static bool dpu_plane_format_mod_supported(struct drm_plane *plane,
		uint32_t format, uint64_t modifier)
{
	if (modifier == DRM_FORMAT_MOD_LINEAR)
		return true;

	if (modifier == DRM_FORMAT_MOD_QCOM_COMPRESSED)
		return dpu_find_format(format, qcom_compressed_supported_formats,
				ARRAY_SIZE(qcom_compressed_supported_formats));

	return false;
}

static const struct drm_plane_funcs dpu_plane_funcs = {
		.update_plane = drm_atomic_helper_update_plane,
		.disable_plane = drm_atomic_helper_disable_plane,
		.reset = dpu_plane_reset,
		.atomic_duplicate_state = dpu_plane_duplicate_state,
		.atomic_destroy_state = dpu_plane_destroy_state,
		.atomic_print_state = dpu_plane_atomic_print_state,
		.format_mod_supported = dpu_plane_format_mod_supported,
};

static const struct drm_plane_helper_funcs dpu_plane_helper_funcs = {
		.prepare_fb = dpu_plane_prepare_fb,
		.cleanup_fb = dpu_plane_cleanup_fb,
		.atomic_check = dpu_plane_atomic_check,
		.atomic_update = dpu_plane_atomic_update,
};

/* initialize plane */
struct drm_plane *dpu_plane_init(struct drm_device *dev,
		uint32_t pipe, enum drm_plane_type type,
		unsigned long possible_crtcs)
{
	struct drm_plane *plane = NULL;
	const uint32_t *format_list;
	struct dpu_plane *pdpu;
	struct msm_drm_private *priv = dev->dev_private;
	struct dpu_kms *kms = to_dpu_kms(priv->kms);
	struct dpu_hw_sspp *pipe_hw;
	uint32_t num_formats;
	uint32_t supported_rotations;
	int ret;

	/* initialize underlying h/w driver */
	pipe_hw = dpu_rm_get_sspp(&kms->rm, pipe);
	if (!pipe_hw || !pipe_hw->cap || !pipe_hw->cap->sblk) {
		DPU_ERROR("[%u]SSPP is invalid\n", pipe);
		return ERR_PTR(-EINVAL);
	}

	format_list = pipe_hw->cap->sblk->format_list;
	num_formats = pipe_hw->cap->sblk->num_formats;

	pdpu = drmm_universal_plane_alloc(dev, struct dpu_plane, base,
				0xff, &dpu_plane_funcs,
				format_list, num_formats,
				supported_format_modifiers, type, NULL);
	if (IS_ERR(pdpu))
		return ERR_CAST(pdpu);

	/* cache local stuff for later */
	plane = &pdpu->base;
	pdpu->pipe = pipe;

	pdpu->catalog = kms->catalog;

	ret = drm_plane_create_zpos_property(plane, 0, 0, DPU_ZPOS_MAX);
	if (ret)
		DPU_ERROR("failed to install zpos property, rc = %d\n", ret);

	drm_plane_create_alpha_property(plane);
	drm_plane_create_blend_mode_property(plane,
			BIT(DRM_MODE_BLEND_PIXEL_NONE) |
			BIT(DRM_MODE_BLEND_PREMULTI) |
			BIT(DRM_MODE_BLEND_COVERAGE));

	supported_rotations = DRM_MODE_REFLECT_MASK | DRM_MODE_ROTATE_0 | DRM_MODE_ROTATE_180;

	if (pipe_hw->cap->features & BIT(DPU_SSPP_INLINE_ROTATION))
		supported_rotations |= DRM_MODE_ROTATE_MASK;

	drm_plane_create_rotation_property(plane,
		    DRM_MODE_ROTATE_0, supported_rotations);

	drm_plane_enable_fb_damage_clips(plane);

	/* success! finalize initialization */
	drm_plane_helper_add(plane, &dpu_plane_helper_funcs);

	DPU_DEBUG("%s created for pipe:%u id:%u\n", plane->name,
					pipe, plane->base.id);
	return plane;
}<|MERGE_RESOLUTION|>--- conflicted
+++ resolved
@@ -734,11 +734,7 @@
 static int dpu_plane_atomic_check_pipe(struct dpu_plane *pdpu,
 		struct dpu_sw_pipe *pipe,
 		struct dpu_sw_pipe_cfg *pipe_cfg,
-<<<<<<< HEAD
-		const struct dpu_format *fmt,
-=======
 		const struct msm_format *fmt,
->>>>>>> 0c383648
 		const struct drm_display_mode *mode)
 {
 	uint32_t min_src_size;
@@ -746,11 +742,7 @@
 
 	min_src_size = MSM_FORMAT_IS_YUV(fmt) ? 2 : 1;
 
-<<<<<<< HEAD
-	if (DPU_FORMAT_IS_YUV(fmt) &&
-=======
 	if (MSM_FORMAT_IS_YUV(fmt) &&
->>>>>>> 0c383648
 	    (!pipe->sspp->cap->sblk->scaler_blk.len ||
 	     !pipe->sspp->cap->sblk->csc_blk.len)) {
 		DPU_DEBUG_PLANE(pdpu,
@@ -879,11 +871,7 @@
 		 * full width is more than max_linewidth, thus each rect is
 		 * wider than allowed.
 		 */
-<<<<<<< HEAD
-		if (DPU_FORMAT_IS_UBWC(fmt) &&
-=======
 		if (MSM_FORMAT_IS_UBWC(fmt) &&
->>>>>>> 0c383648
 		    drm_rect_width(&pipe_cfg->src_rect) > max_linewidth) {
 			DPU_DEBUG_PLANE(pdpu, "invalid src " DRM_RECT_FMT " line:%u, tiled format\n",
 					DRM_RECT_ARG(&pipe_cfg->src_rect), max_linewidth);
