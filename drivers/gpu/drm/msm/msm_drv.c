// SPDX-License-Identifier: GPL-2.0-only
/*
 * Copyright (c) 2016-2018, 2020-2021 The Linux Foundation. All rights reserved.
 * Copyright (C) 2013 Red Hat
 * Author: Rob Clark <robdclark@gmail.com>
 */

#include <linux/dma-mapping.h>
#include <linux/fault-inject.h>
#include <linux/kthread.h>
#include <linux/sched/mm.h>
#include <linux/uaccess.h>
#include <uapi/linux/sched/types.h>

#include <drm/drm_bridge.h>
#include <drm/drm_drv.h>
#include <drm/drm_file.h>
#include <drm/drm_ioctl.h>
#include <drm/drm_prime.h>
#include <drm/drm_of.h>
#include <drm/drm_vblank.h>

#include "disp/msm_disp_snapshot.h"
#include "msm_drv.h"
#include "msm_debugfs.h"
#include "msm_fence.h"
#include "msm_gem.h"
#include "msm_gpu.h"
#include "msm_kms.h"
#include "msm_mmu.h"
#include "adreno/adreno_gpu.h"

/*
 * MSM driver version:
 * - 1.0.0 - initial interface
 * - 1.1.0 - adds madvise, and support for submits with > 4 cmd buffers
 * - 1.2.0 - adds explicit fence support for submit ioctl
 * - 1.3.0 - adds GMEM_BASE + NR_RINGS params, SUBMITQUEUE_NEW +
 *           SUBMITQUEUE_CLOSE ioctls, and MSM_INFO_IOVA flag for
 *           MSM_GEM_INFO ioctl.
 * - 1.4.0 - softpin, MSM_RELOC_BO_DUMP, and GEM_INFO support to set/get
 *           GEM object's debug name
 * - 1.5.0 - Add SUBMITQUERY_QUERY ioctl
 * - 1.6.0 - Syncobj support
 * - 1.7.0 - Add MSM_PARAM_SUSPENDS to access suspend count
 * - 1.8.0 - Add MSM_BO_CACHED_COHERENT for supported GPUs (a6xx)
 * - 1.9.0 - Add MSM_SUBMIT_FENCE_SN_IN
 * - 1.10.0 - Add MSM_SUBMIT_BO_NO_IMPLICIT
 */
#define MSM_VERSION_MAJOR	1
#define MSM_VERSION_MINOR	10
#define MSM_VERSION_PATCHLEVEL	0

static const struct drm_mode_config_funcs mode_config_funcs = {
	.fb_create = msm_framebuffer_create,
	.output_poll_changed = drm_fb_helper_output_poll_changed,
	.atomic_check = drm_atomic_helper_check,
	.atomic_commit = drm_atomic_helper_commit,
};

static const struct drm_mode_config_helper_funcs mode_config_helper_funcs = {
	.atomic_commit_tail = msm_atomic_commit_tail,
};

#ifdef CONFIG_DRM_FBDEV_EMULATION
static bool fbdev = true;
MODULE_PARM_DESC(fbdev, "Enable fbdev compat layer");
module_param(fbdev, bool, 0600);
#endif

static char *vram = "16m";
MODULE_PARM_DESC(vram, "Configure VRAM size (for devices without IOMMU/GPUMMU)");
module_param(vram, charp, 0);

bool dumpstate;
MODULE_PARM_DESC(dumpstate, "Dump KMS state on errors");
module_param(dumpstate, bool, 0600);

static bool modeset = true;
MODULE_PARM_DESC(modeset, "Use kernel modesetting [KMS] (1=on (default), 0=disable)");
module_param(modeset, bool, 0600);

#ifdef CONFIG_FAULT_INJECTION
DECLARE_FAULT_ATTR(fail_gem_alloc);
DECLARE_FAULT_ATTR(fail_gem_iova);
#endif

static irqreturn_t msm_irq(int irq, void *arg)
{
	struct drm_device *dev = arg;
	struct msm_drm_private *priv = dev->dev_private;
	struct msm_kms *kms = priv->kms;

	BUG_ON(!kms);

	return kms->funcs->irq(kms);
}

static void msm_irq_preinstall(struct drm_device *dev)
{
	struct msm_drm_private *priv = dev->dev_private;
	struct msm_kms *kms = priv->kms;

	BUG_ON(!kms);

	kms->funcs->irq_preinstall(kms);
}

static int msm_irq_postinstall(struct drm_device *dev)
{
	struct msm_drm_private *priv = dev->dev_private;
	struct msm_kms *kms = priv->kms;

	BUG_ON(!kms);

	if (kms->funcs->irq_postinstall)
		return kms->funcs->irq_postinstall(kms);

	return 0;
}

static int msm_irq_install(struct drm_device *dev, unsigned int irq)
{
	struct msm_drm_private *priv = dev->dev_private;
	struct msm_kms *kms = priv->kms;
	int ret;

	if (irq == IRQ_NOTCONNECTED)
		return -ENOTCONN;

	msm_irq_preinstall(dev);

	ret = request_irq(irq, msm_irq, 0, dev->driver->name, dev);
	if (ret)
		return ret;

	kms->irq_requested = true;

	ret = msm_irq_postinstall(dev);
	if (ret) {
		free_irq(irq, dev);
		return ret;
	}

	return 0;
}

static void msm_irq_uninstall(struct drm_device *dev)
{
	struct msm_drm_private *priv = dev->dev_private;
	struct msm_kms *kms = priv->kms;

	if (!priv->kms)
		return;

	kms->funcs->irq_uninstall(kms);
	if (kms->irq_requested)
		free_irq(kms->irq, dev);
}

struct msm_vblank_work {
	struct work_struct work;
	int crtc_id;
	bool enable;
	struct msm_drm_private *priv;
};

static void vblank_ctrl_worker(struct work_struct *work)
{
	struct msm_vblank_work *vbl_work = container_of(work,
						struct msm_vblank_work, work);
	struct msm_drm_private *priv = vbl_work->priv;
	struct msm_kms *kms = priv->kms;

	if (vbl_work->enable)
		kms->funcs->enable_vblank(kms, priv->crtcs[vbl_work->crtc_id]);
	else
		kms->funcs->disable_vblank(kms,	priv->crtcs[vbl_work->crtc_id]);

	kfree(vbl_work);
}

static int vblank_ctrl_queue_work(struct msm_drm_private *priv,
					int crtc_id, bool enable)
{
	struct msm_vblank_work *vbl_work;

	vbl_work = kzalloc(sizeof(*vbl_work), GFP_ATOMIC);
	if (!vbl_work)
		return -ENOMEM;

	INIT_WORK(&vbl_work->work, vblank_ctrl_worker);

	vbl_work->crtc_id = crtc_id;
	vbl_work->enable = enable;
	vbl_work->priv = priv;

	queue_work(priv->wq, &vbl_work->work);

	return 0;
}

static int msm_drm_uninit(struct device *dev)
{
	struct platform_device *pdev = to_platform_device(dev);
	struct msm_drm_private *priv = platform_get_drvdata(pdev);
	struct drm_device *ddev = priv->dev;
	struct msm_kms *kms = priv->kms;
	int i;

	/*
	 * Shutdown the hw if we're far enough along where things might be on.
	 * If we run this too early, we'll end up panicking in any variety of
	 * places. Since we don't register the drm device until late in
	 * msm_drm_init, drm_dev->registered is used as an indicator that the
	 * shutdown will be successful.
	 */
	if (ddev->registered) {
		drm_dev_unregister(ddev);
		drm_atomic_helper_shutdown(ddev);
	}

	/* We must cancel and cleanup any pending vblank enable/disable
	 * work before msm_irq_uninstall() to avoid work re-enabling an
	 * irq after uninstall has disabled it.
	 */

	flush_workqueue(priv->wq);

	/* clean up event worker threads */
	for (i = 0; i < priv->num_crtcs; i++) {
		if (priv->event_thread[i].worker)
			kthread_destroy_worker(priv->event_thread[i].worker);
	}

	msm_gem_shrinker_cleanup(ddev);

	drm_kms_helper_poll_fini(ddev);

	msm_perf_debugfs_cleanup(priv);
	msm_rd_debugfs_cleanup(priv);

#ifdef CONFIG_DRM_FBDEV_EMULATION
	if (fbdev && priv->fbdev)
		msm_fbdev_free(ddev);
#endif

	msm_disp_snapshot_destroy(ddev);

	drm_mode_config_cleanup(ddev);

	for (i = 0; i < priv->num_bridges; i++)
		drm_bridge_remove(priv->bridges[i]);
	priv->num_bridges = 0;

	pm_runtime_get_sync(dev);
	msm_irq_uninstall(ddev);
	pm_runtime_put_sync(dev);

	if (kms && kms->funcs)
		kms->funcs->destroy(kms);

	if (priv->vram.paddr) {
		unsigned long attrs = DMA_ATTR_NO_KERNEL_MAPPING;
		drm_mm_takedown(&priv->vram.mm);
		dma_free_attrs(dev, priv->vram.size, NULL,
			       priv->vram.paddr, attrs);
	}

	component_unbind_all(dev, ddev);

	ddev->dev_private = NULL;
	destroy_workqueue(priv->wq);

	return 0;
}

#include <linux/of_address.h>

struct msm_gem_address_space *msm_kms_init_aspace(struct drm_device *dev)
{
	struct msm_gem_address_space *aspace;
	struct msm_mmu *mmu;
	struct device *mdp_dev = dev->dev;
	struct device *mdss_dev = mdp_dev->parent;
	struct device *iommu_dev;

	/*
	 * IOMMUs can be a part of MDSS device tree binding, or the
	 * MDP/DPU device.
	 */
	if (device_iommu_mapped(mdp_dev))
		iommu_dev = mdp_dev;
	else
		iommu_dev = mdss_dev;

	mmu = msm_iommu_new(iommu_dev, 0);
	if (IS_ERR(mmu))
		return ERR_CAST(mmu);

	if (!mmu) {
		drm_info(dev, "no IOMMU, fallback to phys contig buffers for scanout\n");
		return NULL;
	}

	aspace = msm_gem_address_space_create(mmu, "mdp_kms",
		0x1000, 0x100000000 - 0x1000);
	if (IS_ERR(aspace)) {
		dev_err(mdp_dev, "aspace create, error %pe\n", aspace);
		mmu->funcs->destroy(mmu);
	}

	return aspace;
}

bool msm_use_mmu(struct drm_device *dev)
{
	struct msm_drm_private *priv = dev->dev_private;

	/*
	 * a2xx comes with its own MMU
	 * On other platforms IOMMU can be declared specified either for the
	 * MDP/DPU device or for its parent, MDSS device.
	 */
	return priv->is_a2xx ||
		device_iommu_mapped(dev->dev) ||
		device_iommu_mapped(dev->dev->parent);
}

static int msm_init_vram(struct drm_device *dev)
{
	struct msm_drm_private *priv = dev->dev_private;
	struct device_node *node;
	unsigned long size = 0;
	int ret = 0;

	/* In the device-tree world, we could have a 'memory-region'
	 * phandle, which gives us a link to our "vram".  Allocating
	 * is all nicely abstracted behind the dma api, but we need
	 * to know the entire size to allocate it all in one go. There
	 * are two cases:
	 *  1) device with no IOMMU, in which case we need exclusive
	 *     access to a VRAM carveout big enough for all gpu
	 *     buffers
	 *  2) device with IOMMU, but where the bootloader puts up
	 *     a splash screen.  In this case, the VRAM carveout
	 *     need only be large enough for fbdev fb.  But we need
	 *     exclusive access to the buffer to avoid the kernel
	 *     using those pages for other purposes (which appears
	 *     as corruption on screen before we have a chance to
	 *     load and do initial modeset)
	 */

	node = of_parse_phandle(dev->dev->of_node, "memory-region", 0);
	if (node) {
		struct resource r;
		ret = of_address_to_resource(node, 0, &r);
		of_node_put(node);
		if (ret)
			return ret;
		size = r.end - r.start + 1;
		DRM_INFO("using VRAM carveout: %lx@%pa\n", size, &r.start);

		/* if we have no IOMMU, then we need to use carveout allocator.
		 * Grab the entire DMA chunk carved out in early startup in
		 * mach-msm:
		 */
	} else if (!msm_use_mmu(dev)) {
		DRM_INFO("using %s VRAM carveout\n", vram);
		size = memparse(vram, NULL);
	}

	if (size) {
		unsigned long attrs = 0;
		void *p;

		priv->vram.size = size;

		drm_mm_init(&priv->vram.mm, 0, (size >> PAGE_SHIFT) - 1);
		spin_lock_init(&priv->vram.lock);

		attrs |= DMA_ATTR_NO_KERNEL_MAPPING;
		attrs |= DMA_ATTR_WRITE_COMBINE;

		/* note that for no-kernel-mapping, the vaddr returned
		 * is bogus, but non-null if allocation succeeded:
		 */
		p = dma_alloc_attrs(dev->dev, size,
				&priv->vram.paddr, GFP_KERNEL, attrs);
		if (!p) {
			DRM_DEV_ERROR(dev->dev, "failed to allocate VRAM\n");
			priv->vram.paddr = 0;
			return -ENOMEM;
		}

		DRM_DEV_INFO(dev->dev, "VRAM: %08x->%08x\n",
				(uint32_t)priv->vram.paddr,
				(uint32_t)(priv->vram.paddr + size));
	}

	return ret;
}

static int msm_drm_init(struct device *dev, const struct drm_driver *drv)
{
	struct msm_drm_private *priv = dev_get_drvdata(dev);
	struct drm_device *ddev;
	struct msm_kms *kms;
	int ret, i;

	if (drm_firmware_drivers_only())
		return -ENODEV;

	ddev = drm_dev_alloc(drv, dev);
	if (IS_ERR(ddev)) {
		DRM_DEV_ERROR(dev, "failed to allocate drm_device\n");
		return PTR_ERR(ddev);
	}
	ddev->dev_private = priv;
	priv->dev = ddev;

	priv->wq = alloc_ordered_workqueue("msm", 0);
<<<<<<< HEAD
=======
	if (!priv->wq)
		return -ENOMEM;

	priv->hangcheck_period = DRM_MSM_HANGCHECK_DEFAULT_PERIOD;
>>>>>>> 82461ab8

	INIT_LIST_HEAD(&priv->objects);
	mutex_init(&priv->obj_lock);

	/*
	 * Initialize the LRUs:
	 */
	mutex_init(&priv->lru.lock);
	drm_gem_lru_init(&priv->lru.unbacked, &priv->lru.lock);
	drm_gem_lru_init(&priv->lru.pinned,   &priv->lru.lock);
	drm_gem_lru_init(&priv->lru.willneed, &priv->lru.lock);
	drm_gem_lru_init(&priv->lru.dontneed, &priv->lru.lock);

	/* Teach lockdep about lock ordering wrt. shrinker: */
	fs_reclaim_acquire(GFP_KERNEL);
	might_lock(&priv->lru.lock);
	fs_reclaim_release(GFP_KERNEL);

	drm_mode_config_init(ddev);

	ret = msm_init_vram(ddev);
	if (ret)
<<<<<<< HEAD
		goto err_drm_dev_put;
=======
		goto err_msm_uninit;
>>>>>>> 82461ab8

	/* Bind all our sub-components: */
	ret = component_bind_all(dev, ddev);
	if (ret)
<<<<<<< HEAD
		goto err_drm_dev_put;
=======
		goto err_msm_uninit;
>>>>>>> 82461ab8

	dma_set_max_seg_size(dev, UINT_MAX);

	msm_gem_shrinker_init(ddev);

	if (priv->kms_init) {
		ret = priv->kms_init(ddev);
		if (ret) {
			DRM_DEV_ERROR(dev, "failed to load kms\n");
			priv->kms = NULL;
			goto err_msm_uninit;
		}
		kms = priv->kms;
	} else {
		/* valid only for the dummy headless case, where of_node=NULL */
		WARN_ON(dev->of_node);
		kms = NULL;
	}

	/* Enable normalization of plane zpos */
	ddev->mode_config.normalize_zpos = true;

	if (kms) {
		kms->dev = ddev;
		ret = kms->funcs->hw_init(kms);
		if (ret) {
			DRM_DEV_ERROR(dev, "kms hw init failed: %d\n", ret);
			goto err_msm_uninit;
		}
	}

	drm_helper_move_panel_connectors_to_head(ddev);

	ddev->mode_config.funcs = &mode_config_funcs;
	ddev->mode_config.helper_private = &mode_config_helper_funcs;

	for (i = 0; i < priv->num_crtcs; i++) {
		/* initialize event thread */
		priv->event_thread[i].crtc_id = priv->crtcs[i]->base.id;
		priv->event_thread[i].dev = ddev;
		priv->event_thread[i].worker = kthread_create_worker(0,
			"crtc_event:%d", priv->event_thread[i].crtc_id);
		if (IS_ERR(priv->event_thread[i].worker)) {
			ret = PTR_ERR(priv->event_thread[i].worker);
			DRM_DEV_ERROR(dev, "failed to create crtc_event kthread\n");
			priv->event_thread[i].worker = NULL;
			goto err_msm_uninit;
		}

		sched_set_fifo(priv->event_thread[i].worker->task);
	}

	ret = drm_vblank_init(ddev, priv->num_crtcs);
	if (ret < 0) {
		DRM_DEV_ERROR(dev, "failed to initialize vblank\n");
		goto err_msm_uninit;
	}

	if (kms) {
		pm_runtime_get_sync(dev);
		ret = msm_irq_install(ddev, kms->irq);
		pm_runtime_put_sync(dev);
		if (ret < 0) {
			DRM_DEV_ERROR(dev, "failed to install IRQ handler\n");
			goto err_msm_uninit;
		}
	}

	ret = drm_dev_register(ddev, 0);
	if (ret)
		goto err_msm_uninit;

	if (kms) {
		ret = msm_disp_snapshot_init(ddev);
		if (ret)
			DRM_DEV_ERROR(dev, "msm_disp_snapshot_init failed ret = %d\n", ret);
	}
	drm_mode_config_reset(ddev);

#ifdef CONFIG_DRM_FBDEV_EMULATION
	if (kms && fbdev)
		priv->fbdev = msm_fbdev_init(ddev);
#endif

	ret = msm_debugfs_late_init(ddev);
	if (ret)
		goto err_msm_uninit;

	drm_kms_helper_poll_init(ddev);

	return 0;

err_msm_uninit:
	msm_drm_uninit(dev);
err_drm_dev_put:
	drm_dev_put(ddev);
	return ret;
}

/*
 * DRM operations:
 */

static void load_gpu(struct drm_device *dev)
{
	static DEFINE_MUTEX(init_lock);
	struct msm_drm_private *priv = dev->dev_private;

	mutex_lock(&init_lock);

	if (!priv->gpu)
		priv->gpu = adreno_load_gpu(dev);

	mutex_unlock(&init_lock);
}

static int context_init(struct drm_device *dev, struct drm_file *file)
{
	static atomic_t ident = ATOMIC_INIT(0);
	struct msm_drm_private *priv = dev->dev_private;
	struct msm_file_private *ctx;

	ctx = kzalloc(sizeof(*ctx), GFP_KERNEL);
	if (!ctx)
		return -ENOMEM;

	INIT_LIST_HEAD(&ctx->submitqueues);
	rwlock_init(&ctx->queuelock);

	kref_init(&ctx->ref);
	msm_submitqueue_init(dev, ctx);

	ctx->aspace = msm_gpu_create_private_address_space(priv->gpu, current);
	file->driver_priv = ctx;

	ctx->seqno = atomic_inc_return(&ident);

	return 0;
}

static int msm_open(struct drm_device *dev, struct drm_file *file)
{
	/* For now, load gpu on open.. to avoid the requirement of having
	 * firmware in the initrd.
	 */
	load_gpu(dev);

	return context_init(dev, file);
}

static void context_close(struct msm_file_private *ctx)
{
	msm_submitqueue_close(ctx);
	msm_file_private_put(ctx);
}

static void msm_postclose(struct drm_device *dev, struct drm_file *file)
{
	struct msm_drm_private *priv = dev->dev_private;
	struct msm_file_private *ctx = file->driver_priv;

	/*
	 * It is not possible to set sysprof param to non-zero if gpu
	 * is not initialized:
	 */
	if (priv->gpu)
		msm_file_private_set_sysprof(ctx, priv->gpu, 0);

	context_close(ctx);
}

int msm_crtc_enable_vblank(struct drm_crtc *crtc)
{
	struct drm_device *dev = crtc->dev;
	unsigned int pipe = crtc->index;
	struct msm_drm_private *priv = dev->dev_private;
	struct msm_kms *kms = priv->kms;
	if (!kms)
		return -ENXIO;
	drm_dbg_vbl(dev, "crtc=%u", pipe);
	return vblank_ctrl_queue_work(priv, pipe, true);
}

void msm_crtc_disable_vblank(struct drm_crtc *crtc)
{
	struct drm_device *dev = crtc->dev;
	unsigned int pipe = crtc->index;
	struct msm_drm_private *priv = dev->dev_private;
	struct msm_kms *kms = priv->kms;
	if (!kms)
		return;
	drm_dbg_vbl(dev, "crtc=%u", pipe);
	vblank_ctrl_queue_work(priv, pipe, false);
}

/*
 * DRM ioctls:
 */

static int msm_ioctl_get_param(struct drm_device *dev, void *data,
		struct drm_file *file)
{
	struct msm_drm_private *priv = dev->dev_private;
	struct drm_msm_param *args = data;
	struct msm_gpu *gpu;

	/* for now, we just have 3d pipe.. eventually this would need to
	 * be more clever to dispatch to appropriate gpu module:
	 */
	if ((args->pipe != MSM_PIPE_3D0) || (args->pad != 0))
		return -EINVAL;

	gpu = priv->gpu;

	if (!gpu)
		return -ENXIO;

	return gpu->funcs->get_param(gpu, file->driver_priv,
				     args->param, &args->value, &args->len);
}

static int msm_ioctl_set_param(struct drm_device *dev, void *data,
		struct drm_file *file)
{
	struct msm_drm_private *priv = dev->dev_private;
	struct drm_msm_param *args = data;
	struct msm_gpu *gpu;

	if ((args->pipe != MSM_PIPE_3D0) || (args->pad != 0))
		return -EINVAL;

	gpu = priv->gpu;

	if (!gpu)
		return -ENXIO;

	return gpu->funcs->set_param(gpu, file->driver_priv,
				     args->param, args->value, args->len);
}

static int msm_ioctl_gem_new(struct drm_device *dev, void *data,
		struct drm_file *file)
{
	struct drm_msm_gem_new *args = data;
	uint32_t flags = args->flags;

	if (args->flags & ~MSM_BO_FLAGS) {
		DRM_ERROR("invalid flags: %08x\n", args->flags);
		return -EINVAL;
	}

	/*
	 * Uncached CPU mappings are deprecated, as of:
	 *
	 * 9ef364432db4 ("drm/msm: deprecate MSM_BO_UNCACHED (map as writecombine instead)")
	 *
	 * So promote them to WC.
	 */
	if (flags & MSM_BO_UNCACHED) {
		flags &= ~MSM_BO_CACHED;
		flags |= MSM_BO_WC;
	}

	if (should_fail(&fail_gem_alloc, args->size))
		return -ENOMEM;

	return msm_gem_new_handle(dev, file, args->size,
			args->flags, &args->handle, NULL);
}

static inline ktime_t to_ktime(struct drm_msm_timespec timeout)
{
	return ktime_set(timeout.tv_sec, timeout.tv_nsec);
}

static int msm_ioctl_gem_cpu_prep(struct drm_device *dev, void *data,
		struct drm_file *file)
{
	struct drm_msm_gem_cpu_prep *args = data;
	struct drm_gem_object *obj;
	ktime_t timeout = to_ktime(args->timeout);
	int ret;

	if (args->op & ~MSM_PREP_FLAGS) {
		DRM_ERROR("invalid op: %08x\n", args->op);
		return -EINVAL;
	}

	obj = drm_gem_object_lookup(file, args->handle);
	if (!obj)
		return -ENOENT;

	ret = msm_gem_cpu_prep(obj, args->op, &timeout);

	drm_gem_object_put(obj);

	return ret;
}

static int msm_ioctl_gem_cpu_fini(struct drm_device *dev, void *data,
		struct drm_file *file)
{
	struct drm_msm_gem_cpu_fini *args = data;
	struct drm_gem_object *obj;
	int ret;

	obj = drm_gem_object_lookup(file, args->handle);
	if (!obj)
		return -ENOENT;

	ret = msm_gem_cpu_fini(obj);

	drm_gem_object_put(obj);

	return ret;
}

static int msm_ioctl_gem_info_iova(struct drm_device *dev,
		struct drm_file *file, struct drm_gem_object *obj,
		uint64_t *iova)
{
	struct msm_drm_private *priv = dev->dev_private;
	struct msm_file_private *ctx = file->driver_priv;

	if (!priv->gpu)
		return -EINVAL;

	if (should_fail(&fail_gem_iova, obj->size))
		return -ENOMEM;

	/*
	 * Don't pin the memory here - just get an address so that userspace can
	 * be productive
	 */
	return msm_gem_get_iova(obj, ctx->aspace, iova);
}

static int msm_ioctl_gem_info_set_iova(struct drm_device *dev,
		struct drm_file *file, struct drm_gem_object *obj,
		uint64_t iova)
{
	struct msm_drm_private *priv = dev->dev_private;
	struct msm_file_private *ctx = file->driver_priv;

	if (!priv->gpu)
		return -EINVAL;

	/* Only supported if per-process address space is supported: */
	if (priv->gpu->aspace == ctx->aspace)
		return -EOPNOTSUPP;

	if (should_fail(&fail_gem_iova, obj->size))
		return -ENOMEM;

	return msm_gem_set_iova(obj, ctx->aspace, iova);
}

static int msm_ioctl_gem_info(struct drm_device *dev, void *data,
		struct drm_file *file)
{
	struct drm_msm_gem_info *args = data;
	struct drm_gem_object *obj;
	struct msm_gem_object *msm_obj;
	int i, ret = 0;

	if (args->pad)
		return -EINVAL;

	switch (args->info) {
	case MSM_INFO_GET_OFFSET:
	case MSM_INFO_GET_IOVA:
	case MSM_INFO_SET_IOVA:
	case MSM_INFO_GET_FLAGS:
		/* value returned as immediate, not pointer, so len==0: */
		if (args->len)
			return -EINVAL;
		break;
	case MSM_INFO_SET_NAME:
	case MSM_INFO_GET_NAME:
		break;
	default:
		return -EINVAL;
	}

	obj = drm_gem_object_lookup(file, args->handle);
	if (!obj)
		return -ENOENT;

	msm_obj = to_msm_bo(obj);

	switch (args->info) {
	case MSM_INFO_GET_OFFSET:
		args->value = msm_gem_mmap_offset(obj);
		break;
	case MSM_INFO_GET_IOVA:
		ret = msm_ioctl_gem_info_iova(dev, file, obj, &args->value);
		break;
	case MSM_INFO_SET_IOVA:
		ret = msm_ioctl_gem_info_set_iova(dev, file, obj, args->value);
		break;
	case MSM_INFO_GET_FLAGS:
		if (obj->import_attach) {
			ret = -EINVAL;
			break;
		}
		/* Hide internal kernel-only flags: */
		args->value = to_msm_bo(obj)->flags & MSM_BO_FLAGS;
		ret = 0;
		break;
	case MSM_INFO_SET_NAME:
		/* length check should leave room for terminating null: */
		if (args->len >= sizeof(msm_obj->name)) {
			ret = -EINVAL;
			break;
		}
		if (copy_from_user(msm_obj->name, u64_to_user_ptr(args->value),
				   args->len)) {
			msm_obj->name[0] = '\0';
			ret = -EFAULT;
			break;
		}
		msm_obj->name[args->len] = '\0';
		for (i = 0; i < args->len; i++) {
			if (!isprint(msm_obj->name[i])) {
				msm_obj->name[i] = '\0';
				break;
			}
		}
		break;
	case MSM_INFO_GET_NAME:
		if (args->value && (args->len < strlen(msm_obj->name))) {
			ret = -EINVAL;
			break;
		}
		args->len = strlen(msm_obj->name);
		if (args->value) {
			if (copy_to_user(u64_to_user_ptr(args->value),
					 msm_obj->name, args->len))
				ret = -EFAULT;
		}
		break;
	}

	drm_gem_object_put(obj);

	return ret;
}

static int wait_fence(struct msm_gpu_submitqueue *queue, uint32_t fence_id,
		      ktime_t timeout)
{
	struct dma_fence *fence;
	int ret;

	if (fence_after(fence_id, queue->last_fence)) {
		DRM_ERROR_RATELIMITED("waiting on invalid fence: %u (of %u)\n",
				      fence_id, queue->last_fence);
		return -EINVAL;
	}

	/*
	 * Map submitqueue scoped "seqno" (which is actually an idr key)
	 * back to underlying dma-fence
	 *
	 * The fence is removed from the fence_idr when the submit is
	 * retired, so if the fence is not found it means there is nothing
	 * to wait for
	 */
	ret = mutex_lock_interruptible(&queue->idr_lock);
	if (ret)
		return ret;
	fence = idr_find(&queue->fence_idr, fence_id);
	if (fence)
		fence = dma_fence_get_rcu(fence);
	mutex_unlock(&queue->idr_lock);

	if (!fence)
		return 0;

	ret = dma_fence_wait_timeout(fence, true, timeout_to_jiffies(&timeout));
	if (ret == 0) {
		ret = -ETIMEDOUT;
	} else if (ret != -ERESTARTSYS) {
		ret = 0;
	}

	dma_fence_put(fence);

	return ret;
}

static int msm_ioctl_wait_fence(struct drm_device *dev, void *data,
		struct drm_file *file)
{
	struct msm_drm_private *priv = dev->dev_private;
	struct drm_msm_wait_fence *args = data;
	struct msm_gpu_submitqueue *queue;
	int ret;

	if (args->pad) {
		DRM_ERROR("invalid pad: %08x\n", args->pad);
		return -EINVAL;
	}

	if (!priv->gpu)
		return 0;

	queue = msm_submitqueue_get(file->driver_priv, args->queueid);
	if (!queue)
		return -ENOENT;

	ret = wait_fence(queue, args->fence, to_ktime(args->timeout));

	msm_submitqueue_put(queue);

	return ret;
}

static int msm_ioctl_gem_madvise(struct drm_device *dev, void *data,
		struct drm_file *file)
{
	struct drm_msm_gem_madvise *args = data;
	struct drm_gem_object *obj;
	int ret;

	switch (args->madv) {
	case MSM_MADV_DONTNEED:
	case MSM_MADV_WILLNEED:
		break;
	default:
		return -EINVAL;
	}

	obj = drm_gem_object_lookup(file, args->handle);
	if (!obj) {
		return -ENOENT;
	}

	ret = msm_gem_madvise(obj, args->madv);
	if (ret >= 0) {
		args->retained = ret;
		ret = 0;
	}

	drm_gem_object_put(obj);

	return ret;
}


static int msm_ioctl_submitqueue_new(struct drm_device *dev, void *data,
		struct drm_file *file)
{
	struct drm_msm_submitqueue *args = data;

	if (args->flags & ~MSM_SUBMITQUEUE_FLAGS)
		return -EINVAL;

	return msm_submitqueue_create(dev, file->driver_priv, args->prio,
		args->flags, &args->id);
}

static int msm_ioctl_submitqueue_query(struct drm_device *dev, void *data,
		struct drm_file *file)
{
	return msm_submitqueue_query(dev, file->driver_priv, data);
}

static int msm_ioctl_submitqueue_close(struct drm_device *dev, void *data,
		struct drm_file *file)
{
	u32 id = *(u32 *) data;

	return msm_submitqueue_remove(file->driver_priv, id);
}

static const struct drm_ioctl_desc msm_ioctls[] = {
	DRM_IOCTL_DEF_DRV(MSM_GET_PARAM,    msm_ioctl_get_param,    DRM_RENDER_ALLOW),
	DRM_IOCTL_DEF_DRV(MSM_SET_PARAM,    msm_ioctl_set_param,    DRM_RENDER_ALLOW),
	DRM_IOCTL_DEF_DRV(MSM_GEM_NEW,      msm_ioctl_gem_new,      DRM_RENDER_ALLOW),
	DRM_IOCTL_DEF_DRV(MSM_GEM_INFO,     msm_ioctl_gem_info,     DRM_RENDER_ALLOW),
	DRM_IOCTL_DEF_DRV(MSM_GEM_CPU_PREP, msm_ioctl_gem_cpu_prep, DRM_RENDER_ALLOW),
	DRM_IOCTL_DEF_DRV(MSM_GEM_CPU_FINI, msm_ioctl_gem_cpu_fini, DRM_RENDER_ALLOW),
	DRM_IOCTL_DEF_DRV(MSM_GEM_SUBMIT,   msm_ioctl_gem_submit,   DRM_RENDER_ALLOW),
	DRM_IOCTL_DEF_DRV(MSM_WAIT_FENCE,   msm_ioctl_wait_fence,   DRM_RENDER_ALLOW),
	DRM_IOCTL_DEF_DRV(MSM_GEM_MADVISE,  msm_ioctl_gem_madvise,  DRM_RENDER_ALLOW),
	DRM_IOCTL_DEF_DRV(MSM_SUBMITQUEUE_NEW,   msm_ioctl_submitqueue_new,   DRM_RENDER_ALLOW),
	DRM_IOCTL_DEF_DRV(MSM_SUBMITQUEUE_CLOSE, msm_ioctl_submitqueue_close, DRM_RENDER_ALLOW),
	DRM_IOCTL_DEF_DRV(MSM_SUBMITQUEUE_QUERY, msm_ioctl_submitqueue_query, DRM_RENDER_ALLOW),
};

static void msm_fop_show_fdinfo(struct seq_file *m, struct file *f)
{
	struct drm_file *file = f->private_data;
	struct drm_device *dev = file->minor->dev;
	struct msm_drm_private *priv = dev->dev_private;
	struct drm_printer p = drm_seq_file_printer(m);

	if (!priv->gpu)
		return;

	msm_gpu_show_fdinfo(priv->gpu, file->driver_priv, &p);
}

static const struct file_operations fops = {
	.owner = THIS_MODULE,
	DRM_GEM_FOPS,
	.show_fdinfo = msm_fop_show_fdinfo,
};

static const struct drm_driver msm_driver = {
	.driver_features    = DRIVER_GEM |
				DRIVER_RENDER |
				DRIVER_ATOMIC |
				DRIVER_MODESET |
				DRIVER_SYNCOBJ,
	.open               = msm_open,
	.postclose           = msm_postclose,
	.lastclose          = drm_fb_helper_lastclose,
	.dumb_create        = msm_gem_dumb_create,
	.dumb_map_offset    = msm_gem_dumb_map_offset,
	.prime_handle_to_fd = drm_gem_prime_handle_to_fd,
	.prime_fd_to_handle = drm_gem_prime_fd_to_handle,
	.gem_prime_import_sg_table = msm_gem_prime_import_sg_table,
	.gem_prime_mmap     = msm_gem_prime_mmap,
#ifdef CONFIG_DEBUG_FS
	.debugfs_init       = msm_debugfs_init,
#endif
	.ioctls             = msm_ioctls,
	.num_ioctls         = ARRAY_SIZE(msm_ioctls),
	.fops               = &fops,
	.name               = "msm",
	.desc               = "MSM Snapdragon DRM",
	.date               = "20130625",
	.major              = MSM_VERSION_MAJOR,
	.minor              = MSM_VERSION_MINOR,
	.patchlevel         = MSM_VERSION_PATCHLEVEL,
};

int msm_pm_prepare(struct device *dev)
{
	struct msm_drm_private *priv = dev_get_drvdata(dev);
	struct drm_device *ddev = priv ? priv->dev : NULL;

	if (!priv || !priv->kms)
		return 0;

	return drm_mode_config_helper_suspend(ddev);
}

void msm_pm_complete(struct device *dev)
{
	struct msm_drm_private *priv = dev_get_drvdata(dev);
	struct drm_device *ddev = priv ? priv->dev : NULL;

	if (!priv || !priv->kms)
		return;

	drm_mode_config_helper_resume(ddev);
}

static const struct dev_pm_ops msm_pm_ops = {
	.prepare = msm_pm_prepare,
	.complete = msm_pm_complete,
};

/*
 * Componentized driver support:
 */

/*
 * Identify what components need to be added by parsing what remote-endpoints
 * our MDP output ports are connected to. In the case of LVDS on MDP4, there
 * is no external component that we need to add since LVDS is within MDP4
 * itself.
 */
static int add_components_mdp(struct device *master_dev,
			      struct component_match **matchptr)
{
	struct device_node *np = master_dev->of_node;
	struct device_node *ep_node;

	for_each_endpoint_of_node(np, ep_node) {
		struct device_node *intf;
		struct of_endpoint ep;
		int ret;

		ret = of_graph_parse_endpoint(ep_node, &ep);
		if (ret) {
			DRM_DEV_ERROR(master_dev, "unable to parse port endpoint\n");
			of_node_put(ep_node);
			return ret;
		}

		/*
		 * The LCDC/LVDS port on MDP4 is a speacial case where the
		 * remote-endpoint isn't a component that we need to add
		 */
		if (of_device_is_compatible(np, "qcom,mdp4") &&
		    ep.port == 0)
			continue;

		/*
		 * It's okay if some of the ports don't have a remote endpoint
		 * specified. It just means that the port isn't connected to
		 * any external interface.
		 */
		intf = of_graph_get_remote_port_parent(ep_node);
		if (!intf)
			continue;

		if (of_device_is_available(intf))
			drm_of_component_match_add(master_dev, matchptr,
						   component_compare_of, intf);

		of_node_put(intf);
	}

	return 0;
}

/*
 * We don't know what's the best binding to link the gpu with the drm device.
 * Fow now, we just hunt for all the possible gpus that we support, and add them
 * as components.
 */
static const struct of_device_id msm_gpu_match[] = {
	{ .compatible = "qcom,adreno" },
	{ .compatible = "qcom,adreno-3xx" },
	{ .compatible = "amd,imageon" },
	{ .compatible = "qcom,kgsl-3d0" },
	{ },
};

static int add_gpu_components(struct device *dev,
			      struct component_match **matchptr)
{
	struct device_node *np;

	np = of_find_matching_node(NULL, msm_gpu_match);
	if (!np)
		return 0;

	if (of_device_is_available(np))
		drm_of_component_match_add(dev, matchptr, component_compare_of, np);

	of_node_put(np);

	return 0;
}

static int msm_drm_bind(struct device *dev)
{
	return msm_drm_init(dev, &msm_driver);
}

static void msm_drm_unbind(struct device *dev)
{
	msm_drm_uninit(dev);
}

const struct component_master_ops msm_drm_ops = {
	.bind = msm_drm_bind,
	.unbind = msm_drm_unbind,
};

int msm_drv_probe(struct device *master_dev,
	int (*kms_init)(struct drm_device *dev))
{
	struct msm_drm_private *priv;
	struct component_match *match = NULL;
	int ret;

	priv = devm_kzalloc(master_dev, sizeof(*priv), GFP_KERNEL);
	if (!priv)
		return -ENOMEM;

	priv->kms_init = kms_init;
	dev_set_drvdata(master_dev, priv);

	/* Add mdp components if we have KMS. */
	if (kms_init) {
		ret = add_components_mdp(master_dev, &match);
		if (ret)
			return ret;
	}

	ret = add_gpu_components(master_dev, &match);
	if (ret)
		return ret;

	/* on all devices that I am aware of, iommu's which can map
	 * any address the cpu can see are used:
	 */
	ret = dma_set_mask_and_coherent(master_dev, ~0);
	if (ret)
		return ret;

	ret = component_master_add_with_match(master_dev, &msm_drm_ops, match);
	if (ret)
		return ret;

	return 0;
}

/*
 * Platform driver:
 * Used only for headlesss GPU instances
 */

static int msm_pdev_probe(struct platform_device *pdev)
{
	return msm_drv_probe(&pdev->dev, NULL);
}

static int msm_pdev_remove(struct platform_device *pdev)
{
	component_master_del(&pdev->dev, &msm_drm_ops);

	return 0;
}

void msm_drv_shutdown(struct platform_device *pdev)
{
	struct msm_drm_private *priv = platform_get_drvdata(pdev);
	struct drm_device *drm = priv ? priv->dev : NULL;

	/*
	 * Shutdown the hw if we're far enough along where things might be on.
	 * If we run this too early, we'll end up panicking in any variety of
	 * places. Since we don't register the drm device until late in
	 * msm_drm_init, drm_dev->registered is used as an indicator that the
	 * shutdown will be successful.
	 */
	if (drm && drm->registered && priv->kms)
		drm_atomic_helper_shutdown(drm);
}

static struct platform_driver msm_platform_driver = {
	.probe      = msm_pdev_probe,
	.remove     = msm_pdev_remove,
	.shutdown   = msm_drv_shutdown,
	.driver     = {
		.name   = "msm",
		.pm     = &msm_pm_ops,
	},
};

static int __init msm_drm_register(void)
{
	if (!modeset)
		return -EINVAL;

	DBG("init");
	msm_mdp_register();
	msm_dpu_register();
	msm_dsi_register();
	msm_hdmi_register();
	msm_dp_register();
	adreno_register();
	msm_mdp4_register();
	msm_mdss_register();
	return platform_driver_register(&msm_platform_driver);
}

static void __exit msm_drm_unregister(void)
{
	DBG("fini");
	platform_driver_unregister(&msm_platform_driver);
	msm_mdss_unregister();
	msm_mdp4_unregister();
	msm_dp_unregister();
	msm_hdmi_unregister();
	adreno_unregister();
	msm_dsi_unregister();
	msm_mdp_unregister();
	msm_dpu_unregister();
}

module_init(msm_drm_register);
module_exit(msm_drm_unregister);

MODULE_AUTHOR("Rob Clark <robdclark@gmail.com");
MODULE_DESCRIPTION("MSM DRM Driver");
MODULE_LICENSE("GPL");<|MERGE_RESOLUTION|>--- conflicted
+++ resolved
@@ -420,13 +420,8 @@
 	priv->dev = ddev;
 
 	priv->wq = alloc_ordered_workqueue("msm", 0);
-<<<<<<< HEAD
-=======
 	if (!priv->wq)
 		return -ENOMEM;
-
-	priv->hangcheck_period = DRM_MSM_HANGCHECK_DEFAULT_PERIOD;
->>>>>>> 82461ab8
 
 	INIT_LIST_HEAD(&priv->objects);
 	mutex_init(&priv->obj_lock);
@@ -449,20 +444,12 @@
 
 	ret = msm_init_vram(ddev);
 	if (ret)
-<<<<<<< HEAD
 		goto err_drm_dev_put;
-=======
-		goto err_msm_uninit;
->>>>>>> 82461ab8
 
 	/* Bind all our sub-components: */
 	ret = component_bind_all(dev, ddev);
 	if (ret)
-<<<<<<< HEAD
 		goto err_drm_dev_put;
-=======
-		goto err_msm_uninit;
->>>>>>> 82461ab8
 
 	dma_set_max_seg_size(dev, UINT_MAX);
 
