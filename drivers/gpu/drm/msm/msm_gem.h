--- conflicted
+++ resolved
@@ -197,30 +197,8 @@
 	dma_resv_unlock(obj->resv);
 }
 
-<<<<<<< HEAD
-static inline bool
-msm_gem_is_locked(struct drm_gem_object *obj)
-{
-	/*
-	 * Destroying the object is a special case.. msm_gem_free_object()
-	 * calls many things that WARN_ON if the obj lock is not held.  But
-	 * acquiring the obj lock in msm_gem_free_object() can cause a
-	 * locking order inversion between reservation_ww_class_mutex and
-	 * fs_reclaim.
-	 *
-	 * This deadlock is not actually possible, because no one should
-	 * be already holding the lock when msm_gem_free_object() is called.
-	 * Unfortunately lockdep is not aware of this detail.  So when the
-	 * refcount drops to zero, we pretend it is already locked.
-	 */
-	return dma_resv_is_locked(obj->resv) || (kref_read(&obj->refcount) == 0);
-}
-
-static inline bool is_active(struct msm_gem_object *msm_obj)
-=======
 static inline void
 msm_gem_assert_locked(struct drm_gem_object *obj)
->>>>>>> 7365df19
 {
 	/*
 	 * Destroying the object is a special case.. msm_gem_free_object()
@@ -314,14 +292,8 @@
 /* make sure these don't conflict w/ MSM_SUBMIT_BO_x */
 #define BO_VALID	0x8000	/* is current addr in cmdstream correct/valid? */
 #define BO_LOCKED	0x4000	/* obj lock is held */
-<<<<<<< HEAD
-#define BO_ACTIVE	0x2000	/* active refcnt is held */
-#define BO_OBJ_PINNED	0x1000	/* obj (pages) is pinned and on active list */
-#define BO_VMA_PINNED	0x0800	/* vma (virtual address) is pinned */
-=======
 #define BO_OBJ_PINNED	0x2000	/* obj (pages) is pinned and on active list */
 #define BO_VMA_PINNED	0x1000	/* vma (virtual address) is pinned */
->>>>>>> 7365df19
 		uint32_t flags;
 		union {
 			struct msm_gem_object *obj;
