// SPDX-License-Identifier: GPL-2.0-only
/**************************************************************************
 * Copyright (c) 2007-2011, Intel Corporation.
 * All Rights Reserved.
 * Copyright (c) 2008, Tungsten Graphics, Inc. Cedar Park, TX., USA.
 * All Rights Reserved.
 *
 **************************************************************************/

#include <linux/cpu.h>
#include <linux/module.h>
#include <linux/notifier.h>
#include <linux/pm_runtime.h>
#include <linux/spinlock.h>
#include <linux/delay.h>

#include <asm/set_memory.h>

#include <acpi/video.h>

#include <drm/drm.h>
#include <drm/drm_aperture.h>
#include <drm/drm_drv.h>
#include <drm/drm_fb_helper.h>
#include <drm/drm_file.h>
#include <drm/drm_ioctl.h>
#include <drm/drm_pciids.h>
#include <drm/drm_vblank.h>

#include "framebuffer.h"
#include "gem.h"
#include "intel_bios.h"
#include "mid_bios.h"
#include "power.h"
#include "psb_drv.h"
#include "psb_intel_reg.h"
#include "psb_irq.h"
#include "psb_reg.h"

static const struct drm_driver driver;
static int psb_pci_probe(struct pci_dev *pdev, const struct pci_device_id *ent);

/*
 * The table below contains a mapping of the PCI vendor ID and the PCI Device ID
 * to the different groups of PowerVR 5-series chip designs
 *
 * 0x8086 = Intel Corporation
 *
 * PowerVR SGX535    - Poulsbo    - Intel GMA 500, Intel Atom Z5xx
 * PowerVR SGX535    - Moorestown - Intel GMA 600
 * PowerVR SGX535    - Oaktrail   - Intel GMA 600, Intel Atom Z6xx, E6xx
 * PowerVR SGX545    - Cedartrail - Intel GMA 3600, Intel Atom D2500, N2600
 * PowerVR SGX545    - Cedartrail - Intel GMA 3650, Intel Atom D2550, D2700,
 *                                  N2800
 */
static const struct pci_device_id pciidlist[] = {
	/* Poulsbo */
	{ 0x8086, 0x8108, PCI_ANY_ID, PCI_ANY_ID, 0, 0, (long) &psb_chip_ops },
	{ 0x8086, 0x8109, PCI_ANY_ID, PCI_ANY_ID, 0, 0, (long) &psb_chip_ops },
	/* Oak Trail */
	{ 0x8086, 0x4100, PCI_ANY_ID, PCI_ANY_ID, 0, 0, (long) &oaktrail_chip_ops },
	{ 0x8086, 0x4101, PCI_ANY_ID, PCI_ANY_ID, 0, 0, (long) &oaktrail_chip_ops },
	{ 0x8086, 0x4102, PCI_ANY_ID, PCI_ANY_ID, 0, 0, (long) &oaktrail_chip_ops },
	{ 0x8086, 0x4103, PCI_ANY_ID, PCI_ANY_ID, 0, 0, (long) &oaktrail_chip_ops },
	{ 0x8086, 0x4104, PCI_ANY_ID, PCI_ANY_ID, 0, 0, (long) &oaktrail_chip_ops },
	{ 0x8086, 0x4105, PCI_ANY_ID, PCI_ANY_ID, 0, 0, (long) &oaktrail_chip_ops },
	{ 0x8086, 0x4106, PCI_ANY_ID, PCI_ANY_ID, 0, 0, (long) &oaktrail_chip_ops },
	{ 0x8086, 0x4107, PCI_ANY_ID, PCI_ANY_ID, 0, 0, (long) &oaktrail_chip_ops },
	{ 0x8086, 0x4108, PCI_ANY_ID, PCI_ANY_ID, 0, 0, (long) &oaktrail_chip_ops },
	/* Cedar Trail */
	{ 0x8086, 0x0be0, PCI_ANY_ID, PCI_ANY_ID, 0, 0, (long) &cdv_chip_ops },
	{ 0x8086, 0x0be1, PCI_ANY_ID, PCI_ANY_ID, 0, 0, (long) &cdv_chip_ops },
	{ 0x8086, 0x0be2, PCI_ANY_ID, PCI_ANY_ID, 0, 0, (long) &cdv_chip_ops },
	{ 0x8086, 0x0be3, PCI_ANY_ID, PCI_ANY_ID, 0, 0, (long) &cdv_chip_ops },
	{ 0x8086, 0x0be4, PCI_ANY_ID, PCI_ANY_ID, 0, 0, (long) &cdv_chip_ops },
	{ 0x8086, 0x0be5, PCI_ANY_ID, PCI_ANY_ID, 0, 0, (long) &cdv_chip_ops },
	{ 0x8086, 0x0be6, PCI_ANY_ID, PCI_ANY_ID, 0, 0, (long) &cdv_chip_ops },
	{ 0x8086, 0x0be7, PCI_ANY_ID, PCI_ANY_ID, 0, 0, (long) &cdv_chip_ops },
	{ 0x8086, 0x0be8, PCI_ANY_ID, PCI_ANY_ID, 0, 0, (long) &cdv_chip_ops },
	{ 0x8086, 0x0be9, PCI_ANY_ID, PCI_ANY_ID, 0, 0, (long) &cdv_chip_ops },
	{ 0x8086, 0x0bea, PCI_ANY_ID, PCI_ANY_ID, 0, 0, (long) &cdv_chip_ops },
	{ 0x8086, 0x0beb, PCI_ANY_ID, PCI_ANY_ID, 0, 0, (long) &cdv_chip_ops },
	{ 0x8086, 0x0bec, PCI_ANY_ID, PCI_ANY_ID, 0, 0, (long) &cdv_chip_ops },
	{ 0x8086, 0x0bed, PCI_ANY_ID, PCI_ANY_ID, 0, 0, (long) &cdv_chip_ops },
	{ 0x8086, 0x0bee, PCI_ANY_ID, PCI_ANY_ID, 0, 0, (long) &cdv_chip_ops },
	{ 0x8086, 0x0bef, PCI_ANY_ID, PCI_ANY_ID, 0, 0, (long) &cdv_chip_ops },
	{ 0, }
};
MODULE_DEVICE_TABLE(pci, pciidlist);

/*
 * Standard IOCTLs.
 */
static const struct drm_ioctl_desc psb_ioctls[] = {
};

/**
 *	psb_spank		-	reset the 2D engine
 *	@dev_priv: our PSB DRM device
 *
 *	Soft reset the graphics engine and then reload the necessary registers.
 */
static void psb_spank(struct drm_psb_private *dev_priv)
{
	PSB_WSGX32(_PSB_CS_RESET_BIF_RESET | _PSB_CS_RESET_DPM_RESET |
		_PSB_CS_RESET_TA_RESET | _PSB_CS_RESET_USE_RESET |
		_PSB_CS_RESET_ISP_RESET | _PSB_CS_RESET_TSP_RESET |
		_PSB_CS_RESET_TWOD_RESET, PSB_CR_SOFT_RESET);
	PSB_RSGX32(PSB_CR_SOFT_RESET);

	msleep(1);

	PSB_WSGX32(0, PSB_CR_SOFT_RESET);
	wmb();
	PSB_WSGX32(PSB_RSGX32(PSB_CR_BIF_CTRL) | _PSB_CB_CTRL_CLEAR_FAULT,
		   PSB_CR_BIF_CTRL);
	wmb();
	(void) PSB_RSGX32(PSB_CR_BIF_CTRL);

	msleep(1);
	PSB_WSGX32(PSB_RSGX32(PSB_CR_BIF_CTRL) & ~_PSB_CB_CTRL_CLEAR_FAULT,
		   PSB_CR_BIF_CTRL);
	(void) PSB_RSGX32(PSB_CR_BIF_CTRL);
	PSB_WSGX32(dev_priv->gtt.gatt_start, PSB_CR_BIF_TWOD_REQ_BASE);
}

static int psb_do_init(struct drm_device *dev)
{
	struct drm_psb_private *dev_priv = to_drm_psb_private(dev);
	struct psb_gtt *pg = &dev_priv->gtt;

	uint32_t stolen_gtt;

	if (pg->mmu_gatt_start & 0x0FFFFFFF) {
		dev_err(dev->dev, "Gatt must be 256M aligned. This is a bug.\n");
		return -EINVAL;
	}

	stolen_gtt = (pg->stolen_size >> PAGE_SHIFT) * 4;
	stolen_gtt = (stolen_gtt + PAGE_SIZE - 1) >> PAGE_SHIFT;
	stolen_gtt = (stolen_gtt < pg->gtt_pages) ? stolen_gtt : pg->gtt_pages;

	dev_priv->gatt_free_offset = pg->mmu_gatt_start +
	    (stolen_gtt << PAGE_SHIFT) * 1024;

	spin_lock_init(&dev_priv->irqmask_lock);

	PSB_WSGX32(0x00000000, PSB_CR_BIF_BANK0);
	PSB_WSGX32(0x00000000, PSB_CR_BIF_BANK1);
	PSB_RSGX32(PSB_CR_BIF_BANK1);

	/* Do not bypass any MMU access, let them pagefault instead */
	PSB_WSGX32((PSB_RSGX32(PSB_CR_BIF_CTRL) & ~_PSB_MMU_ER_MASK),
		   PSB_CR_BIF_CTRL);
	PSB_RSGX32(PSB_CR_BIF_CTRL);

	psb_spank(dev_priv);

	/* mmu_gatt ?? */
	PSB_WSGX32(pg->gatt_start, PSB_CR_BIF_TWOD_REQ_BASE);
	PSB_RSGX32(PSB_CR_BIF_TWOD_REQ_BASE); /* Post */

	return 0;
}

static void psb_driver_unload(struct drm_device *dev)
{
	struct drm_psb_private *dev_priv = to_drm_psb_private(dev);

	/* TODO: Kill vblank etc here */

	gma_backlight_exit(dev);
	psb_modeset_cleanup(dev);

	gma_irq_uninstall(dev);

	if (dev_priv->ops->chip_teardown)
		dev_priv->ops->chip_teardown(dev);

	psb_intel_opregion_fini(dev);

	if (dev_priv->pf_pd) {
		psb_mmu_free_pagedir(dev_priv->pf_pd);
		dev_priv->pf_pd = NULL;
	}
	if (dev_priv->mmu) {
		struct psb_gtt *pg = &dev_priv->gtt;

		psb_mmu_remove_pfn_sequence(
			psb_mmu_get_default_pd
			(dev_priv->mmu),
			pg->mmu_gatt_start,
			dev_priv->vram_stolen_size >> PAGE_SHIFT);
		psb_mmu_driver_takedown(dev_priv->mmu);
		dev_priv->mmu = NULL;
	}
	psb_gem_mm_fini(dev);
	psb_gtt_fini(dev);
	if (dev_priv->scratch_page) {
		set_pages_wb(dev_priv->scratch_page, 1);
		__free_page(dev_priv->scratch_page);
		dev_priv->scratch_page = NULL;
	}
	if (dev_priv->vdc_reg) {
		iounmap(dev_priv->vdc_reg);
		dev_priv->vdc_reg = NULL;
	}
	if (dev_priv->sgx_reg) {
		iounmap(dev_priv->sgx_reg);
		dev_priv->sgx_reg = NULL;
	}
	if (dev_priv->aux_reg) {
		iounmap(dev_priv->aux_reg);
		dev_priv->aux_reg = NULL;
	}
	pci_dev_put(dev_priv->aux_pdev);
	pci_dev_put(dev_priv->lpc_pdev);

	/* Destroy VBT data */
	psb_intel_destroy_bios(dev);

	gma_power_uninit(dev);
}

static void psb_device_release(void *data)
{
	struct drm_device *dev = data;

	psb_driver_unload(dev);
}

static int psb_driver_load(struct drm_device *dev, unsigned long flags)
{
	struct pci_dev *pdev = to_pci_dev(dev->dev);
	struct drm_psb_private *dev_priv = to_drm_psb_private(dev);
	unsigned long resource_start, resource_len;
	unsigned long irqflags;
	struct drm_connector_list_iter conn_iter;
	struct drm_connector *connector;
	struct gma_encoder *gma_encoder;
	struct psb_gtt *pg;
	int ret = -ENOMEM;

	/* initializing driver private data */

	dev_priv->ops = (struct psb_ops *)flags;

	pg = &dev_priv->gtt;

	pci_set_master(pdev);

	dev_priv->num_pipe = dev_priv->ops->pipes;

	resource_start = pci_resource_start(pdev, PSB_MMIO_RESOURCE);

	dev_priv->vdc_reg =
	    ioremap(resource_start + PSB_VDC_OFFSET, PSB_VDC_SIZE);
	if (!dev_priv->vdc_reg)
		goto out_err;

	dev_priv->sgx_reg = ioremap(resource_start + dev_priv->ops->sgx_offset,
							PSB_SGX_SIZE);
	if (!dev_priv->sgx_reg)
		goto out_err;

	if (IS_MRST(dev)) {
		int domain = pci_domain_nr(pdev->bus);

		dev_priv->aux_pdev =
			pci_get_domain_bus_and_slot(domain, 0,
						    PCI_DEVFN(3, 0));

		if (dev_priv->aux_pdev) {
			resource_start = pci_resource_start(dev_priv->aux_pdev,
							    PSB_AUX_RESOURCE);
			resource_len = pci_resource_len(dev_priv->aux_pdev,
							PSB_AUX_RESOURCE);
			dev_priv->aux_reg = ioremap(resource_start,
							    resource_len);
			if (!dev_priv->aux_reg)
				goto out_err;

			DRM_DEBUG_KMS("Found aux vdc");
		} else {
			/* Couldn't find the aux vdc so map to primary vdc */
			dev_priv->aux_reg = dev_priv->vdc_reg;
			DRM_DEBUG_KMS("Couldn't find aux pci device");
		}
		dev_priv->gmbus_reg = dev_priv->aux_reg;

		dev_priv->lpc_pdev =
			pci_get_domain_bus_and_slot(domain, 0,
						    PCI_DEVFN(31, 0));
		if (dev_priv->lpc_pdev) {
			pci_read_config_word(dev_priv->lpc_pdev, PSB_LPC_GBA,
				&dev_priv->lpc_gpio_base);
			pci_write_config_dword(dev_priv->lpc_pdev, PSB_LPC_GBA,
				(u32)dev_priv->lpc_gpio_base | (1L<<31));
			pci_read_config_word(dev_priv->lpc_pdev, PSB_LPC_GBA,
				&dev_priv->lpc_gpio_base);
			dev_priv->lpc_gpio_base &= 0xffc0;
			if (dev_priv->lpc_gpio_base)
				DRM_DEBUG_KMS("Found LPC GPIO at 0x%04x\n",
						dev_priv->lpc_gpio_base);
			else {
				pci_dev_put(dev_priv->lpc_pdev);
				dev_priv->lpc_pdev = NULL;
			}
		}
	} else {
		dev_priv->gmbus_reg = dev_priv->vdc_reg;
	}

	psb_intel_opregion_setup(dev);

	ret = dev_priv->ops->chip_setup(dev);
	if (ret)
		goto out_err;

	/* Init OSPM support */
	gma_power_init(dev);

	ret = -ENOMEM;

	dev_priv->scratch_page = alloc_page(GFP_DMA32 | __GFP_ZERO);
	if (!dev_priv->scratch_page)
		goto out_err;

	set_pages_uc(dev_priv->scratch_page, 1);

	ret = psb_gtt_init(dev);
	if (ret)
		goto out_err;
	ret = psb_gem_mm_init(dev);
	if (ret)
		goto out_err;

	ret = -ENOMEM;

	dev_priv->mmu = psb_mmu_driver_init(dev, 1, 0, NULL);
	if (!dev_priv->mmu)
		goto out_err;

	dev_priv->pf_pd = psb_mmu_alloc_pd(dev_priv->mmu, 1, 0);
	if (!dev_priv->pf_pd)
		goto out_err;

	ret = psb_do_init(dev);
	if (ret)
		return ret;

	/* Add stolen memory to SGX MMU */
	ret = psb_mmu_insert_pfn_sequence(psb_mmu_get_default_pd(dev_priv->mmu),
					  dev_priv->stolen_base >> PAGE_SHIFT,
					  pg->gatt_start,
					  pg->stolen_size >> PAGE_SHIFT, 0);

	psb_mmu_set_pd_context(psb_mmu_get_default_pd(dev_priv->mmu), 0);
	psb_mmu_set_pd_context(dev_priv->pf_pd, 1);

	PSB_WSGX32(0x20000000, PSB_CR_PDS_EXEC_BASE);
	PSB_WSGX32(0x30000000, PSB_CR_BIF_3D_REQ_BASE);

	acpi_video_register();

	/* Setup vertical blanking handling */
	ret = drm_vblank_init(dev, dev_priv->num_pipe);
	if (ret)
		goto out_err;

	/*
	 * Install interrupt handlers prior to powering off SGX or else we will
	 * crash.
	 */
	dev_priv->vdc_irq_mask = 0;
	dev_priv->pipestat[0] = 0;
	dev_priv->pipestat[1] = 0;
	dev_priv->pipestat[2] = 0;
	spin_lock_irqsave(&dev_priv->irqmask_lock, irqflags);
	PSB_WVDC32(0xFFFFFFFF, PSB_HWSTAM);
	PSB_WVDC32(0x00000000, PSB_INT_ENABLE_R);
	PSB_WVDC32(0xFFFFFFFF, PSB_INT_MASK_R);
	spin_unlock_irqrestore(&dev_priv->irqmask_lock, irqflags);

<<<<<<< HEAD
	gma_irq_install(dev, pdev->irq);
=======
	gma_irq_install(dev);
>>>>>>> 7365df19

	dev->max_vblank_count = 0xffffff; /* only 24 bits of frame count */

	psb_modeset_init(dev);
	psb_fbdev_init(dev);
	drm_kms_helper_poll_init(dev);

	/* Only add backlight support if we have LVDS or MIPI output */
	drm_connector_list_iter_begin(dev, &conn_iter);
	drm_for_each_connector_iter(connector, &conn_iter) {
		gma_encoder = gma_attached_encoder(connector);

		if (gma_encoder->type == INTEL_OUTPUT_LVDS ||
		    gma_encoder->type == INTEL_OUTPUT_MIPI) {
			ret = gma_backlight_init(dev);
			if (ret == 0)
				acpi_video_register_backlight();
			break;
		}
	}
	drm_connector_list_iter_end(&conn_iter);

	if (ret)
		return ret;
	psb_intel_opregion_enable_asle(dev);

	return devm_add_action_or_reset(dev->dev, psb_device_release, dev);

out_err:
	psb_driver_unload(dev);
	return ret;
}

static int psb_pci_probe(struct pci_dev *pdev, const struct pci_device_id *ent)
{
	struct drm_psb_private *dev_priv;
	struct drm_device *dev;
	int ret;

	/*
	 * We cannot yet easily find the framebuffer's location in memory. So
	 * remove all framebuffers here.
	 *
	 * TODO: Refactor psb_driver_load() to map vdc_reg earlier. Then we
	 *       might be able to read the framebuffer range from the device.
	 */
	ret = drm_aperture_remove_framebuffers(true, &driver);
	if (ret)
		return ret;

	ret = pcim_enable_device(pdev);
	if (ret)
		return ret;

	dev_priv = devm_drm_dev_alloc(&pdev->dev, &driver, struct drm_psb_private, dev);
	if (IS_ERR(dev_priv))
		return PTR_ERR(dev_priv);
	dev = &dev_priv->dev;

	pci_set_drvdata(pdev, dev);

	ret = psb_driver_load(dev, ent->driver_data);
	if (ret)
		return ret;

	ret = drm_dev_register(dev, ent->driver_data);
	if (ret)
		return ret;

	return 0;
}

static void psb_pci_remove(struct pci_dev *pdev)
{
	struct drm_device *dev = pci_get_drvdata(pdev);

	drm_dev_unregister(dev);
}

static DEFINE_RUNTIME_DEV_PM_OPS(psb_pm_ops, gma_power_suspend, gma_power_resume, NULL);

static const struct file_operations psb_gem_fops = {
	.owner = THIS_MODULE,
	.open = drm_open,
	.release = drm_release,
	.unlocked_ioctl = drm_ioctl,
	.compat_ioctl = drm_compat_ioctl,
	.mmap = drm_gem_mmap,
	.poll = drm_poll,
	.read = drm_read,
};

static const struct drm_driver driver = {
	.driver_features = DRIVER_MODESET | DRIVER_GEM,
	.lastclose = drm_fb_helper_lastclose,

	.num_ioctls = ARRAY_SIZE(psb_ioctls),

	.dumb_create = psb_gem_dumb_create,
	.ioctls = psb_ioctls,
	.fops = &psb_gem_fops,
	.name = DRIVER_NAME,
	.desc = DRIVER_DESC,
	.date = DRIVER_DATE,
	.major = DRIVER_MAJOR,
	.minor = DRIVER_MINOR,
	.patchlevel = DRIVER_PATCHLEVEL
};

static struct pci_driver psb_pci_driver = {
	.name = DRIVER_NAME,
	.id_table = pciidlist,
	.probe = psb_pci_probe,
	.remove = psb_pci_remove,
	.driver.pm = &psb_pm_ops,
};

static int __init psb_init(void)
{
	if (drm_firmware_drivers_only())
		return -ENODEV;

	return pci_register_driver(&psb_pci_driver);
}

static void __exit psb_exit(void)
{
	pci_unregister_driver(&psb_pci_driver);
}

late_initcall(psb_init);
module_exit(psb_exit);

MODULE_AUTHOR(DRIVER_AUTHOR);
MODULE_DESCRIPTION(DRIVER_DESC);
MODULE_LICENSE("GPL");<|MERGE_RESOLUTION|>--- conflicted
+++ resolved
@@ -382,11 +382,7 @@
 	PSB_WVDC32(0xFFFFFFFF, PSB_INT_MASK_R);
 	spin_unlock_irqrestore(&dev_priv->irqmask_lock, irqflags);
 
-<<<<<<< HEAD
-	gma_irq_install(dev, pdev->irq);
-=======
 	gma_irq_install(dev);
->>>>>>> 7365df19
 
 	dev->max_vblank_count = 0xffffff; /* only 24 bits of frame count */
 
