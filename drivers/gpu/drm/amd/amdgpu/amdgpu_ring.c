/*
 * Copyright 2008 Advanced Micro Devices, Inc.
 * Copyright 2008 Red Hat Inc.
 * Copyright 2009 Jerome Glisse.
 *
 * Permission is hereby granted, free of charge, to any person obtaining a
 * copy of this software and associated documentation files (the "Software"),
 * to deal in the Software without restriction, including without limitation
 * the rights to use, copy, modify, merge, publish, distribute, sublicense,
 * and/or sell copies of the Software, and to permit persons to whom the
 * Software is furnished to do so, subject to the following conditions:
 *
 * The above copyright notice and this permission notice shall be included in
 * all copies or substantial portions of the Software.
 *
 * THE SOFTWARE IS PROVIDED "AS IS", WITHOUT WARRANTY OF ANY KIND, EXPRESS OR
 * IMPLIED, INCLUDING BUT NOT LIMITED TO THE WARRANTIES OF MERCHANTABILITY,
 * FITNESS FOR A PARTICULAR PURPOSE AND NONINFRINGEMENT.  IN NO EVENT SHALL
 * THE COPYRIGHT HOLDER(S) OR AUTHOR(S) BE LIABLE FOR ANY CLAIM, DAMAGES OR
 * OTHER LIABILITY, WHETHER IN AN ACTION OF CONTRACT, TORT OR OTHERWISE,
 * ARISING FROM, OUT OF OR IN CONNECTION WITH THE SOFTWARE OR THE USE OR
 * OTHER DEALINGS IN THE SOFTWARE.
 *
 * Authors: Dave Airlie
 *          Alex Deucher
 *          Jerome Glisse
 *          Christian König
 */
#include <linux/seq_file.h>
#include <linux/slab.h>
#include <linux/uaccess.h>
#include <linux/debugfs.h>

#include <drm/amdgpu_drm.h>
#include "amdgpu.h"
#include "atom.h"

/*
 * Rings
 * Most engines on the GPU are fed via ring buffers.  Ring
 * buffers are areas of GPU accessible memory that the host
 * writes commands into and the GPU reads commands out of.
 * There is a rptr (read pointer) that determines where the
 * GPU is currently reading, and a wptr (write pointer)
 * which determines where the host has written.  When the
 * pointers are equal, the ring is idle.  When the host
 * writes commands to the ring buffer, it increments the
 * wptr.  The GPU then starts fetching commands and executes
 * them until the pointers are equal again.
 */

/**
 * amdgpu_ring_alloc - allocate space on the ring buffer
 *
 * @ring: amdgpu_ring structure holding ring information
 * @ndw: number of dwords to allocate in the ring buffer
 *
 * Allocate @ndw dwords in the ring buffer (all asics).
 * Returns 0 on success, error on failure.
 */
int amdgpu_ring_alloc(struct amdgpu_ring *ring, unsigned ndw)
{
	/* Align requested size with padding so unlock_commit can
	 * pad safely */
	ndw = (ndw + ring->funcs->align_mask) & ~ring->funcs->align_mask;

	/* Make sure we aren't trying to allocate more space
	 * than the maximum for one submission
	 */
	if (WARN_ON_ONCE(ndw > ring->max_dw))
		return -ENOMEM;

	ring->count_dw = ndw;
	ring->wptr_old = ring->wptr;

	if (ring->funcs->begin_use)
		ring->funcs->begin_use(ring);

	return 0;
}

/** amdgpu_ring_insert_nop - insert NOP packets
 *
 * @ring: amdgpu_ring structure holding ring information
 * @count: the number of NOP packets to insert
 *
 * This is the generic insert_nop function for rings except SDMA
 */
void amdgpu_ring_insert_nop(struct amdgpu_ring *ring, uint32_t count)
{
	int i;

	for (i = 0; i < count; i++)
		amdgpu_ring_write(ring, ring->funcs->nop);
}

/**
 * amdgpu_ring_generic_pad_ib - pad IB with NOP packets
 *
 * @ring: amdgpu_ring structure holding ring information
 * @ib: IB to add NOP packets to
 *
 * This is the generic pad_ib function for rings except SDMA
 */
void amdgpu_ring_generic_pad_ib(struct amdgpu_ring *ring, struct amdgpu_ib *ib)
{
	while (ib->length_dw & ring->funcs->align_mask)
		ib->ptr[ib->length_dw++] = ring->funcs->nop;
}

/**
 * amdgpu_ring_commit - tell the GPU to execute the new
 * commands on the ring buffer
 *
 * @ring: amdgpu_ring structure holding ring information
 *
 * Update the wptr (write pointer) to tell the GPU to
 * execute new commands on the ring buffer (all asics).
 */
void amdgpu_ring_commit(struct amdgpu_ring *ring)
{
	uint32_t count;

	/* We pad to match fetch size */
	count = ring->funcs->align_mask + 1 -
		(ring->wptr & ring->funcs->align_mask);
	count %= ring->funcs->align_mask + 1;
	ring->funcs->insert_nop(ring, count);

	mb();
	amdgpu_ring_set_wptr(ring);

	if (ring->funcs->end_use)
		ring->funcs->end_use(ring);
}

/**
 * amdgpu_ring_undo - reset the wptr
 *
 * @ring: amdgpu_ring structure holding ring information
 *
 * Reset the driver's copy of the wptr (all asics).
 */
void amdgpu_ring_undo(struct amdgpu_ring *ring)
{
	ring->wptr = ring->wptr_old;

	if (ring->funcs->end_use)
		ring->funcs->end_use(ring);
}

#define amdgpu_ring_get_gpu_addr(ring, offset)				\
	(ring->is_mes_queue ?						\
	 (ring->mes_ctx->meta_data_gpu_addr + offset) :			\
	 (ring->adev->wb.gpu_addr + offset * 4))

#define amdgpu_ring_get_cpu_addr(ring, offset)				\
	(ring->is_mes_queue ?						\
	 (void *)((uint8_t *)(ring->mes_ctx->meta_data_ptr) + offset) : \
	 (&ring->adev->wb.wb[offset]))

/**
 * amdgpu_ring_init - init driver ring struct.
 *
 * @adev: amdgpu_device pointer
 * @ring: amdgpu_ring structure holding ring information
 * @max_dw: maximum number of dw for ring alloc
 * @irq_src: interrupt source to use for this ring
 * @irq_type: interrupt type to use for this ring
 * @hw_prio: ring priority (NORMAL/HIGH)
 * @sched_score: optional score atomic shared with other schedulers
 *
 * Initialize the driver information for the selected ring (all asics).
 * Returns 0 on success, error on failure.
 */
int amdgpu_ring_init(struct amdgpu_device *adev, struct amdgpu_ring *ring,
		     unsigned int max_dw, struct amdgpu_irq_src *irq_src,
		     unsigned int irq_type, unsigned int hw_prio,
		     atomic_t *sched_score)
{
	int r;
	int sched_hw_submission = amdgpu_sched_hw_submission;
	u32 *num_sched;
	u32 hw_ip;

	/* Set the hw submission limit higher for KIQ because
	 * it's used for a number of gfx/compute tasks by both
	 * KFD and KGD which may have outstanding fences and
	 * it doesn't really use the gpu scheduler anyway;
	 * KIQ tasks get submitted directly to the ring.
	 */
	if (ring->funcs->type == AMDGPU_RING_TYPE_KIQ)
		sched_hw_submission = max(sched_hw_submission, 256);
	else if (ring == &adev->sdma.instance[0].page)
		sched_hw_submission = 256;

	if (ring->adev == NULL) {
		if (adev->num_rings >= AMDGPU_MAX_RINGS)
			return -EINVAL;

		ring->adev = adev;
<<<<<<< HEAD
		ring->idx = adev->num_rings++;
		adev->rings[ring->idx] = ring;
		ring->num_hw_submission = sched_hw_submission;
		ring->sched_score = sched_score;
		ring->vmid_wait = dma_fence_get_stub();
=======
		ring->num_hw_submission = sched_hw_submission;
		ring->sched_score = sched_score;
		ring->vmid_wait = dma_fence_get_stub();

		if (!ring->is_mes_queue) {
			ring->idx = adev->num_rings++;
			adev->rings[ring->idx] = ring;
		}

>>>>>>> 88084a3d
		r = amdgpu_fence_driver_init_ring(ring);
		if (r)
			return r;
	}

	if (ring->is_mes_queue) {
		ring->rptr_offs = amdgpu_mes_ctx_get_offs(ring,
				AMDGPU_MES_CTX_RPTR_OFFS);
		ring->wptr_offs = amdgpu_mes_ctx_get_offs(ring,
				AMDGPU_MES_CTX_WPTR_OFFS);
		ring->fence_offs = amdgpu_mes_ctx_get_offs(ring,
				AMDGPU_MES_CTX_FENCE_OFFS);
		ring->trail_fence_offs = amdgpu_mes_ctx_get_offs(ring,
				AMDGPU_MES_CTX_TRAIL_FENCE_OFFS);
		ring->cond_exe_offs = amdgpu_mes_ctx_get_offs(ring,
				AMDGPU_MES_CTX_COND_EXE_OFFS);
	} else {
		r = amdgpu_device_wb_get(adev, &ring->rptr_offs);
		if (r) {
			dev_err(adev->dev, "(%d) ring rptr_offs wb alloc failed\n", r);
			return r;
		}

		r = amdgpu_device_wb_get(adev, &ring->wptr_offs);
		if (r) {
			dev_err(adev->dev, "(%d) ring wptr_offs wb alloc failed\n", r);
			return r;
		}

		r = amdgpu_device_wb_get(adev, &ring->fence_offs);
		if (r) {
			dev_err(adev->dev, "(%d) ring fence_offs wb alloc failed\n", r);
			return r;
		}

		r = amdgpu_device_wb_get(adev, &ring->trail_fence_offs);
		if (r) {
			dev_err(adev->dev, "(%d) ring trail_fence_offs wb alloc failed\n", r);
			return r;
		}

		r = amdgpu_device_wb_get(adev, &ring->cond_exe_offs);
		if (r) {
			dev_err(adev->dev, "(%d) ring cond_exec_polling wb alloc failed\n", r);
			return r;
		}
	}

	ring->fence_gpu_addr =
		amdgpu_ring_get_gpu_addr(ring, ring->fence_offs);
	ring->fence_cpu_addr =
		amdgpu_ring_get_cpu_addr(ring, ring->fence_offs);

	ring->rptr_gpu_addr =
		amdgpu_ring_get_gpu_addr(ring, ring->rptr_offs);
	ring->rptr_cpu_addr =
		amdgpu_ring_get_cpu_addr(ring, ring->rptr_offs);

	ring->wptr_gpu_addr =
		amdgpu_ring_get_gpu_addr(ring, ring->wptr_offs);
	ring->wptr_cpu_addr =
		amdgpu_ring_get_cpu_addr(ring, ring->wptr_offs);

	ring->trail_fence_gpu_addr =
		amdgpu_ring_get_gpu_addr(ring, ring->trail_fence_offs);
	ring->trail_fence_cpu_addr =
		amdgpu_ring_get_cpu_addr(ring, ring->trail_fence_offs);

	ring->cond_exe_gpu_addr =
		amdgpu_ring_get_gpu_addr(ring, ring->cond_exe_offs);
	ring->cond_exe_cpu_addr =
		amdgpu_ring_get_cpu_addr(ring, ring->cond_exe_offs);

	/* always set cond_exec_polling to CONTINUE */
	*ring->cond_exe_cpu_addr = 1;

	r = amdgpu_fence_driver_start_ring(ring, irq_src, irq_type);
	if (r) {
		dev_err(adev->dev, "failed initializing fences (%d).\n", r);
		return r;
	}

	ring->ring_size = roundup_pow_of_two(max_dw * 4 * sched_hw_submission);

	ring->buf_mask = (ring->ring_size / 4) - 1;
	ring->ptr_mask = ring->funcs->support_64bit_ptrs ?
		0xffffffffffffffff : ring->buf_mask;

	/* Allocate ring buffer */
	if (ring->is_mes_queue) {
		int offset = 0;

		BUG_ON(ring->ring_size > PAGE_SIZE*4);

		offset = amdgpu_mes_ctx_get_offs(ring,
					 AMDGPU_MES_CTX_RING_OFFS);
		ring->gpu_addr = amdgpu_mes_ctx_get_offs_gpu_addr(ring, offset);
		ring->ring = amdgpu_mes_ctx_get_offs_cpu_addr(ring, offset);
		amdgpu_ring_clear_ring(ring);

	} else if (ring->ring_obj == NULL) {
		r = amdgpu_bo_create_kernel(adev, ring->ring_size + ring->funcs->extra_dw, PAGE_SIZE,
					    AMDGPU_GEM_DOMAIN_GTT,
					    &ring->ring_obj,
					    &ring->gpu_addr,
					    (void **)&ring->ring);
		if (r) {
			dev_err(adev->dev, "(%d) ring create failed\n", r);
			return r;
		}
		amdgpu_ring_clear_ring(ring);
	}

	ring->max_dw = max_dw;
	ring->hw_prio = hw_prio;

	if (!ring->no_scheduler) {
		hw_ip = ring->funcs->type;
		num_sched = &adev->gpu_sched[hw_ip][hw_prio].num_scheds;
		adev->gpu_sched[hw_ip][hw_prio].sched[(*num_sched)++] =
			&ring->sched;
	}

	return 0;
}

/**
 * amdgpu_ring_fini - tear down the driver ring struct.
 *
 * @ring: amdgpu_ring structure holding ring information
 *
 * Tear down the driver information for the selected ring (all asics).
 */
void amdgpu_ring_fini(struct amdgpu_ring *ring)
{

	/* Not to finish a ring which is not initialized */
	if (!(ring->adev) ||
	    (!ring->is_mes_queue && !(ring->adev->rings[ring->idx])))
		return;

	ring->sched.ready = false;

	if (!ring->is_mes_queue) {
		amdgpu_device_wb_free(ring->adev, ring->rptr_offs);
		amdgpu_device_wb_free(ring->adev, ring->wptr_offs);

		amdgpu_device_wb_free(ring->adev, ring->cond_exe_offs);
		amdgpu_device_wb_free(ring->adev, ring->fence_offs);

		amdgpu_bo_free_kernel(&ring->ring_obj,
				      &ring->gpu_addr,
				      (void **)&ring->ring);
	}

	dma_fence_put(ring->vmid_wait);
	ring->vmid_wait = NULL;
	ring->me = 0;

	if (!ring->is_mes_queue)
		ring->adev->rings[ring->idx] = NULL;
}

/**
 * amdgpu_ring_emit_reg_write_reg_wait_helper - ring helper
 *
 * @ring: ring to write to
 * @reg0: register to write
 * @reg1: register to wait on
 * @ref: reference value to write/wait on
 * @mask: mask to wait on
 *
 * Helper for rings that don't support write and wait in a
 * single oneshot packet.
 */
void amdgpu_ring_emit_reg_write_reg_wait_helper(struct amdgpu_ring *ring,
						uint32_t reg0, uint32_t reg1,
						uint32_t ref, uint32_t mask)
{
	amdgpu_ring_emit_wreg(ring, reg0, ref);
	amdgpu_ring_emit_reg_wait(ring, reg1, mask, mask);
}

/**
 * amdgpu_ring_soft_recovery - try to soft recover a ring lockup
 *
 * @ring: ring to try the recovery on
 * @vmid: VMID we try to get going again
 * @fence: timedout fence
 *
 * Tries to get a ring proceeding again when it is stuck.
 */
bool amdgpu_ring_soft_recovery(struct amdgpu_ring *ring, unsigned int vmid,
			       struct dma_fence *fence)
{
	ktime_t deadline = ktime_add_us(ktime_get(), 10000);

	if (amdgpu_sriov_vf(ring->adev) || !ring->funcs->soft_recovery || !fence)
		return false;

	atomic_inc(&ring->adev->gpu_reset_counter);
	while (!dma_fence_is_signaled(fence) &&
	       ktime_to_ns(ktime_sub(deadline, ktime_get())) > 0)
		ring->funcs->soft_recovery(ring, vmid);

	return dma_fence_is_signaled(fence);
}

/*
 * Debugfs info
 */
#if defined(CONFIG_DEBUG_FS)

/* Layout of file is 12 bytes consisting of
 * - rptr
 * - wptr
 * - driver's copy of wptr
 *
 * followed by n-words of ring data
 */
static ssize_t amdgpu_debugfs_ring_read(struct file *f, char __user *buf,
					size_t size, loff_t *pos)
{
	struct amdgpu_ring *ring = file_inode(f)->i_private;
	int r, i;
	uint32_t value, result, early[3];

	if (*pos & 3 || size & 3)
		return -EINVAL;

	result = 0;

	if (*pos < 12) {
		early[0] = amdgpu_ring_get_rptr(ring) & ring->buf_mask;
		early[1] = amdgpu_ring_get_wptr(ring) & ring->buf_mask;
		early[2] = ring->wptr & ring->buf_mask;
		for (i = *pos / 4; i < 3 && size; i++) {
			r = put_user(early[i], (uint32_t *)buf);
			if (r)
				return r;
			buf += 4;
			result += 4;
			size -= 4;
			*pos += 4;
		}
	}

	while (size) {
		if (*pos >= (ring->ring_size + 12))
			return result;

		value = ring->ring[(*pos - 12)/4];
		r = put_user(value, (uint32_t *)buf);
		if (r)
			return r;
		buf += 4;
		result += 4;
		size -= 4;
		*pos += 4;
	}

	return result;
}

static const struct file_operations amdgpu_debugfs_ring_fops = {
	.owner = THIS_MODULE,
	.read = amdgpu_debugfs_ring_read,
	.llseek = default_llseek
};

#endif

void amdgpu_debugfs_ring_init(struct amdgpu_device *adev,
			      struct amdgpu_ring *ring)
{
#if defined(CONFIG_DEBUG_FS)
	struct drm_minor *minor = adev_to_drm(adev)->primary;
	struct dentry *root = minor->debugfs_root;
	char name[32];

	sprintf(name, "amdgpu_ring_%s", ring->name);
	debugfs_create_file_size(name, S_IFREG | S_IRUGO, root, ring,
				 &amdgpu_debugfs_ring_fops,
				 ring->ring_size + 12);

#endif
}

/**
 * amdgpu_ring_test_helper - tests ring and set sched readiness status
 *
 * @ring: ring to try the recovery on
 *
 * Tests ring and set sched readiness status
 *
 * Returns 0 on success, error on failure.
 */
int amdgpu_ring_test_helper(struct amdgpu_ring *ring)
{
	struct amdgpu_device *adev = ring->adev;
	int r;

	r = amdgpu_ring_test_ring(ring);
	if (r)
		DRM_DEV_ERROR(adev->dev, "ring %s test failed (%d)\n",
			      ring->name, r);
	else
		DRM_DEV_DEBUG(adev->dev, "ring test on %s succeeded\n",
			      ring->name);

	ring->sched.ready = !r;
	return r;
}

static void amdgpu_ring_to_mqd_prop(struct amdgpu_ring *ring,
				    struct amdgpu_mqd_prop *prop)
{
	struct amdgpu_device *adev = ring->adev;

	memset(prop, 0, sizeof(*prop));

	prop->mqd_gpu_addr = ring->mqd_gpu_addr;
	prop->hqd_base_gpu_addr = ring->gpu_addr;
	prop->rptr_gpu_addr = ring->rptr_gpu_addr;
	prop->wptr_gpu_addr = ring->wptr_gpu_addr;
	prop->queue_size = ring->ring_size;
	prop->eop_gpu_addr = ring->eop_gpu_addr;
	prop->use_doorbell = ring->use_doorbell;
	prop->doorbell_index = ring->doorbell_index;

	/* map_queues packet doesn't need activate the queue,
	 * so only kiq need set this field.
	 */
	prop->hqd_active = ring->funcs->type == AMDGPU_RING_TYPE_KIQ;

	if (ring->funcs->type == AMDGPU_RING_TYPE_COMPUTE) {
		if (amdgpu_gfx_is_high_priority_compute_queue(adev, ring)) {
			prop->hqd_pipe_priority = AMDGPU_GFX_PIPE_PRIO_HIGH;
			prop->hqd_queue_priority =
				AMDGPU_GFX_QUEUE_PRIORITY_MAXIMUM;
		}
	}
}

int amdgpu_ring_init_mqd(struct amdgpu_ring *ring)
{
	struct amdgpu_device *adev = ring->adev;
	struct amdgpu_mqd *mqd_mgr;
	struct amdgpu_mqd_prop prop;

	amdgpu_ring_to_mqd_prop(ring, &prop);

	ring->wptr = 0;

	if (ring->funcs->type == AMDGPU_RING_TYPE_KIQ)
		mqd_mgr = &adev->mqds[AMDGPU_HW_IP_COMPUTE];
	else
		mqd_mgr = &adev->mqds[ring->funcs->type];

	return mqd_mgr->init_mqd(adev, ring->mqd_ptr, &prop);
}<|MERGE_RESOLUTION|>--- conflicted
+++ resolved
@@ -199,23 +199,15 @@
 			return -EINVAL;
 
 		ring->adev = adev;
-<<<<<<< HEAD
-		ring->idx = adev->num_rings++;
-		adev->rings[ring->idx] = ring;
 		ring->num_hw_submission = sched_hw_submission;
 		ring->sched_score = sched_score;
 		ring->vmid_wait = dma_fence_get_stub();
-=======
-		ring->num_hw_submission = sched_hw_submission;
-		ring->sched_score = sched_score;
-		ring->vmid_wait = dma_fence_get_stub();
 
 		if (!ring->is_mes_queue) {
 			ring->idx = adev->num_rings++;
 			adev->rings[ring->idx] = ring;
 		}
 
->>>>>>> 88084a3d
 		r = amdgpu_fence_driver_init_ring(ring);
 		if (r)
 			return r;
