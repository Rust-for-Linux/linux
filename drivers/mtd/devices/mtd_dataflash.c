--- conflicted
+++ resolved
@@ -925,11 +925,6 @@
 	WARN_ON(mtd_device_unregister(&flash->mtd));
 
 	kfree(flash);
-<<<<<<< HEAD
-
-	return 0;
-=======
->>>>>>> 89b35e3f
 }
 
 static struct spi_driver dataflash_driver = {
