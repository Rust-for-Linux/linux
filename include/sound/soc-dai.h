--- conflicted
+++ resolved
@@ -413,18 +413,6 @@
 	unsigned int base;
 	struct snd_soc_dobj dobj;
 	struct of_phandle_args *dai_args;
-<<<<<<< HEAD
-
-	/* DAI driver callbacks */
-	int (*probe)(struct snd_soc_dai *dai);
-	int (*remove)(struct snd_soc_dai *dai);
-	/* compress dai */
-	int (*compress_new)(struct snd_soc_pcm_runtime *rtd, int num);
-	/* Optional Callback used at pcm creation*/
-	int (*pcm_new)(struct snd_soc_pcm_runtime *rtd,
-		       struct snd_soc_dai *dai);
-=======
->>>>>>> 199cd641
 
 	/* ops */
 	const struct snd_soc_dai_ops *ops;
