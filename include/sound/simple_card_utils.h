--- conflicted
+++ resolved
@@ -188,11 +188,7 @@
 				char *prefix);
 int simple_util_init_priv(struct simple_util_priv *priv,
 			       struct link_info *li);
-<<<<<<< HEAD
-int simple_util_remove(struct platform_device *pdev);
-=======
 void simple_util_remove(struct platform_device *pdev);
->>>>>>> bdb7e192
 
 int graph_util_card_probe(struct snd_soc_card *card);
 int graph_util_is_ports0(struct device_node *port);
