--- conflicted
+++ resolved
@@ -66,8 +66,6 @@
     required:
       - iommus
 
-<<<<<<< HEAD
-=======
   qcom,smem-states:
     $ref: /schemas/types.yaml#/definitions/phandle-array
     description: State bits used by the AP to signal the WLAN Q6.
@@ -80,7 +78,6 @@
     items:
       - const: wlan-smp2p-out
 
->>>>>>> 7365df19
 required:
   - compatible
   - reg
@@ -463,11 +460,8 @@
                      <GIC_SPI 799 IRQ_TYPE_EDGE_RISING>;
         qcom,rproc = <&remoteproc_wpss>;
         memory-region = <&wlan_fw_mem>, <&wlan_ce_mem>;
-<<<<<<< HEAD
-=======
         qcom,smem-states = <&wlan_smp2p_out 0>;
         qcom,smem-state-names = "wlan-smp2p-out";
->>>>>>> 7365df19
         wifi-firmware {
                 iommus = <&apps_smmu 0x1c02 0x1>;
         };
