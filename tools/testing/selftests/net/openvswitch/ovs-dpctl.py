#!/usr/bin/env python3
# SPDX-License-Identifier: GPL-2.0

# Controls the openvswitch module.  Part of the kselftest suite, but
# can be used for some diagnostic purpose as well.

import argparse
import errno
import ipaddress
import logging
import multiprocessing
import re
import struct
import sys
import time
import types
import uuid

try:
    from pyroute2 import NDB

    from pyroute2.netlink import NLA_F_NESTED
    from pyroute2.netlink import NLM_F_ACK
    from pyroute2.netlink import NLM_F_DUMP
    from pyroute2.netlink import NLM_F_REQUEST
    from pyroute2.netlink import genlmsg
    from pyroute2.netlink import nla
    from pyroute2.netlink import nlmsg_atoms
    from pyroute2.netlink.exceptions import NetlinkError
    from pyroute2.netlink.generic import GenericNetlinkSocket
    import pyroute2

except ModuleNotFoundError:
    print("Need to install the python pyroute2 package >= 0.6.")
    sys.exit(0)


OVS_DATAPATH_FAMILY = "ovs_datapath"
OVS_VPORT_FAMILY = "ovs_vport"
OVS_FLOW_FAMILY = "ovs_flow"
OVS_PACKET_FAMILY = "ovs_packet"
OVS_METER_FAMILY = "ovs_meter"
OVS_CT_LIMIT_FAMILY = "ovs_ct_limit"

OVS_DATAPATH_VERSION = 2
OVS_DP_CMD_NEW = 1
OVS_DP_CMD_DEL = 2
OVS_DP_CMD_GET = 3
OVS_DP_CMD_SET = 4

OVS_VPORT_CMD_NEW = 1
OVS_VPORT_CMD_DEL = 2
OVS_VPORT_CMD_GET = 3
OVS_VPORT_CMD_SET = 4

OVS_FLOW_CMD_NEW = 1
OVS_FLOW_CMD_DEL = 2
OVS_FLOW_CMD_GET = 3
OVS_FLOW_CMD_SET = 4


def macstr(mac):
    outstr = ":".join(["%02X" % i for i in mac])
    return outstr


def strcspn(str1, str2):
    tot = 0
    for char in str1:
        if str2.find(char) != -1:
            return tot
        tot += 1
    return tot


def strspn(str1, str2):
    tot = 0
    for char in str1:
        if str2.find(char) == -1:
            return tot
        tot += 1
    return tot


def intparse(statestr, defmask="0xffffffff"):
    totalparse = strspn(statestr, "0123456789abcdefABCDEFx/")
    # scan until "/"
    count = strspn(statestr, "x0123456789abcdefABCDEF")

    firstnum = statestr[:count]
    if firstnum[-1] == "/":
        firstnum = firstnum[:-1]
    k = int(firstnum, 0)

    m = None
    if defmask is not None:
        secondnum = defmask
        if statestr[count] == "/":
            secondnum = statestr[count + 1 :]  # this is wrong...
        m = int(secondnum, 0)

    return statestr[totalparse + 1 :], k, m


def parse_flags(flag_str, flag_vals):
    bitResult = 0
    maskResult = 0

    if len(flag_str) == 0:
        return flag_str, bitResult, maskResult

    if flag_str[0].isdigit():
        idx = 0
        while flag_str[idx].isdigit() or flag_str[idx] == "x":
            idx += 1
        digits = flag_str[:idx]
        flag_str = flag_str[idx:]

        bitResult = int(digits, 0)
        maskResult = int(digits, 0)

    while len(flag_str) > 0 and (flag_str[0] == "+" or flag_str[0] == "-"):
        if flag_str[0] == "+":
            setFlag = True
        elif flag_str[0] == "-":
            setFlag = False

        flag_str = flag_str[1:]

        flag_len = 0
        while (
            flag_str[flag_len] != "+"
            and flag_str[flag_len] != "-"
            and flag_str[flag_len] != ","
            and flag_str[flag_len] != ")"
        ):
            flag_len += 1

        flag = flag_str[0:flag_len]

        if flag in flag_vals:
            if maskResult & flag_vals[flag]:
                raise KeyError(
                    "Flag %s set once, cannot be set in multiples" % flag
                )

            if setFlag:
                bitResult |= flag_vals[flag]

            maskResult |= flag_vals[flag]
        else:
            raise KeyError("Missing flag value: %s" % flag)

        flag_str = flag_str[flag_len:]

    return flag_str, bitResult, maskResult


def parse_ct_state(statestr):
    ct_flags = {
        "new": 1 << 0,
        "est": 1 << 1,
        "rel": 1 << 2,
        "rpl": 1 << 3,
        "inv": 1 << 4,
        "trk": 1 << 5,
        "snat": 1 << 6,
        "dnat": 1 << 7,
    }

    return parse_flags(statestr, ct_flags)


def convert_mac(data):
    def to_bytes(mac):
        mac_split = mac.split(":")
        ret = bytearray([int(i, 16) for i in mac_split])
        return bytes(ret)

    mac_str, _, mask_str = data.partition('/')

    if not mac_str:
        mac_str = mask_str = "00:00:00:00:00:00"
    elif not mask_str:
        mask_str = "FF:FF:FF:FF:FF:FF"

    return to_bytes(mac_str), to_bytes(mask_str)

def convert_ipv4(data):
    ip, _, mask = data.partition('/')

    if not ip:
        ip = mask = 0
    elif not mask:
        mask = 0xFFFFFFFF
    elif mask.isdigit():
        mask = (0xFFFFFFFF << (32 - int(mask))) & 0xFFFFFFFF

    return int(ipaddress.IPv4Address(ip)), int(ipaddress.IPv4Address(mask))

def convert_int(size):
    def convert_int_sized(data):
        value, _, mask = data.partition('/')

        if not value:
            return 0, 0
        elif not mask:
            return int(value, 0), pow(2, size) - 1
        else:
            return int(value, 0), int(mask, 0)

    return convert_int_sized

def parse_starts_block(block_str, scanstr, returnskipped, scanregex=False):
    if scanregex:
        m = re.search(scanstr, block_str)
        if m is None:
            if returnskipped:
                return block_str
            return False
        if returnskipped:
            block_str = block_str[len(m.group(0)) :]
            return block_str
        return True

    if block_str.startswith(scanstr):
        if returnskipped:
            block_str = block_str[len(scanstr) :]
        else:
            return True

    if returnskipped:
        return block_str

    return False


def parse_extract_field(
    block_str, fieldstr, scanfmt, convert, masked=False, defval=None
):
    if fieldstr and not block_str.startswith(fieldstr):
        return block_str, defval

    if fieldstr:
        str_skiplen = len(fieldstr)
        str_skipped = block_str[str_skiplen:]
        if str_skiplen == 0:
            return str_skipped, defval
    else:
        str_skiplen = 0
        str_skipped = block_str

    m = re.search(scanfmt, str_skipped)
    if m is None:
        raise ValueError("Bad fmt string")

    data = m.group(0)
    if convert:
        data = convert(m.group(0))

    str_skipped = str_skipped[len(m.group(0)) :]
    if masked:
        if str_skipped[0] == "/":
            raise ValueError("Masking support TBD...")

    str_skipped = str_skipped[strspn(str_skipped, ", ") :]
    return str_skipped, data


class ovs_dp_msg(genlmsg):
    # include the OVS version
    # We need a custom header rather than just being able to rely on
    # genlmsg because fields ends up not expressing everything correctly
    # if we use the canonical example of setting fields = (('customfield',),)
    fields = genlmsg.fields + (("dpifindex", "I"),)


class ovsactions(nla):
    nla_flags = NLA_F_NESTED

    nla_map = (
        ("OVS_ACTION_ATTR_UNSPEC", "none"),
        ("OVS_ACTION_ATTR_OUTPUT", "uint32"),
        ("OVS_ACTION_ATTR_USERSPACE", "userspace"),
        ("OVS_ACTION_ATTR_SET", "none"),
        ("OVS_ACTION_ATTR_PUSH_VLAN", "none"),
        ("OVS_ACTION_ATTR_POP_VLAN", "flag"),
        ("OVS_ACTION_ATTR_SAMPLE", "none"),
        ("OVS_ACTION_ATTR_RECIRC", "uint32"),
        ("OVS_ACTION_ATTR_HASH", "none"),
        ("OVS_ACTION_ATTR_PUSH_MPLS", "none"),
        ("OVS_ACTION_ATTR_POP_MPLS", "flag"),
        ("OVS_ACTION_ATTR_SET_MASKED", "none"),
        ("OVS_ACTION_ATTR_CT", "ctact"),
        ("OVS_ACTION_ATTR_TRUNC", "uint32"),
        ("OVS_ACTION_ATTR_PUSH_ETH", "none"),
        ("OVS_ACTION_ATTR_POP_ETH", "flag"),
        ("OVS_ACTION_ATTR_CT_CLEAR", "flag"),
        ("OVS_ACTION_ATTR_PUSH_NSH", "none"),
        ("OVS_ACTION_ATTR_POP_NSH", "flag"),
        ("OVS_ACTION_ATTR_METER", "none"),
        ("OVS_ACTION_ATTR_CLONE", "recursive"),
        ("OVS_ACTION_ATTR_CHECK_PKT_LEN", "none"),
        ("OVS_ACTION_ATTR_ADD_MPLS", "none"),
        ("OVS_ACTION_ATTR_DEC_TTL", "none"),
        ("OVS_ACTION_ATTR_DROP", "uint32"),
    )

    class ctact(nla):
        nla_flags = NLA_F_NESTED

        nla_map = (
            ("OVS_CT_ATTR_NONE", "none"),
            ("OVS_CT_ATTR_COMMIT", "flag"),
            ("OVS_CT_ATTR_ZONE", "uint16"),
            ("OVS_CT_ATTR_MARK", "none"),
            ("OVS_CT_ATTR_LABELS", "none"),
            ("OVS_CT_ATTR_HELPER", "asciiz"),
            ("OVS_CT_ATTR_NAT", "natattr"),
            ("OVS_CT_ATTR_FORCE_COMMIT", "flag"),
            ("OVS_CT_ATTR_EVENTMASK", "uint32"),
            ("OVS_CT_ATTR_TIMEOUT", "asciiz"),
        )

        class natattr(nla):
            nla_flags = NLA_F_NESTED

            nla_map = (
                ("OVS_NAT_ATTR_NONE", "none"),
                ("OVS_NAT_ATTR_SRC", "flag"),
                ("OVS_NAT_ATTR_DST", "flag"),
                ("OVS_NAT_ATTR_IP_MIN", "ipaddr"),
                ("OVS_NAT_ATTR_IP_MAX", "ipaddr"),
                ("OVS_NAT_ATTR_PROTO_MIN", "uint16"),
                ("OVS_NAT_ATTR_PROTO_MAX", "uint16"),
                ("OVS_NAT_ATTR_PERSISTENT", "flag"),
                ("OVS_NAT_ATTR_PROTO_HASH", "flag"),
                ("OVS_NAT_ATTR_PROTO_RANDOM", "flag"),
            )

            def dpstr(self, more=False):
                print_str = "nat("

                if self.get_attr("OVS_NAT_ATTR_SRC"):
                    print_str += "src"
                elif self.get_attr("OVS_NAT_ATTR_DST"):
                    print_str += "dst"
                else:
                    print_str += "XXX-unknown-nat"

                if self.get_attr("OVS_NAT_ATTR_IP_MIN") or self.get_attr(
                    "OVS_NAT_ATTR_IP_MAX"
                ):
                    if self.get_attr("OVS_NAT_ATTR_IP_MIN"):
                        print_str += "=%s," % str(
                            self.get_attr("OVS_NAT_ATTR_IP_MIN")
                        )

                    if self.get_attr("OVS_NAT_ATTR_IP_MAX"):
                        print_str += "-%s," % str(
                            self.get_attr("OVS_NAT_ATTR_IP_MAX")
                        )
                else:
                    print_str += ","

                if self.get_attr("OVS_NAT_ATTR_PROTO_MIN"):
                    print_str += "proto_min=%d," % self.get_attr(
                        "OVS_NAT_ATTR_PROTO_MIN"
                    )

                if self.get_attr("OVS_NAT_ATTR_PROTO_MAX"):
                    print_str += "proto_max=%d," % self.get_attr(
                        "OVS_NAT_ATTR_PROTO_MAX"
                    )

                if self.get_attr("OVS_NAT_ATTR_PERSISTENT"):
                    print_str += "persistent,"
                if self.get_attr("OVS_NAT_ATTR_HASH"):
                    print_str += "hash,"
                if self.get_attr("OVS_NAT_ATTR_RANDOM"):
                    print_str += "random"
                print_str += ")"
                return print_str

        def dpstr(self, more=False):
            print_str = "ct("

            if self.get_attr("OVS_CT_ATTR_COMMIT") is not None:
                print_str += "commit,"
            if self.get_attr("OVS_CT_ATTR_ZONE") is not None:
                print_str += "zone=%d," % self.get_attr("OVS_CT_ATTR_ZONE")
            if self.get_attr("OVS_CT_ATTR_HELPER") is not None:
                print_str += "helper=%s," % self.get_attr("OVS_CT_ATTR_HELPER")
            if self.get_attr("OVS_CT_ATTR_NAT") is not None:
                print_str += self.get_attr("OVS_CT_ATTR_NAT").dpstr(more)
                print_str += ","
            if self.get_attr("OVS_CT_ATTR_FORCE_COMMIT") is not None:
                print_str += "force,"
            if self.get_attr("OVS_CT_ATTR_EVENTMASK") is not None:
                print_str += "emask=0x%X," % self.get_attr(
                    "OVS_CT_ATTR_EVENTMASK"
                )
            if self.get_attr("OVS_CT_ATTR_TIMEOUT") is not None:
                print_str += "timeout=%s" % self.get_attr(
                    "OVS_CT_ATTR_TIMEOUT"
                )
            print_str += ")"
            return print_str

    class userspace(nla):
        nla_flags = NLA_F_NESTED

        nla_map = (
            ("OVS_USERSPACE_ATTR_UNUSED", "none"),
            ("OVS_USERSPACE_ATTR_PID", "uint32"),
            ("OVS_USERSPACE_ATTR_USERDATA", "array(uint8)"),
            ("OVS_USERSPACE_ATTR_EGRESS_TUN_PORT", "uint32"),
        )

        def dpstr(self, more=False):
            print_str = "userspace("
            if self.get_attr("OVS_USERSPACE_ATTR_PID") is not None:
                print_str += "pid=%d," % self.get_attr(
                    "OVS_USERSPACE_ATTR_PID"
                )
            if self.get_attr("OVS_USERSPACE_ATTR_USERDATA") is not None:
                print_str += "userdata="
                for f in self.get_attr("OVS_USERSPACE_ATTR_USERDATA"):
                    print_str += "%x." % f
            if self.get_attr("OVS_USERSPACE_ATTR_TUN_PORT") is not None:
                print_str += "egress_tun_port=%d" % self.get_attr(
                    "OVS_USERSPACE_ATTR_TUN_PORT"
                )
            print_str += ")"
            return print_str

    def dpstr(self, more=False):
        print_str = ""

        for field in self.nla_map:
            if field[1] == "none" or self.get_attr(field[0]) is None:
                continue
            if print_str != "":
                print_str += ","

            if field[1] == "uint32":
                if field[0] == "OVS_ACTION_ATTR_OUTPUT":
                    print_str += "%d" % int(self.get_attr(field[0]))
                elif field[0] == "OVS_ACTION_ATTR_RECIRC":
                    print_str += "recirc(0x%x)" % int(self.get_attr(field[0]))
                elif field[0] == "OVS_ACTION_ATTR_TRUNC":
                    print_str += "trunc(%d)" % int(self.get_attr(field[0]))
                elif field[0] == "OVS_ACTION_ATTR_DROP":
                    print_str += "drop(%d)" % int(self.get_attr(field[0]))
            elif field[1] == "flag":
                if field[0] == "OVS_ACTION_ATTR_CT_CLEAR":
                    print_str += "ct_clear"
                elif field[0] == "OVS_ACTION_ATTR_POP_VLAN":
                    print_str += "pop_vlan"
                elif field[0] == "OVS_ACTION_ATTR_POP_ETH":
                    print_str += "pop_eth"
                elif field[0] == "OVS_ACTION_ATTR_POP_NSH":
                    print_str += "pop_nsh"
                elif field[0] == "OVS_ACTION_ATTR_POP_MPLS":
                    print_str += "pop_mpls"
            else:
                datum = self.get_attr(field[0])
                if field[0] == "OVS_ACTION_ATTR_CLONE":
                    print_str += "clone("
                    print_str += datum.dpstr(more)
                    print_str += ")"
                else:
                    print_str += datum.dpstr(more)

        return print_str

    def parse(self, actstr):
        totallen = len(actstr)
        while len(actstr) != 0:
            parsed = False
            parencount = 0
            if actstr.startswith("drop"):
                # If no reason is provided, the implicit drop is used (i.e no
                # action). If some reason is given, an explicit action is used.
                reason = None
                if actstr.startswith("drop("):
                    parencount += 1

                    actstr, reason = parse_extract_field(
                        actstr,
                        "drop(",
<<<<<<< HEAD
                        "([0-9]+)",
=======
                        r"([0-9]+)",
>>>>>>> 0c383648
                        lambda x: int(x, 0),
                        False,
                        None,
                    )

                if reason is not None:
                    self["attrs"].append(["OVS_ACTION_ATTR_DROP", reason])
                    parsed = True
                else:
                    actstr = actstr[len("drop"): ]
                    return (totallen - len(actstr))

<<<<<<< HEAD
            elif parse_starts_block(actstr, "^(\d+)", False, True):
                actstr, output = parse_extract_field(
                    actstr, None, "(\d+)", lambda x: int(x), False, "0"
=======
            elif parse_starts_block(actstr, r"^(\d+)", False, True):
                actstr, output = parse_extract_field(
                    actstr, None, r"(\d+)", lambda x: int(x), False, "0"
>>>>>>> 0c383648
                )
                self["attrs"].append(["OVS_ACTION_ATTR_OUTPUT", output])
                parsed = True
            elif parse_starts_block(actstr, "recirc(", False):
                actstr, recircid = parse_extract_field(
                    actstr,
                    "recirc(",
<<<<<<< HEAD
                    "([0-9a-fA-Fx]+)",
=======
                    r"([0-9a-fA-Fx]+)",
>>>>>>> 0c383648
                    lambda x: int(x, 0),
                    False,
                    0,
                )
                parencount += 1
                self["attrs"].append(["OVS_ACTION_ATTR_RECIRC", recircid])
                parsed = True

            parse_flat_map = (
                ("ct_clear", "OVS_ACTION_ATTR_CT_CLEAR"),
                ("pop_vlan", "OVS_ACTION_ATTR_POP_VLAN"),
                ("pop_eth", "OVS_ACTION_ATTR_POP_ETH"),
                ("pop_nsh", "OVS_ACTION_ATTR_POP_NSH"),
            )

            for flat_act in parse_flat_map:
                if parse_starts_block(actstr, flat_act[0], False):
                    actstr = actstr[len(flat_act[0]):]
<<<<<<< HEAD
                    self["attrs"].append([flat_act[1]])
=======
                    self["attrs"].append([flat_act[1], True])
>>>>>>> 0c383648
                    actstr = actstr[strspn(actstr, ", ") :]
                    parsed = True

            if parse_starts_block(actstr, "clone(", False):
                parencount += 1
                subacts = ovsactions()
                actstr = actstr[len("clone("):]
                parsedLen = subacts.parse(actstr)
                lst = []
                self["attrs"].append(("OVS_ACTION_ATTR_CLONE", subacts))
                actstr = actstr[parsedLen:]
                parsed = True
            elif parse_starts_block(actstr, "ct(", False):
                parencount += 1
                actstr = actstr[len("ct(") :]
                ctact = ovsactions.ctact()

                for scan in (
                    ("commit", "OVS_CT_ATTR_COMMIT", None),
                    ("force_commit", "OVS_CT_ATTR_FORCE_COMMIT", None),
                    ("zone", "OVS_CT_ATTR_ZONE", int),
                    ("mark", "OVS_CT_ATTR_MARK", int),
                    ("helper", "OVS_CT_ATTR_HELPER", lambda x, y: str(x)),
                    ("timeout", "OVS_CT_ATTR_TIMEOUT", lambda x, y: str(x)),
                ):
                    if actstr.startswith(scan[0]):
                        actstr = actstr[len(scan[0]) :]
                        if scan[2] is not None:
                            if actstr[0] != "=":
                                raise ValueError("Invalid ct attr")
                            actstr = actstr[1:]
                            pos = strcspn(actstr, ",)")
                            datum = scan[2](actstr[:pos], 0)
                            ctact["attrs"].append([scan[1], datum])
                            actstr = actstr[pos:]
                        else:
                            ctact["attrs"].append([scan[1], None])
                        actstr = actstr[strspn(actstr, ", ") :]
                    # it seems strange to put this here, but nat() is a complex
                    # sub-action and this lets it sit anywhere in the ct() action
                    if actstr.startswith("nat"):
                        actstr = actstr[3:]
                        natact = ovsactions.ctact.natattr()

                        if actstr.startswith("("):
                            parencount += 1
                            t = None
                            actstr = actstr[1:]
                            if actstr.startswith("src"):
                                t = "OVS_NAT_ATTR_SRC"
                                actstr = actstr[3:]
                            elif actstr.startswith("dst"):
                                t = "OVS_NAT_ATTR_DST"
                                actstr = actstr[3:]

                            actstr, ip_block_min = parse_extract_field(
<<<<<<< HEAD
                                actstr, "=", "([0-9a-fA-F\.]+)", str, False
                            )
                            actstr, ip_block_max = parse_extract_field(
                                actstr, "-", "([0-9a-fA-F\.]+)", str, False
                            )

                            actstr, proto_min = parse_extract_field(
                                actstr, ":", "(\d+)", int, False
                            )
                            actstr, proto_max = parse_extract_field(
                                actstr, "-", "(\d+)", int, False
=======
                                actstr, "=", r"([0-9a-fA-F\.]+)", str, False
                            )
                            actstr, ip_block_max = parse_extract_field(
                                actstr, "-", r"([0-9a-fA-F\.]+)", str, False
                            )

                            actstr, proto_min = parse_extract_field(
                                actstr, ":", r"(\d+)", int, False
                            )
                            actstr, proto_max = parse_extract_field(
                                actstr, "-", r"(\d+)", int, False
>>>>>>> 0c383648
                            )

                            if t is not None:
                                natact["attrs"].append([t, None])

                                if ip_block_min is not None:
                                    natact["attrs"].append(
                                        ["OVS_NAT_ATTR_IP_MIN", ip_block_min]
                                    )
                                if ip_block_max is not None:
                                    natact["attrs"].append(
                                        ["OVS_NAT_ATTR_IP_MAX", ip_block_max]
                                    )
                                if proto_min is not None:
                                    natact["attrs"].append(
                                        ["OVS_NAT_ATTR_PROTO_MIN", proto_min]
                                    )
                                if proto_max is not None:
                                    natact["attrs"].append(
                                        ["OVS_NAT_ATTR_PROTO_MAX", proto_max]
                                    )

                            for natscan in (
                                ("persistent", "OVS_NAT_ATTR_PERSISTENT"),
                                ("hash", "OVS_NAT_ATTR_PROTO_HASH"),
                                ("random", "OVS_NAT_ATTR_PROTO_RANDOM"),
                            ):
                                if actstr.startswith(natscan[0]):
                                    actstr = actstr[len(natscan[0]) :]
                                    natact["attrs"].append([natscan[1], None])
                                    actstr = actstr[strspn(actstr, ", ") :]

                        ctact["attrs"].append(["OVS_CT_ATTR_NAT", natact])
                        actstr = actstr[strspn(actstr, ", ") :]

                self["attrs"].append(["OVS_ACTION_ATTR_CT", ctact])
                parsed = True

            actstr = actstr[strspn(actstr, ", ") :]
            while parencount > 0:
                parencount -= 1
                actstr = actstr[strspn(actstr, " "):]
                if len(actstr) and actstr[0] != ")":
                    raise ValueError("Action str: '%s' unbalanced" % actstr)
                actstr = actstr[1:]

            if len(actstr) and actstr[0] == ")":
                return (totallen - len(actstr))

            actstr = actstr[strspn(actstr, ", ") :]

            if not parsed:
                raise ValueError("Action str: '%s' not supported" % actstr)

        return (totallen - len(actstr))


class ovskey(nla):
    nla_flags = NLA_F_NESTED
    nla_map = (
        ("OVS_KEY_ATTR_UNSPEC", "none"),
        ("OVS_KEY_ATTR_ENCAP", "none"),
        ("OVS_KEY_ATTR_PRIORITY", "uint32"),
        ("OVS_KEY_ATTR_IN_PORT", "uint32"),
        ("OVS_KEY_ATTR_ETHERNET", "ethaddr"),
        ("OVS_KEY_ATTR_VLAN", "uint16"),
        ("OVS_KEY_ATTR_ETHERTYPE", "be16"),
        ("OVS_KEY_ATTR_IPV4", "ovs_key_ipv4"),
        ("OVS_KEY_ATTR_IPV6", "ovs_key_ipv6"),
        ("OVS_KEY_ATTR_TCP", "ovs_key_tcp"),
        ("OVS_KEY_ATTR_UDP", "ovs_key_udp"),
        ("OVS_KEY_ATTR_ICMP", "ovs_key_icmp"),
        ("OVS_KEY_ATTR_ICMPV6", "ovs_key_icmpv6"),
        ("OVS_KEY_ATTR_ARP", "ovs_key_arp"),
        ("OVS_KEY_ATTR_ND", "ovs_key_nd"),
        ("OVS_KEY_ATTR_SKB_MARK", "uint32"),
        ("OVS_KEY_ATTR_TUNNEL", "none"),
        ("OVS_KEY_ATTR_SCTP", "ovs_key_sctp"),
        ("OVS_KEY_ATTR_TCP_FLAGS", "be16"),
        ("OVS_KEY_ATTR_DP_HASH", "uint32"),
        ("OVS_KEY_ATTR_RECIRC_ID", "uint32"),
        ("OVS_KEY_ATTR_MPLS", "array(ovs_key_mpls)"),
        ("OVS_KEY_ATTR_CT_STATE", "uint32"),
        ("OVS_KEY_ATTR_CT_ZONE", "uint16"),
        ("OVS_KEY_ATTR_CT_MARK", "uint32"),
        ("OVS_KEY_ATTR_CT_LABELS", "none"),
        ("OVS_KEY_ATTR_CT_ORIG_TUPLE_IPV4", "ovs_key_ct_tuple_ipv4"),
        ("OVS_KEY_ATTR_CT_ORIG_TUPLE_IPV6", "ovs_key_ct_tuple_ipv6"),
        ("OVS_KEY_ATTR_NSH", "none"),
        ("OVS_KEY_ATTR_PACKET_TYPE", "none"),
        ("OVS_KEY_ATTR_ND_EXTENSIONS", "none"),
        ("OVS_KEY_ATTR_TUNNEL_INFO", "none"),
        ("OVS_KEY_ATTR_IPV6_EXTENSIONS", "none"),
    )

    class ovs_key_proto(nla):
        fields = (
            ("src", "!H"),
            ("dst", "!H"),
        )

        fields_map = (
            ("src", "src", "%d", lambda x: int(x) if x else 0,
                convert_int(16)),
            ("dst", "dst", "%d", lambda x: int(x) if x else 0,
                convert_int(16)),
        )

        def __init__(
            self,
            protostr,
            data=None,
            offset=None,
            parent=None,
            length=None,
            init=None,
        ):
            self.proto_str = protostr
            nla.__init__(
                self,
                data=data,
                offset=offset,
                parent=parent,
                length=length,
                init=init,
            )

        def parse(self, flowstr, typeInst):
            if not flowstr.startswith(self.proto_str):
                return None, None

            k = typeInst()
            m = typeInst()

            flowstr = flowstr[len(self.proto_str) :]
            if flowstr.startswith("("):
                flowstr = flowstr[1:]

            keybits = b""
            maskbits = b""
            for f in self.fields_map:
                if flowstr.startswith(f[1]):
                    # the following assumes that the field looks
                    # something like 'field.' where '.' is a
                    # character that we don't exactly care about.
                    flowstr = flowstr[len(f[1]) + 1 :]
                    splitchar = 0
                    for c in flowstr:
                        if c == "," or c == ")":
                            break
                        splitchar += 1
                    data = flowstr[:splitchar]
                    flowstr = flowstr[splitchar:]
                else:
                    data = ""

                if len(f) > 4:
                    k[f[0]], m[f[0]] = f[4](data)
                else:
                    k[f[0]] = f[3](data)
                    m[f[0]] = f[3](data)

                flowstr = flowstr[strspn(flowstr, ", ") :]
                if len(flowstr) == 0:
                    return flowstr, k, m

            flowstr = flowstr[strspn(flowstr, "), ") :]

            return flowstr, k, m

        def dpstr(self, masked=None, more=False):
            outstr = self.proto_str + "("
            first = False
            for f in self.fields_map:
                if first:
                    outstr += ","
                if masked is None:
                    outstr += "%s=" % f[0]
                    if isinstance(f[2], str):
                        outstr += f[2] % self[f[1]]
                    else:
                        outstr += f[2](self[f[1]])
                    first = True
                elif more or f[3](masked[f[1]]) != 0:
                    outstr += "%s=" % f[0]
                    if isinstance(f[2], str):
                        outstr += f[2] % self[f[1]]
                    else:
                        outstr += f[2](self[f[1]])
                    outstr += "/"
                    if isinstance(f[2], str):
                        outstr += f[2] % masked[f[1]]
                    else:
                        outstr += f[2](masked[f[1]])
                    first = True
            outstr += ")"
            return outstr

    class ethaddr(ovs_key_proto):
        fields = (
            ("src", "!6s"),
            ("dst", "!6s"),
        )

        fields_map = (
            (
                "src",
                "src",
                macstr,
                lambda x: int.from_bytes(x, "big"),
                convert_mac,
            ),
            (
                "dst",
                "dst",
                macstr,
                lambda x: int.from_bytes(x, "big"),
                convert_mac,
            ),
        )

        def __init__(
            self,
            data=None,
            offset=None,
            parent=None,
            length=None,
            init=None,
        ):
            ovskey.ovs_key_proto.__init__(
                self,
                "eth",
                data=data,
                offset=offset,
                parent=parent,
                length=length,
                init=init,
            )

    class ovs_key_ipv4(ovs_key_proto):
        fields = (
            ("src", "!I"),
            ("dst", "!I"),
            ("proto", "B"),
            ("tos", "B"),
            ("ttl", "B"),
            ("frag", "B"),
        )

        fields_map = (
            (
                "src",
                "src",
                lambda x: str(ipaddress.IPv4Address(x)),
                int,
                convert_ipv4,
            ),
            (
                "dst",
                "dst",
                lambda x: str(ipaddress.IPv4Address(x)),
                int,
                convert_ipv4,
            ),
            ("proto", "proto", "%d", lambda x: int(x) if x else 0,
                convert_int(8)),
            ("tos", "tos", "%d", lambda x: int(x) if x else 0,
                convert_int(8)),
            ("ttl", "ttl", "%d", lambda x: int(x) if x else 0,
                convert_int(8)),
            ("frag", "frag", "%d", lambda x: int(x) if x else 0,
                convert_int(8)),
        )

        def __init__(
            self,
            data=None,
            offset=None,
            parent=None,
            length=None,
            init=None,
        ):
            ovskey.ovs_key_proto.__init__(
                self,
                "ipv4",
                data=data,
                offset=offset,
                parent=parent,
                length=length,
                init=init,
            )

    class ovs_key_ipv6(ovs_key_proto):
        fields = (
            ("src", "!16s"),
            ("dst", "!16s"),
            ("label", "!I"),
            ("proto", "B"),
            ("tclass", "B"),
            ("hlimit", "B"),
            ("frag", "B"),
        )

        fields_map = (
            (
                "src",
                "src",
                lambda x: str(ipaddress.IPv6Address(x)),
                lambda x: int.from_bytes(x, "big"),
                lambda x: ipaddress.IPv6Address(x),
            ),
            (
                "dst",
                "dst",
                lambda x: str(ipaddress.IPv6Address(x)),
                lambda x: int.from_bytes(x, "big"),
                lambda x: ipaddress.IPv6Address(x),
            ),
            ("label", "label", "%d", int),
            ("proto", "proto", "%d", int),
            ("tclass", "tclass", "%d", int),
            ("hlimit", "hlimit", "%d", int),
            ("frag", "frag", "%d", int),
        )

        def __init__(
            self,
            data=None,
            offset=None,
            parent=None,
            length=None,
            init=None,
        ):
            ovskey.ovs_key_proto.__init__(
                self,
                "ipv6",
                data=data,
                offset=offset,
                parent=parent,
                length=length,
                init=init,
            )

    class ovs_key_tcp(ovs_key_proto):
        def __init__(
            self,
            data=None,
            offset=None,
            parent=None,
            length=None,
            init=None,
        ):
            ovskey.ovs_key_proto.__init__(
                self,
                "tcp",
                data=data,
                offset=offset,
                parent=parent,
                length=length,
                init=init,
            )

    class ovs_key_udp(ovs_key_proto):
        def __init__(
            self,
            data=None,
            offset=None,
            parent=None,
            length=None,
            init=None,
        ):
            ovskey.ovs_key_proto.__init__(
                self,
                "udp",
                data=data,
                offset=offset,
                parent=parent,
                length=length,
                init=init,
            )

    class ovs_key_sctp(ovs_key_proto):
        def __init__(
            self,
            data=None,
            offset=None,
            parent=None,
            length=None,
            init=None,
        ):
            ovskey.ovs_key_proto.__init__(
                self,
                "sctp",
                data=data,
                offset=offset,
                parent=parent,
                length=length,
                init=init,
            )

    class ovs_key_icmp(ovs_key_proto):
        fields = (
            ("type", "B"),
            ("code", "B"),
        )

        fields_map = (
            ("type", "type", "%d", lambda x: int(x) if x else 0),
            ("code", "code", "%d", lambda x: int(x) if x else 0),
        )

        def __init__(
            self,
            data=None,
            offset=None,
            parent=None,
            length=None,
            init=None,
        ):
            ovskey.ovs_key_proto.__init__(
                self,
                "icmp",
                data=data,
                offset=offset,
                parent=parent,
                length=length,
                init=init,
            )

    class ovs_key_icmpv6(ovs_key_icmp):
        def __init__(
            self,
            data=None,
            offset=None,
            parent=None,
            length=None,
            init=None,
        ):
            ovskey.ovs_key_proto.__init__(
                self,
                "icmpv6",
                data=data,
                offset=offset,
                parent=parent,
                length=length,
                init=init,
            )

    class ovs_key_arp(ovs_key_proto):
        fields = (
            ("sip", "!I"),
            ("tip", "!I"),
            ("op", "!H"),
            ("sha", "!6s"),
            ("tha", "!6s"),
            ("pad", "xx"),
        )

        fields_map = (
            (
                "sip",
                "sip",
                lambda x: str(ipaddress.IPv4Address(x)),
                int,
                convert_ipv4,
            ),
            (
                "tip",
                "tip",
                lambda x: str(ipaddress.IPv4Address(x)),
                int,
                convert_ipv4,
            ),
            ("op", "op", "%d", lambda x: int(x) if x else 0),
            (
                "sha",
                "sha",
                macstr,
                lambda x: int.from_bytes(x, "big"),
                convert_mac,
            ),
            (
                "tha",
                "tha",
                macstr,
                lambda x: int.from_bytes(x, "big"),
                convert_mac,
            ),
        )

        def __init__(
            self,
            data=None,
            offset=None,
            parent=None,
            length=None,
            init=None,
        ):
            ovskey.ovs_key_proto.__init__(
                self,
                "arp",
                data=data,
                offset=offset,
                parent=parent,
                length=length,
                init=init,
            )

    class ovs_key_nd(ovs_key_proto):
        fields = (
            ("target", "!16s"),
            ("sll", "!6s"),
            ("tll", "!6s"),
        )

        fields_map = (
            (
                "target",
                "target",
                lambda x: str(ipaddress.IPv6Address(x)),
                lambda x: int.from_bytes(x, "big"),
            ),
            ("sll", "sll", macstr, lambda x: int.from_bytes(x, "big")),
            ("tll", "tll", macstr, lambda x: int.from_bytes(x, "big")),
        )

        def __init__(
            self,
            data=None,
            offset=None,
            parent=None,
            length=None,
            init=None,
        ):
            ovskey.ovs_key_proto.__init__(
                self,
                "nd",
                data=data,
                offset=offset,
                parent=parent,
                length=length,
                init=init,
            )

    class ovs_key_ct_tuple_ipv4(ovs_key_proto):
        fields = (
            ("src", "!I"),
            ("dst", "!I"),
            ("tp_src", "!H"),
            ("tp_dst", "!H"),
            ("proto", "B"),
        )

        fields_map = (
            (
                "src",
                "src",
                lambda x: str(ipaddress.IPv4Address(x)),
                int,
                convert_ipv4,
            ),
            (
                "dst",
                "dst",
                lambda x: str(ipaddress.IPv4Address(x)),
                int,
                convert_ipv4,
            ),
            ("tp_src", "tp_src", "%d", int),
            ("tp_dst", "tp_dst", "%d", int),
            ("proto", "proto", "%d", int),
        )

        def __init__(
            self,
            data=None,
            offset=None,
            parent=None,
            length=None,
            init=None,
        ):
            ovskey.ovs_key_proto.__init__(
                self,
                "ct_tuple4",
                data=data,
                offset=offset,
                parent=parent,
                length=length,
                init=init,
            )

    class ovs_key_ct_tuple_ipv6(nla):
        fields = (
            ("src", "!16s"),
            ("dst", "!16s"),
            ("tp_src", "!H"),
            ("tp_dst", "!H"),
            ("proto", "B"),
        )

        fields_map = (
            (
                "src",
                "src",
                lambda x: str(ipaddress.IPv6Address(x)),
                lambda x: int.from_bytes(x, "big", convertmac),
            ),
            (
                "dst",
                "dst",
                lambda x: str(ipaddress.IPv6Address(x)),
                lambda x: int.from_bytes(x, "big"),
            ),
            ("tp_src", "tp_src", "%d", int),
            ("tp_dst", "tp_dst", "%d", int),
            ("proto", "proto", "%d", int),
        )

        def __init__(
            self,
            data=None,
            offset=None,
            parent=None,
            length=None,
            init=None,
        ):
            ovskey.ovs_key_proto.__init__(
                self,
                "ct_tuple6",
                data=data,
                offset=offset,
                parent=parent,
                length=length,
                init=init,
            )

    class ovs_key_mpls(nla):
        fields = (("lse", ">I"),)

    def parse(self, flowstr, mask=None):
        for field in (
            ("OVS_KEY_ATTR_PRIORITY", "skb_priority", intparse),
            ("OVS_KEY_ATTR_SKB_MARK", "skb_mark", intparse),
            ("OVS_KEY_ATTR_RECIRC_ID", "recirc_id", intparse),
            ("OVS_KEY_ATTR_DP_HASH", "dp_hash", intparse),
            ("OVS_KEY_ATTR_CT_STATE", "ct_state", parse_ct_state),
            ("OVS_KEY_ATTR_CT_ZONE", "ct_zone", intparse),
            ("OVS_KEY_ATTR_CT_MARK", "ct_mark", intparse),
            ("OVS_KEY_ATTR_IN_PORT", "in_port", intparse),
            (
                "OVS_KEY_ATTR_ETHERNET",
                "eth",
                ovskey.ethaddr,
            ),
            (
                "OVS_KEY_ATTR_ETHERTYPE",
                "eth_type",
                lambda x: intparse(x, "0xffff"),
            ),
            (
                "OVS_KEY_ATTR_IPV4",
                "ipv4",
                ovskey.ovs_key_ipv4,
            ),
            (
                "OVS_KEY_ATTR_IPV6",
                "ipv6",
                ovskey.ovs_key_ipv6,
            ),
            (
                "OVS_KEY_ATTR_ARP",
                "arp",
                ovskey.ovs_key_arp,
            ),
            (
                "OVS_KEY_ATTR_TCP",
                "tcp",
                ovskey.ovs_key_tcp,
            ),
            (
                "OVS_KEY_ATTR_UDP",
                "udp",
                ovskey.ovs_key_udp,
            ),
            (
                "OVS_KEY_ATTR_ICMP",
                "icmp",
                ovskey.ovs_key_icmp,
            ),
            (
                "OVS_KEY_ATTR_TCP_FLAGS",
                "tcp_flags",
                lambda x: parse_flags(x, None),
            ),
        ):
            fld = field[1] + "("
            if not flowstr.startswith(fld):
                continue

            if not isinstance(field[2], types.FunctionType):
                nk = field[2]()
                flowstr, k, m = nk.parse(flowstr, field[2])
            else:
                flowstr = flowstr[len(fld) :]
                flowstr, k, m = field[2](flowstr)

            if m and mask is not None:
                mask["attrs"].append([field[0], m])
            self["attrs"].append([field[0], k])

            flowstr = flowstr[strspn(flowstr, "),") :]

        return flowstr

    def dpstr(self, mask=None, more=False):
        print_str = ""

        for field in (
            (
                "OVS_KEY_ATTR_PRIORITY",
                "skb_priority",
                "%d",
                lambda x: False,
                True,
            ),
            (
                "OVS_KEY_ATTR_SKB_MARK",
                "skb_mark",
                "%d",
                lambda x: False,
                True,
            ),
            (
                "OVS_KEY_ATTR_RECIRC_ID",
                "recirc_id",
                "0x%08X",
                lambda x: False,
                True,
            ),
            (
                "OVS_KEY_ATTR_DP_HASH",
                "dp_hash",
                "0x%08X",
                lambda x: False,
                True,
            ),
            (
                "OVS_KEY_ATTR_CT_STATE",
                "ct_state",
                "0x%04x",
                lambda x: False,
                True,
            ),
            (
                "OVS_KEY_ATTR_CT_ZONE",
                "ct_zone",
                "0x%04x",
                lambda x: False,
                True,
            ),
            (
                "OVS_KEY_ATTR_CT_MARK",
                "ct_mark",
                "0x%08x",
                lambda x: False,
                True,
            ),
            (
                "OVS_KEY_ATTR_CT_ORIG_TUPLE_IPV4",
                None,
                None,
                False,
                False,
            ),
            (
                "OVS_KEY_ATTR_CT_ORIG_TUPLE_IPV6",
                None,
                None,
                False,
                False,
            ),
            (
                "OVS_KEY_ATTR_IN_PORT",
                "in_port",
                "%d",
                lambda x: True,
                True,
            ),
            ("OVS_KEY_ATTR_ETHERNET", None, None, False, False),
            (
                "OVS_KEY_ATTR_ETHERTYPE",
                "eth_type",
                "0x%04x",
                lambda x: int(x) == 0xFFFF,
                True,
            ),
            ("OVS_KEY_ATTR_IPV4", None, None, False, False),
            ("OVS_KEY_ATTR_IPV6", None, None, False, False),
            ("OVS_KEY_ATTR_ARP", None, None, False, False),
            ("OVS_KEY_ATTR_TCP", None, None, False, False),
            (
                "OVS_KEY_ATTR_TCP_FLAGS",
                "tcp_flags",
                "0x%04x",
                lambda x: False,
                True,
            ),
            ("OVS_KEY_ATTR_UDP", None, None, False, False),
            ("OVS_KEY_ATTR_SCTP", None, None, False, False),
            ("OVS_KEY_ATTR_ICMP", None, None, False, False),
            ("OVS_KEY_ATTR_ICMPV6", None, None, False, False),
            ("OVS_KEY_ATTR_ND", None, None, False, False),
        ):
            v = self.get_attr(field[0])
            if v is not None:
                m = None if mask is None else mask.get_attr(field[0])
                if field[4] is False:
                    print_str += v.dpstr(m, more)
                    print_str += ","
                else:
                    if m is None or field[3](m):
                        print_str += field[1] + "("
                        print_str += field[2] % v
                        print_str += "),"
                    elif more or m != 0:
                        print_str += field[1] + "("
                        print_str += (field[2] % v) + "/" + (field[2] % m)
                        print_str += "),"

        return print_str


class OvsPacket(GenericNetlinkSocket):
    OVS_PACKET_CMD_MISS = 1  # Flow table miss
    OVS_PACKET_CMD_ACTION = 2  # USERSPACE action
    OVS_PACKET_CMD_EXECUTE = 3  # Apply actions to packet

    class ovs_packet_msg(ovs_dp_msg):
        nla_map = (
            ("OVS_PACKET_ATTR_UNSPEC", "none"),
            ("OVS_PACKET_ATTR_PACKET", "array(uint8)"),
            ("OVS_PACKET_ATTR_KEY", "ovskey"),
            ("OVS_PACKET_ATTR_ACTIONS", "ovsactions"),
            ("OVS_PACKET_ATTR_USERDATA", "none"),
            ("OVS_PACKET_ATTR_EGRESS_TUN_KEY", "none"),
            ("OVS_PACKET_ATTR_UNUSED1", "none"),
            ("OVS_PACKET_ATTR_UNUSED2", "none"),
            ("OVS_PACKET_ATTR_PROBE", "none"),
            ("OVS_PACKET_ATTR_MRU", "uint16"),
            ("OVS_PACKET_ATTR_LEN", "uint32"),
            ("OVS_PACKET_ATTR_HASH", "uint64"),
        )

    def __init__(self):
        GenericNetlinkSocket.__init__(self)
        self.bind(OVS_PACKET_FAMILY, OvsPacket.ovs_packet_msg)

    def upcall_handler(self, up=None):
        print("listening on upcall packet handler:", self.epid)
        while True:
            try:
                msgs = self.get()
                for msg in msgs:
                    if not up:
                        continue
                    if msg["cmd"] == OvsPacket.OVS_PACKET_CMD_MISS:
                        up.miss(msg)
                    elif msg["cmd"] == OvsPacket.OVS_PACKET_CMD_ACTION:
                        up.action(msg)
                    elif msg["cmd"] == OvsPacket.OVS_PACKET_CMD_EXECUTE:
                        up.execute(msg)
                    else:
                        print("Unkonwn cmd: %d" % msg["cmd"])
            except NetlinkError as ne:
                raise ne


class OvsDatapath(GenericNetlinkSocket):
    OVS_DP_F_VPORT_PIDS = 1 << 1
    OVS_DP_F_DISPATCH_UPCALL_PER_CPU = 1 << 3

    class dp_cmd_msg(ovs_dp_msg):
        """
        Message class that will be used to communicate with the kernel module.
        """

        nla_map = (
            ("OVS_DP_ATTR_UNSPEC", "none"),
            ("OVS_DP_ATTR_NAME", "asciiz"),
            ("OVS_DP_ATTR_UPCALL_PID", "array(uint32)"),
            ("OVS_DP_ATTR_STATS", "dpstats"),
            ("OVS_DP_ATTR_MEGAFLOW_STATS", "megaflowstats"),
            ("OVS_DP_ATTR_USER_FEATURES", "uint32"),
            ("OVS_DP_ATTR_PAD", "none"),
            ("OVS_DP_ATTR_MASKS_CACHE_SIZE", "uint32"),
            ("OVS_DP_ATTR_PER_CPU_PIDS", "array(uint32)"),
        )

        class dpstats(nla):
            fields = (
                ("hit", "=Q"),
                ("missed", "=Q"),
                ("lost", "=Q"),
                ("flows", "=Q"),
            )

        class megaflowstats(nla):
            fields = (
                ("mask_hit", "=Q"),
                ("masks", "=I"),
                ("padding", "=I"),
                ("cache_hits", "=Q"),
                ("pad1", "=Q"),
            )

    def __init__(self):
        GenericNetlinkSocket.__init__(self)
        self.bind(OVS_DATAPATH_FAMILY, OvsDatapath.dp_cmd_msg)

    def info(self, dpname, ifindex=0):
        msg = OvsDatapath.dp_cmd_msg()
        msg["cmd"] = OVS_DP_CMD_GET
        msg["version"] = OVS_DATAPATH_VERSION
        msg["reserved"] = 0
        msg["dpifindex"] = ifindex
        msg["attrs"].append(["OVS_DP_ATTR_NAME", dpname])

        try:
            reply = self.nlm_request(
                msg, msg_type=self.prid, msg_flags=NLM_F_REQUEST
            )
            reply = reply[0]
        except NetlinkError as ne:
            if ne.code == errno.ENODEV:
                reply = None
            else:
                raise ne

        return reply

    def create(
        self, dpname, shouldUpcall=False, versionStr=None, p=OvsPacket()
    ):
        msg = OvsDatapath.dp_cmd_msg()
        msg["cmd"] = OVS_DP_CMD_NEW
        if versionStr is None:
            msg["version"] = OVS_DATAPATH_VERSION
        else:
            msg["version"] = int(versionStr.split(":")[0], 0)
        msg["reserved"] = 0
        msg["dpifindex"] = 0
        msg["attrs"].append(["OVS_DP_ATTR_NAME", dpname])

        dpfeatures = 0
        if versionStr is not None and versionStr.find(":") != -1:
            dpfeatures = int(versionStr.split(":")[1], 0)
        else:
            if versionStr is None or versionStr.find(":") == -1:
                dpfeatures |= OvsDatapath.OVS_DP_F_DISPATCH_UPCALL_PER_CPU
                dpfeatures &= ~OvsDatapath.OVS_DP_F_VPORT_PIDS

            nproc = multiprocessing.cpu_count()
            procarray = []
            for i in range(1, nproc):
                procarray += [int(p.epid)]
            msg["attrs"].append(["OVS_DP_ATTR_UPCALL_PID", procarray])
        msg["attrs"].append(["OVS_DP_ATTR_USER_FEATURES", dpfeatures])
        if not shouldUpcall:
            msg["attrs"].append(["OVS_DP_ATTR_UPCALL_PID", [0]])

        try:
            reply = self.nlm_request(
                msg, msg_type=self.prid, msg_flags=NLM_F_REQUEST | NLM_F_ACK
            )
            reply = reply[0]
        except NetlinkError as ne:
            if ne.code == errno.EEXIST:
                reply = None
            else:
                raise ne

        return reply

    def destroy(self, dpname):
        msg = OvsDatapath.dp_cmd_msg()
        msg["cmd"] = OVS_DP_CMD_DEL
        msg["version"] = OVS_DATAPATH_VERSION
        msg["reserved"] = 0
        msg["dpifindex"] = 0
        msg["attrs"].append(["OVS_DP_ATTR_NAME", dpname])

        try:
            reply = self.nlm_request(
                msg, msg_type=self.prid, msg_flags=NLM_F_REQUEST | NLM_F_ACK
            )
            reply = reply[0]
        except NetlinkError as ne:
            if ne.code == errno.ENODEV:
                reply = None
            else:
                raise ne

        return reply


class OvsVport(GenericNetlinkSocket):
    OVS_VPORT_TYPE_NETDEV = 1
    OVS_VPORT_TYPE_INTERNAL = 2
    OVS_VPORT_TYPE_GRE = 3
    OVS_VPORT_TYPE_VXLAN = 4
    OVS_VPORT_TYPE_GENEVE = 5

    class ovs_vport_msg(ovs_dp_msg):
        nla_map = (
            ("OVS_VPORT_ATTR_UNSPEC", "none"),
            ("OVS_VPORT_ATTR_PORT_NO", "uint32"),
            ("OVS_VPORT_ATTR_TYPE", "uint32"),
            ("OVS_VPORT_ATTR_NAME", "asciiz"),
            ("OVS_VPORT_ATTR_OPTIONS", "none"),
            ("OVS_VPORT_ATTR_UPCALL_PID", "array(uint32)"),
            ("OVS_VPORT_ATTR_STATS", "vportstats"),
            ("OVS_VPORT_ATTR_PAD", "none"),
            ("OVS_VPORT_ATTR_IFINDEX", "uint32"),
            ("OVS_VPORT_ATTR_NETNSID", "uint32"),
        )

        class vportstats(nla):
            fields = (
                ("rx_packets", "=Q"),
                ("tx_packets", "=Q"),
                ("rx_bytes", "=Q"),
                ("tx_bytes", "=Q"),
                ("rx_errors", "=Q"),
                ("tx_errors", "=Q"),
                ("rx_dropped", "=Q"),
                ("tx_dropped", "=Q"),
            )

    def type_to_str(vport_type):
        if vport_type == OvsVport.OVS_VPORT_TYPE_NETDEV:
            return "netdev"
        elif vport_type == OvsVport.OVS_VPORT_TYPE_INTERNAL:
            return "internal"
        elif vport_type == OvsVport.OVS_VPORT_TYPE_GRE:
            return "gre"
        elif vport_type == OvsVport.OVS_VPORT_TYPE_VXLAN:
            return "vxlan"
        elif vport_type == OvsVport.OVS_VPORT_TYPE_GENEVE:
            return "geneve"
        raise ValueError("Unknown vport type:%d" % vport_type)

    def str_to_type(vport_type):
        if vport_type == "netdev":
            return OvsVport.OVS_VPORT_TYPE_NETDEV
        elif vport_type == "internal":
            return OvsVport.OVS_VPORT_TYPE_INTERNAL
        elif vport_type == "gre":
            return OvsVport.OVS_VPORT_TYPE_INTERNAL
        elif vport_type == "vxlan":
            return OvsVport.OVS_VPORT_TYPE_VXLAN
        elif vport_type == "geneve":
            return OvsVport.OVS_VPORT_TYPE_GENEVE
        raise ValueError("Unknown vport type: '%s'" % vport_type)

    def __init__(self, packet=OvsPacket()):
        GenericNetlinkSocket.__init__(self)
        self.bind(OVS_VPORT_FAMILY, OvsVport.ovs_vport_msg)
        self.upcall_packet = packet

    def info(self, vport_name, dpifindex=0, portno=None):
        msg = OvsVport.ovs_vport_msg()

        msg["cmd"] = OVS_VPORT_CMD_GET
        msg["version"] = OVS_DATAPATH_VERSION
        msg["reserved"] = 0
        msg["dpifindex"] = dpifindex

        if portno is None:
            msg["attrs"].append(["OVS_VPORT_ATTR_NAME", vport_name])
        else:
            msg["attrs"].append(["OVS_VPORT_ATTR_PORT_NO", portno])

        try:
            reply = self.nlm_request(
                msg, msg_type=self.prid, msg_flags=NLM_F_REQUEST
            )
            reply = reply[0]
        except NetlinkError as ne:
            if ne.code == errno.ENODEV:
                reply = None
            else:
                raise ne
        return reply

    def attach(self, dpindex, vport_ifname, ptype):
        msg = OvsVport.ovs_vport_msg()

        msg["cmd"] = OVS_VPORT_CMD_NEW
        msg["version"] = OVS_DATAPATH_VERSION
        msg["reserved"] = 0
        msg["dpifindex"] = dpindex
        port_type = OvsVport.str_to_type(ptype)

        msg["attrs"].append(["OVS_VPORT_ATTR_TYPE", port_type])
        msg["attrs"].append(["OVS_VPORT_ATTR_NAME", vport_ifname])
        msg["attrs"].append(
            ["OVS_VPORT_ATTR_UPCALL_PID", [self.upcall_packet.epid]]
        )

        try:
            reply = self.nlm_request(
                msg, msg_type=self.prid, msg_flags=NLM_F_REQUEST | NLM_F_ACK
            )
            reply = reply[0]
        except NetlinkError as ne:
            if ne.code == errno.EEXIST:
                reply = None
            else:
                raise ne
        return reply

    def reset_upcall(self, dpindex, vport_ifname, p=None):
        msg = OvsVport.ovs_vport_msg()

        msg["cmd"] = OVS_VPORT_CMD_SET
        msg["version"] = OVS_DATAPATH_VERSION
        msg["reserved"] = 0
        msg["dpifindex"] = dpindex
        msg["attrs"].append(["OVS_VPORT_ATTR_NAME", vport_ifname])

        if p == None:
            p = self.upcall_packet
        else:
            self.upcall_packet = p

        msg["attrs"].append(["OVS_VPORT_ATTR_UPCALL_PID", [p.epid]])

        try:
            reply = self.nlm_request(
                msg, msg_type=self.prid, msg_flags=NLM_F_REQUEST | NLM_F_ACK
            )
            reply = reply[0]
        except NetlinkError as ne:
            raise ne
        return reply

    def detach(self, dpindex, vport_ifname):
        msg = OvsVport.ovs_vport_msg()

        msg["cmd"] = OVS_VPORT_CMD_DEL
        msg["version"] = OVS_DATAPATH_VERSION
        msg["reserved"] = 0
        msg["dpifindex"] = dpindex
        msg["attrs"].append(["OVS_VPORT_ATTR_NAME", vport_ifname])

        try:
            reply = self.nlm_request(
                msg, msg_type=self.prid, msg_flags=NLM_F_REQUEST | NLM_F_ACK
            )
            reply = reply[0]
        except NetlinkError as ne:
            if ne.code == errno.ENODEV:
                reply = None
            else:
                raise ne
        return reply

    def upcall_handler(self, handler=None):
        self.upcall_packet.upcall_handler(handler)


class OvsFlow(GenericNetlinkSocket):
    class ovs_flow_msg(ovs_dp_msg):
        nla_map = (
            ("OVS_FLOW_ATTR_UNSPEC", "none"),
            ("OVS_FLOW_ATTR_KEY", "ovskey"),
            ("OVS_FLOW_ATTR_ACTIONS", "ovsactions"),
            ("OVS_FLOW_ATTR_STATS", "flowstats"),
            ("OVS_FLOW_ATTR_TCP_FLAGS", "uint8"),
            ("OVS_FLOW_ATTR_USED", "uint64"),
            ("OVS_FLOW_ATTR_CLEAR", "none"),
            ("OVS_FLOW_ATTR_MASK", "ovskey"),
            ("OVS_FLOW_ATTR_PROBE", "none"),
            ("OVS_FLOW_ATTR_UFID", "array(uint32)"),
            ("OVS_FLOW_ATTR_UFID_FLAGS", "uint32"),
        )

        class flowstats(nla):
            fields = (
                ("packets", "=Q"),
                ("bytes", "=Q"),
            )

        def dpstr(self, more=False):
            ufid = self.get_attr("OVS_FLOW_ATTR_UFID")
            ufid_str = ""
            if ufid is not None:
                ufid_str = (
                    "ufid:{:08x}-{:04x}-{:04x}-{:04x}-{:04x}{:08x}".format(
                        ufid[0],
                        ufid[1] >> 16,
                        ufid[1] & 0xFFFF,
                        ufid[2] >> 16,
                        ufid[2] & 0,
                        ufid[3],
                    )
                )

            key_field = self.get_attr("OVS_FLOW_ATTR_KEY")
            keymsg = None
            if key_field is not None:
                keymsg = key_field

            mask_field = self.get_attr("OVS_FLOW_ATTR_MASK")
            maskmsg = None
            if mask_field is not None:
                maskmsg = mask_field

            acts_field = self.get_attr("OVS_FLOW_ATTR_ACTIONS")
            actsmsg = None
            if acts_field is not None:
                actsmsg = acts_field

            print_str = ""

            if more:
                print_str += ufid_str + ","

            if keymsg is not None:
                print_str += keymsg.dpstr(maskmsg, more)

            stats = self.get_attr("OVS_FLOW_ATTR_STATS")
            if stats is None:
                print_str += " packets:0, bytes:0,"
            else:
                print_str += " packets:%d, bytes:%d," % (
                    stats["packets"],
                    stats["bytes"],
                )

            used = self.get_attr("OVS_FLOW_ATTR_USED")
            print_str += " used:"
            if used is None:
                print_str += "never,"
            else:
                used_time = int(used)
                cur_time_sec = time.clock_gettime(time.CLOCK_MONOTONIC)
                used_time = (cur_time_sec * 1000) - used_time
                print_str += "{}s,".format(used_time / 1000)

            print_str += " actions:"
            if (
                actsmsg is None
                or "attrs" not in actsmsg
                or len(actsmsg["attrs"]) == 0
            ):
                print_str += "drop"
            else:
                print_str += actsmsg.dpstr(more)

            return print_str

        def parse(self, flowstr, actstr, dpidx=0):
            OVS_UFID_F_OMIT_KEY = 1 << 0
            OVS_UFID_F_OMIT_MASK = 1 << 1
            OVS_UFID_F_OMIT_ACTIONS = 1 << 2

            self["cmd"] = 0
            self["version"] = 0
            self["reserved"] = 0
            self["dpifindex"] = 0

            if flowstr.startswith("ufid:"):
                count = 5
                while flowstr[count] != ",":
                    count += 1
                ufidstr = flowstr[5:count]
                flowstr = flowstr[count + 1 :]
            else:
                ufidstr = str(uuid.uuid4())
            uuidRawObj = uuid.UUID(ufidstr).fields

            self["attrs"].append(
                [
                    "OVS_FLOW_ATTR_UFID",
                    [
                        uuidRawObj[0],
                        uuidRawObj[1] << 16 | uuidRawObj[2],
                        uuidRawObj[3] << 24
                        | uuidRawObj[4] << 16
                        | uuidRawObj[5] & (0xFF << 32) >> 32,
                        uuidRawObj[5] & (0xFFFFFFFF),
                    ],
                ]
            )
            self["attrs"].append(
                [
                    "OVS_FLOW_ATTR_UFID_FLAGS",
                    int(
                        OVS_UFID_F_OMIT_KEY
                        | OVS_UFID_F_OMIT_MASK
                        | OVS_UFID_F_OMIT_ACTIONS
                    ),
                ]
            )

            k = ovskey()
            m = ovskey()
            k.parse(flowstr, m)
            self["attrs"].append(["OVS_FLOW_ATTR_KEY", k])
            self["attrs"].append(["OVS_FLOW_ATTR_MASK", m])

            a = ovsactions()
            a.parse(actstr)
            self["attrs"].append(["OVS_FLOW_ATTR_ACTIONS", a])

    def __init__(self):
        GenericNetlinkSocket.__init__(self)

        self.bind(OVS_FLOW_FAMILY, OvsFlow.ovs_flow_msg)

    def add_flow(self, dpifindex, flowmsg):
        """
        Send a new flow message to the kernel.

        dpifindex should be a valid datapath obtained by calling
        into the OvsDatapath lookup

        flowmsg is a flow object obtained by calling a dpparse
        """

        flowmsg["cmd"] = OVS_FLOW_CMD_NEW
        flowmsg["version"] = OVS_DATAPATH_VERSION
        flowmsg["reserved"] = 0
        flowmsg["dpifindex"] = dpifindex

        try:
            reply = self.nlm_request(
                flowmsg,
                msg_type=self.prid,
                msg_flags=NLM_F_REQUEST | NLM_F_ACK,
            )
            reply = reply[0]
        except NetlinkError as ne:
            print(flowmsg)
            raise ne
        return reply

    def del_flows(self, dpifindex):
        """
        Send a del message to the kernel that will drop all flows.

        dpifindex should be a valid datapath obtained by calling
        into the OvsDatapath lookup
        """

        flowmsg = OvsFlow.ovs_flow_msg()
        flowmsg["cmd"] = OVS_FLOW_CMD_DEL
        flowmsg["version"] = OVS_DATAPATH_VERSION
        flowmsg["reserved"] = 0
        flowmsg["dpifindex"] = dpifindex

        try:
            reply = self.nlm_request(
                flowmsg,
                msg_type=self.prid,
                msg_flags=NLM_F_REQUEST | NLM_F_ACK,
            )
            reply = reply[0]
        except NetlinkError as ne:
            print(flowmsg)
            raise ne
        return reply

    def dump(self, dpifindex, flowspec=None):
        """
        Returns a list of messages containing flows.

        dpifindex should be a valid datapath obtained by calling
        into the OvsDatapath lookup

        flowpsec is a string which represents a flow in the dpctl
        format.
        """
        msg = OvsFlow.ovs_flow_msg()

        msg["cmd"] = OVS_FLOW_CMD_GET
        msg["version"] = OVS_DATAPATH_VERSION
        msg["reserved"] = 0
        msg["dpifindex"] = dpifindex

        msg_flags = NLM_F_REQUEST | NLM_F_ACK
        if flowspec is None:
            msg_flags |= NLM_F_DUMP
        rep = None

        try:
            rep = self.nlm_request(
                msg,
                msg_type=self.prid,
                msg_flags=msg_flags,
            )
        except NetlinkError as ne:
            raise ne
        return rep

    def miss(self, packetmsg):
        seq = packetmsg["header"]["sequence_number"]
        keystr = "(none)"
        key_field = packetmsg.get_attr("OVS_PACKET_ATTR_KEY")
        if key_field is not None:
            keystr = key_field.dpstr(None, True)

        pktdata = packetmsg.get_attr("OVS_PACKET_ATTR_PACKET")
        pktpres = "yes" if pktdata is not None else "no"

        print("MISS upcall[%d/%s]: %s" % (seq, pktpres, keystr), flush=True)

    def execute(self, packetmsg):
        print("userspace execute command")

    def action(self, packetmsg):
        print("userspace action command")


def print_ovsdp_full(dp_lookup_rep, ifindex, ndb=NDB(), vpl=OvsVport()):
    dp_name = dp_lookup_rep.get_attr("OVS_DP_ATTR_NAME")
    base_stats = dp_lookup_rep.get_attr("OVS_DP_ATTR_STATS")
    megaflow_stats = dp_lookup_rep.get_attr("OVS_DP_ATTR_MEGAFLOW_STATS")
    user_features = dp_lookup_rep.get_attr("OVS_DP_ATTR_USER_FEATURES")
    masks_cache_size = dp_lookup_rep.get_attr("OVS_DP_ATTR_MASKS_CACHE_SIZE")

    print("%s:" % dp_name)
    print(
        "  lookups: hit:%d missed:%d lost:%d"
        % (base_stats["hit"], base_stats["missed"], base_stats["lost"])
    )
    print("  flows:%d" % base_stats["flows"])
    pkts = base_stats["hit"] + base_stats["missed"]
    avg = (megaflow_stats["mask_hit"] / pkts) if pkts != 0 else 0.0
    print(
        "  masks: hit:%d total:%d hit/pkt:%f"
        % (megaflow_stats["mask_hit"], megaflow_stats["masks"], avg)
    )
    print("  caches:")
    print("    masks-cache: size:%d" % masks_cache_size)

    if user_features is not None:
        print("  features: 0x%X" % user_features)

    # port print out
    for iface in ndb.interfaces:
        rep = vpl.info(iface.ifname, ifindex)
        if rep is not None:
            print(
                "  port %d: %s (%s)"
                % (
                    rep.get_attr("OVS_VPORT_ATTR_PORT_NO"),
                    rep.get_attr("OVS_VPORT_ATTR_NAME"),
                    OvsVport.type_to_str(rep.get_attr("OVS_VPORT_ATTR_TYPE")),
                )
            )


def main(argv):
    nlmsg_atoms.ovskey = ovskey
    nlmsg_atoms.ovsactions = ovsactions

    # version check for pyroute2
    prverscheck = pyroute2.__version__.split(".")
    if int(prverscheck[0]) == 0 and int(prverscheck[1]) < 6:
        print("Need to upgrade the python pyroute2 package to >= 0.6.")
        sys.exit(0)

    parser = argparse.ArgumentParser()
    parser.add_argument(
        "-v",
        "--verbose",
        action="count",
        help="Increment 'verbose' output counter.",
        default=0,
    )
    subparsers = parser.add_subparsers()

    showdpcmd = subparsers.add_parser("show")
    showdpcmd.add_argument(
        "showdp", metavar="N", type=str, nargs="?", help="Datapath Name"
    )

    adddpcmd = subparsers.add_parser("add-dp")
    adddpcmd.add_argument("adddp", help="Datapath Name")
    adddpcmd.add_argument(
        "-u",
        "--upcall",
        action="store_true",
        help="Leave open a reader for upcalls",
    )
    adddpcmd.add_argument(
        "-V",
        "--versioning",
        required=False,
        help="Specify a custom version / feature string",
    )

    deldpcmd = subparsers.add_parser("del-dp")
    deldpcmd.add_argument("deldp", help="Datapath Name")

    addifcmd = subparsers.add_parser("add-if")
    addifcmd.add_argument("dpname", help="Datapath Name")
    addifcmd.add_argument("addif", help="Interface name for adding")
    addifcmd.add_argument(
        "-u",
        "--upcall",
        action="store_true",
        help="Leave open a reader for upcalls",
    )
    addifcmd.add_argument(
        "-t",
        "--ptype",
        type=str,
        default="netdev",
        choices=["netdev", "internal"],
        help="Interface type (default netdev)",
    )
    delifcmd = subparsers.add_parser("del-if")
    delifcmd.add_argument("dpname", help="Datapath Name")
    delifcmd.add_argument("delif", help="Interface name for adding")

    dumpflcmd = subparsers.add_parser("dump-flows")
    dumpflcmd.add_argument("dumpdp", help="Datapath Name")

    addflcmd = subparsers.add_parser("add-flow")
    addflcmd.add_argument("flbr", help="Datapath name")
    addflcmd.add_argument("flow", help="Flow specification")
    addflcmd.add_argument("acts", help="Flow actions")

    delfscmd = subparsers.add_parser("del-flows")
    delfscmd.add_argument("flsbr", help="Datapath name")

    args = parser.parse_args()

    if args.verbose > 0:
        if args.verbose > 1:
            logging.basicConfig(level=logging.DEBUG)

    ovspk = OvsPacket()
    ovsdp = OvsDatapath()
    ovsvp = OvsVport(ovspk)
    ovsflow = OvsFlow()
    ndb = NDB()

    sys.setrecursionlimit(100000)

    if hasattr(args, "showdp"):
        found = False
        for iface in ndb.interfaces:
            rep = None
            if args.showdp is None:
                rep = ovsdp.info(iface.ifname, 0)
            elif args.showdp == iface.ifname:
                rep = ovsdp.info(iface.ifname, 0)

            if rep is not None:
                found = True
                print_ovsdp_full(rep, iface.index, ndb, ovsvp)

        if not found:
            msg = "No DP found"
            if args.showdp is not None:
                msg += ":'%s'" % args.showdp
            print(msg)
    elif hasattr(args, "adddp"):
        rep = ovsdp.create(args.adddp, args.upcall, args.versioning, ovspk)
        if rep is None:
            print("DP '%s' already exists" % args.adddp)
        else:
            print("DP '%s' added" % args.adddp)
        if args.upcall:
            ovspk.upcall_handler(ovsflow)
    elif hasattr(args, "deldp"):
        ovsdp.destroy(args.deldp)
    elif hasattr(args, "addif"):
        rep = ovsdp.info(args.dpname, 0)
        if rep is None:
            print("DP '%s' not found." % args.dpname)
            return 1
        dpindex = rep["dpifindex"]
        rep = ovsvp.attach(rep["dpifindex"], args.addif, args.ptype)
        msg = "vport '%s'" % args.addif
        if rep and rep["header"]["error"] is None:
            msg += " added."
        else:
            msg += " failed to add."
        if args.upcall:
            if rep is None:
                rep = ovsvp.reset_upcall(dpindex, args.addif, ovspk)
            ovsvp.upcall_handler(ovsflow)
    elif hasattr(args, "delif"):
        rep = ovsdp.info(args.dpname, 0)
        if rep is None:
            print("DP '%s' not found." % args.dpname)
            return 1
        rep = ovsvp.detach(rep["dpifindex"], args.delif)
        msg = "vport '%s'" % args.delif
        if rep and rep["header"]["error"] is None:
            msg += " removed."
        else:
            msg += " failed to remove."
    elif hasattr(args, "dumpdp"):
        rep = ovsdp.info(args.dumpdp, 0)
        if rep is None:
            print("DP '%s' not found." % args.dumpdp)
            return 1
        rep = ovsflow.dump(rep["dpifindex"])
        for flow in rep:
            print(flow.dpstr(True if args.verbose > 0 else False))
    elif hasattr(args, "flbr"):
        rep = ovsdp.info(args.flbr, 0)
        if rep is None:
            print("DP '%s' not found." % args.flbr)
            return 1
        flow = OvsFlow.ovs_flow_msg()
        flow.parse(args.flow, args.acts, rep["dpifindex"])
        ovsflow.add_flow(rep["dpifindex"], flow)
    elif hasattr(args, "flsbr"):
        rep = ovsdp.info(args.flsbr, 0)
        if rep is None:
            print("DP '%s' not found." % args.flsbr)
        ovsflow.del_flows(rep["dpifindex"])

    return 0


if __name__ == "__main__":
    sys.exit(main(sys.argv))<|MERGE_RESOLUTION|>--- conflicted
+++ resolved
@@ -489,11 +489,7 @@
                     actstr, reason = parse_extract_field(
                         actstr,
                         "drop(",
-<<<<<<< HEAD
-                        "([0-9]+)",
-=======
                         r"([0-9]+)",
->>>>>>> 0c383648
                         lambda x: int(x, 0),
                         False,
                         None,
@@ -506,15 +502,9 @@
                     actstr = actstr[len("drop"): ]
                     return (totallen - len(actstr))
 
-<<<<<<< HEAD
-            elif parse_starts_block(actstr, "^(\d+)", False, True):
-                actstr, output = parse_extract_field(
-                    actstr, None, "(\d+)", lambda x: int(x), False, "0"
-=======
             elif parse_starts_block(actstr, r"^(\d+)", False, True):
                 actstr, output = parse_extract_field(
                     actstr, None, r"(\d+)", lambda x: int(x), False, "0"
->>>>>>> 0c383648
                 )
                 self["attrs"].append(["OVS_ACTION_ATTR_OUTPUT", output])
                 parsed = True
@@ -522,11 +512,7 @@
                 actstr, recircid = parse_extract_field(
                     actstr,
                     "recirc(",
-<<<<<<< HEAD
-                    "([0-9a-fA-Fx]+)",
-=======
                     r"([0-9a-fA-Fx]+)",
->>>>>>> 0c383648
                     lambda x: int(x, 0),
                     False,
                     0,
@@ -545,11 +531,7 @@
             for flat_act in parse_flat_map:
                 if parse_starts_block(actstr, flat_act[0], False):
                     actstr = actstr[len(flat_act[0]):]
-<<<<<<< HEAD
-                    self["attrs"].append([flat_act[1]])
-=======
                     self["attrs"].append([flat_act[1], True])
->>>>>>> 0c383648
                     actstr = actstr[strspn(actstr, ", ") :]
                     parsed = True
 
@@ -606,19 +588,6 @@
                                 actstr = actstr[3:]
 
                             actstr, ip_block_min = parse_extract_field(
-<<<<<<< HEAD
-                                actstr, "=", "([0-9a-fA-F\.]+)", str, False
-                            )
-                            actstr, ip_block_max = parse_extract_field(
-                                actstr, "-", "([0-9a-fA-F\.]+)", str, False
-                            )
-
-                            actstr, proto_min = parse_extract_field(
-                                actstr, ":", "(\d+)", int, False
-                            )
-                            actstr, proto_max = parse_extract_field(
-                                actstr, "-", "(\d+)", int, False
-=======
                                 actstr, "=", r"([0-9a-fA-F\.]+)", str, False
                             )
                             actstr, ip_block_max = parse_extract_field(
@@ -630,7 +599,6 @@
                             )
                             actstr, proto_max = parse_extract_field(
                                 actstr, "-", r"(\d+)", int, False
->>>>>>> 0c383648
                             )
 
                             if t is not None:
