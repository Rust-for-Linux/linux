// SPDX-License-Identifier: GPL-2.0
/*
 * This file is part of STM32 DFSDM ASoC DAI driver
 *
 * Copyright (C) 2017, STMicroelectronics - All Rights Reserved
 * Authors: Arnaud Pouliquen <arnaud.pouliquen@st.com>
 *          Olivier Moysan <olivier.moysan@st.com>
 */

#include <linux/clk.h>
#include <linux/module.h>
#include <linux/mutex.h>
#include <linux/platform_device.h>
#include <linux/slab.h>

#include <linux/iio/iio.h>
#include <linux/iio/consumer.h>
#include <linux/iio/adc/stm32-dfsdm-adc.h>

#include <sound/pcm.h>
#include <sound/soc.h>

#define STM32_ADFSDM_DRV_NAME "stm32-adfsdm"

#define DFSDM_MAX_PERIOD_SIZE	(PAGE_SIZE / 2)
#define DFSDM_MAX_PERIODS	6

struct stm32_adfsdm_priv {
	struct snd_soc_dai_driver dai_drv;
	struct snd_pcm_substream *substream;
	struct device *dev;

	/* IIO */
	struct iio_channel *iio_ch;
	struct iio_cb_buffer *iio_cb;
	bool iio_active;

	/* PCM buffer */
	unsigned char *pcm_buff;
	unsigned int pos;

	struct mutex lock; /* protect against race condition on iio state */
};

static const struct snd_pcm_hardware stm32_adfsdm_pcm_hw = {
	.info = SNDRV_PCM_INFO_INTERLEAVED | SNDRV_PCM_INFO_BLOCK_TRANSFER |
		SNDRV_PCM_INFO_MMAP | SNDRV_PCM_INFO_PAUSE,
<<<<<<< HEAD
	.formats = SNDRV_PCM_FMTBIT_S32_LE,
=======
	.formats = SNDRV_PCM_FMTBIT_S16_LE | SNDRV_PCM_FMTBIT_S32_LE,
>>>>>>> 4ff96fb5

	.rate_min = 8000,
	.rate_max = 32000,

	.channels_min = 1,
	.channels_max = 1,

	.periods_min = 2,
	.periods_max = DFSDM_MAX_PERIODS,

	.period_bytes_max = DFSDM_MAX_PERIOD_SIZE,
	.buffer_bytes_max = DFSDM_MAX_PERIODS * DFSDM_MAX_PERIOD_SIZE
};

static void stm32_adfsdm_shutdown(struct snd_pcm_substream *substream,
				  struct snd_soc_dai *dai)
{
	struct stm32_adfsdm_priv *priv = snd_soc_dai_get_drvdata(dai);

	mutex_lock(&priv->lock);
	if (priv->iio_active) {
		iio_channel_stop_all_cb(priv->iio_cb);
		priv->iio_active = false;
	}
	mutex_unlock(&priv->lock);
}

static int stm32_adfsdm_dai_prepare(struct snd_pcm_substream *substream,
				    struct snd_soc_dai *dai)
{
	struct stm32_adfsdm_priv *priv = snd_soc_dai_get_drvdata(dai);
	int ret;

	mutex_lock(&priv->lock);
	if (priv->iio_active) {
		iio_channel_stop_all_cb(priv->iio_cb);
		priv->iio_active = false;
	}

	ret = iio_write_channel_attribute(priv->iio_ch,
					  substream->runtime->rate, 0,
					  IIO_CHAN_INFO_SAMP_FREQ);
	if (ret < 0) {
		dev_err(dai->dev, "%s: Failed to set %d sampling rate\n",
			__func__, substream->runtime->rate);
		goto out;
	}

	if (!priv->iio_active) {
		ret = iio_channel_start_all_cb(priv->iio_cb);
		if (!ret)
			priv->iio_active = true;
		else
			dev_err(dai->dev, "%s: IIO channel start failed (%d)\n",
				__func__, ret);
	}

out:
	mutex_unlock(&priv->lock);

	return ret;
}

static int stm32_adfsdm_set_sysclk(struct snd_soc_dai *dai, int clk_id,
				   unsigned int freq, int dir)
{
	struct stm32_adfsdm_priv *priv = snd_soc_dai_get_drvdata(dai);
	ssize_t size;
	char str_freq[10];

	dev_dbg(dai->dev, "%s: Enter for freq %d\n", __func__, freq);

	/* Set IIO frequency if CODEC is master as clock comes from SPI_IN */

	snprintf(str_freq, sizeof(str_freq), "%d\n", freq);
	size = iio_write_channel_ext_info(priv->iio_ch, "spi_clk_freq",
					  str_freq, sizeof(str_freq));
	if (size != sizeof(str_freq)) {
		dev_err(dai->dev, "%s: Failed to set SPI clock\n",
			__func__);
		return -EINVAL;
	}
	return 0;
}

static const struct snd_soc_dai_ops stm32_adfsdm_dai_ops = {
	.shutdown = stm32_adfsdm_shutdown,
	.prepare = stm32_adfsdm_dai_prepare,
	.set_sysclk = stm32_adfsdm_set_sysclk,
};

static const struct snd_soc_dai_driver stm32_adfsdm_dai = {
	.capture = {
		    .channels_min = 1,
		    .channels_max = 1,
		    .formats = SNDRV_PCM_FMTBIT_S16_LE |
			       SNDRV_PCM_FMTBIT_S32_LE,
		    .rates = (SNDRV_PCM_RATE_8000 | SNDRV_PCM_RATE_16000 |
			      SNDRV_PCM_RATE_32000),
		    },
	.ops = &stm32_adfsdm_dai_ops,
};

static const struct snd_soc_component_driver stm32_adfsdm_dai_component = {
	.name = "stm32_dfsdm_audio",
};

static void memcpy_32to16(void *dest, const void *src, size_t n)
{
	unsigned int i = 0;
	u16 *d = (u16 *)dest, *s = (u16 *)src;

	s++;
	for (i = n; i > 0; i--) {
		*d++ = *s++;
		s++;
	}
}

static int stm32_afsdm_pcm_cb(const void *data, size_t size, void *private)
{
	struct stm32_adfsdm_priv *priv = private;
	struct snd_soc_pcm_runtime *rtd = priv->substream->private_data;
	u8 *pcm_buff = priv->pcm_buff;
	u8 *src_buff = (u8 *)data;
	unsigned int old_pos = priv->pos;
	size_t buff_size = snd_pcm_lib_buffer_bytes(priv->substream);
	size_t period_size = snd_pcm_lib_period_bytes(priv->substream);
	size_t cur_size, src_size = size;
	snd_pcm_format_t format = priv->substream->runtime->format;

	if (format == SNDRV_PCM_FORMAT_S16_LE)
		src_size >>= 1;
	cur_size = src_size;

	dev_dbg(rtd->dev, "%s: buff_add :%pK, pos = %d, size = %zu\n",
		__func__, &pcm_buff[priv->pos], priv->pos, src_size);

	if ((priv->pos + src_size) > buff_size) {
		if (format == SNDRV_PCM_FORMAT_S16_LE)
			memcpy_32to16(&pcm_buff[priv->pos], src_buff,
				      buff_size - priv->pos);
		else
			memcpy(&pcm_buff[priv->pos], src_buff,
			       buff_size - priv->pos);
		cur_size -= buff_size - priv->pos;
		priv->pos = 0;
	}

	if (format == SNDRV_PCM_FORMAT_S16_LE)
		memcpy_32to16(&pcm_buff[priv->pos],
			      &src_buff[src_size - cur_size], cur_size);
	else
		memcpy(&pcm_buff[priv->pos], &src_buff[src_size - cur_size],
		       cur_size);

	priv->pos = (priv->pos + cur_size) % buff_size;

	if (cur_size != src_size || (old_pos && (old_pos % period_size < size)))
		snd_pcm_period_elapsed(priv->substream);

	return 0;
}

static int stm32_adfsdm_trigger(struct snd_pcm_substream *substream, int cmd)
{
	struct snd_soc_pcm_runtime *rtd = substream->private_data;
	struct stm32_adfsdm_priv *priv =
		snd_soc_dai_get_drvdata(rtd->cpu_dai);

	switch (cmd) {
	case SNDRV_PCM_TRIGGER_START:
	case SNDRV_PCM_TRIGGER_RESUME:
		priv->pos = 0;
		return stm32_dfsdm_get_buff_cb(priv->iio_ch->indio_dev,
					       stm32_afsdm_pcm_cb, priv);
	case SNDRV_PCM_TRIGGER_SUSPEND:
	case SNDRV_PCM_TRIGGER_STOP:
		return stm32_dfsdm_release_buff_cb(priv->iio_ch->indio_dev);
	}

	return -EINVAL;
}

static int stm32_adfsdm_pcm_open(struct snd_pcm_substream *substream)
{
	struct snd_soc_pcm_runtime *rtd = substream->private_data;
	struct stm32_adfsdm_priv *priv = snd_soc_dai_get_drvdata(rtd->cpu_dai);
	int ret;

	ret =  snd_soc_set_runtime_hwparams(substream, &stm32_adfsdm_pcm_hw);
	if (!ret)
		priv->substream = substream;

	return ret;
}

static int stm32_adfsdm_pcm_close(struct snd_pcm_substream *substream)
{
	struct snd_soc_pcm_runtime *rtd = substream->private_data;
	struct stm32_adfsdm_priv *priv =
		snd_soc_dai_get_drvdata(rtd->cpu_dai);

	snd_pcm_lib_free_pages(substream);
	priv->substream = NULL;

	return 0;
}

static snd_pcm_uframes_t stm32_adfsdm_pcm_pointer(
					    struct snd_pcm_substream *substream)
{
	struct snd_soc_pcm_runtime *rtd = substream->private_data;
	struct stm32_adfsdm_priv *priv =
		snd_soc_dai_get_drvdata(rtd->cpu_dai);

	return bytes_to_frames(substream->runtime, priv->pos);
}

static int stm32_adfsdm_pcm_hw_params(struct snd_pcm_substream *substream,
				      struct snd_pcm_hw_params *params)
{
	struct snd_soc_pcm_runtime *rtd = substream->private_data;
	struct stm32_adfsdm_priv *priv =
		snd_soc_dai_get_drvdata(rtd->cpu_dai);
	int ret;

	ret =  snd_pcm_lib_malloc_pages(substream, params_buffer_bytes(params));
	if (ret < 0)
		return ret;
	priv->pcm_buff = substream->runtime->dma_area;

	return iio_channel_cb_set_buffer_watermark(priv->iio_cb,
						   params_period_size(params));
}

static int stm32_adfsdm_pcm_hw_free(struct snd_pcm_substream *substream)
{
	snd_pcm_lib_free_pages(substream);

	return 0;
}

static struct snd_pcm_ops stm32_adfsdm_pcm_ops = {
	.open		= stm32_adfsdm_pcm_open,
	.close		= stm32_adfsdm_pcm_close,
	.hw_params	= stm32_adfsdm_pcm_hw_params,
	.hw_free	= stm32_adfsdm_pcm_hw_free,
	.trigger	= stm32_adfsdm_trigger,
	.pointer	= stm32_adfsdm_pcm_pointer,
};

static int stm32_adfsdm_pcm_new(struct snd_soc_pcm_runtime *rtd)
{
	struct snd_pcm *pcm = rtd->pcm;
	struct stm32_adfsdm_priv *priv =
		snd_soc_dai_get_drvdata(rtd->cpu_dai);
	unsigned int size = DFSDM_MAX_PERIODS * DFSDM_MAX_PERIOD_SIZE;

	snd_pcm_lib_preallocate_pages_for_all(pcm, SNDRV_DMA_TYPE_DEV,
					      priv->dev, size, size);
	return 0;
}

static void stm32_adfsdm_pcm_free(struct snd_pcm *pcm)
{
	struct snd_pcm_substream *substream;

	substream = pcm->streams[SNDRV_PCM_STREAM_CAPTURE].substream;
	if (substream)
		snd_pcm_lib_preallocate_free_for_all(pcm);
}

static struct snd_soc_component_driver stm32_adfsdm_soc_platform = {
	.ops		= &stm32_adfsdm_pcm_ops,
	.pcm_new	= stm32_adfsdm_pcm_new,
	.pcm_free	= stm32_adfsdm_pcm_free,
};

static const struct of_device_id stm32_adfsdm_of_match[] = {
	{.compatible = "st,stm32h7-dfsdm-dai"},
	{}
};
MODULE_DEVICE_TABLE(of, stm32_adfsdm_of_match);

static int stm32_adfsdm_probe(struct platform_device *pdev)
{
	struct stm32_adfsdm_priv *priv;
	struct snd_soc_component *component;
	int ret;

	priv = devm_kzalloc(&pdev->dev, sizeof(*priv), GFP_KERNEL);
	if (!priv)
		return -ENOMEM;

	priv->dev = &pdev->dev;
	priv->dai_drv = stm32_adfsdm_dai;
	mutex_init(&priv->lock);

	dev_set_drvdata(&pdev->dev, priv);

	ret = devm_snd_soc_register_component(&pdev->dev,
					      &stm32_adfsdm_dai_component,
					      &priv->dai_drv, 1);
	if (ret < 0)
		return ret;

	/* Associate iio channel */
	priv->iio_ch  = devm_iio_channel_get_all(&pdev->dev);
	if (IS_ERR(priv->iio_ch))
		return PTR_ERR(priv->iio_ch);

	priv->iio_cb = iio_channel_get_all_cb(&pdev->dev, NULL, NULL);
	if (IS_ERR(priv->iio_cb))
		return PTR_ERR(priv->iio_cb);

	component = devm_kzalloc(&pdev->dev, sizeof(*component), GFP_KERNEL);
	if (!component)
		return -ENOMEM;
#ifdef CONFIG_DEBUG_FS
	component->debugfs_prefix = "pcm";
#endif

	ret = snd_soc_add_component(&pdev->dev, component,
				    &stm32_adfsdm_soc_platform, NULL, 0);
	if (ret < 0)
		dev_err(&pdev->dev, "%s: Failed to register PCM platform\n",
			__func__);

	return ret;
}

static int stm32_adfsdm_remove(struct platform_device *pdev)
{
	snd_soc_unregister_component(&pdev->dev);

	return 0;
}

static struct platform_driver stm32_adfsdm_driver = {
	.driver = {
		   .name = STM32_ADFSDM_DRV_NAME,
		   .of_match_table = stm32_adfsdm_of_match,
		   },
	.probe = stm32_adfsdm_probe,
	.remove = stm32_adfsdm_remove,
};

module_platform_driver(stm32_adfsdm_driver);

MODULE_DESCRIPTION("stm32 DFSDM DAI driver");
MODULE_AUTHOR("Arnaud Pouliquen <arnaud.pouliquen@st.com>");
MODULE_LICENSE("GPL v2");
MODULE_ALIAS("platform:" STM32_ADFSDM_DRV_NAME);<|MERGE_RESOLUTION|>--- conflicted
+++ resolved
@@ -45,11 +45,7 @@
 static const struct snd_pcm_hardware stm32_adfsdm_pcm_hw = {
 	.info = SNDRV_PCM_INFO_INTERLEAVED | SNDRV_PCM_INFO_BLOCK_TRANSFER |
 		SNDRV_PCM_INFO_MMAP | SNDRV_PCM_INFO_PAUSE,
-<<<<<<< HEAD
-	.formats = SNDRV_PCM_FMTBIT_S32_LE,
-=======
 	.formats = SNDRV_PCM_FMTBIT_S16_LE | SNDRV_PCM_FMTBIT_S32_LE,
->>>>>>> 4ff96fb5
 
 	.rate_min = 8000,
 	.rate_max = 32000,
