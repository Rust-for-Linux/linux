// SPDX-License-Identifier: GPL-2.0-only
//
// Copyright (c) 2020, The Linux Foundation. All rights reserved.
//
// sc7180.c -- ALSA SoC Machine driver for SC7180

#include <dt-bindings/sound/sc7180-lpass.h>
#include <dt-bindings/sound/qcom,q6afe.h>
#include <linux/gpio.h>
#include <linux/gpio/consumer.h>
#include <linux/module.h>
#include <linux/of.h>
#include <linux/platform_device.h>
#include <sound/core.h>
#include <sound/jack.h>
#include <sound/pcm.h>
#include <sound/soc.h>
#include <uapi/linux/input-event-codes.h>

#include "../codecs/rt5682.h"
#include "../codecs/rt5682s.h"
#include "common.h"
<<<<<<< HEAD
=======
#include "qdsp6/q6afe.h"
>>>>>>> bdb7e192

#define DEFAULT_MCLK_RATE		19200000
#define MI2S_BCLK_RATE			1536000
#define RT5682_PLL1_FREQ (48000 * 512)

#define DRIVER_NAME "SC7180"

struct sc7180_snd_data {
	struct snd_soc_card card;
	u32 pri_mi2s_clk_count;
	struct snd_soc_jack hs_jack;
	struct snd_soc_jack hdmi_jack;
	struct gpio_desc *dmic_sel;
	int dmic_switch;
};

static void sc7180_jack_free(struct snd_jack *jack)
{
	struct snd_soc_component *component = jack->private_data;

	snd_soc_component_set_jack(component, NULL, NULL);
}

static struct snd_soc_jack_pin sc7180_jack_pins[] = {
	{
		.pin = "Headphone Jack",
		.mask = SND_JACK_HEADPHONE,
	},
	{
		.pin = "Headset Mic",
		.mask = SND_JACK_MICROPHONE,
	},
};

static int sc7180_headset_init(struct snd_soc_pcm_runtime *rtd)
{
	struct snd_soc_card *card = rtd->card;
	struct sc7180_snd_data *pdata = snd_soc_card_get_drvdata(card);
	struct snd_soc_dai *codec_dai = snd_soc_rtd_to_codec(rtd, 0);
	struct snd_soc_component *component = codec_dai->component;
	struct snd_jack *jack;
	int rval;

	rval = snd_soc_card_jack_new_pins(card, "Headset Jack",
					  SND_JACK_HEADSET |
					  SND_JACK_HEADPHONE |
					  SND_JACK_BTN_0 | SND_JACK_BTN_1 |
					  SND_JACK_BTN_2 | SND_JACK_BTN_3,
					  &pdata->hs_jack,
					  sc7180_jack_pins,
					  ARRAY_SIZE(sc7180_jack_pins));

	if (rval < 0) {
		dev_err(card->dev, "Unable to add Headset Jack\n");
		return rval;
	}

	jack = pdata->hs_jack.jack;

	snd_jack_set_key(jack, SND_JACK_BTN_0, KEY_PLAYPAUSE);
	snd_jack_set_key(jack, SND_JACK_BTN_1, KEY_VOICECOMMAND);
	snd_jack_set_key(jack, SND_JACK_BTN_2, KEY_VOLUMEUP);
	snd_jack_set_key(jack, SND_JACK_BTN_3, KEY_VOLUMEDOWN);

	jack->private_data = component;
	jack->private_free = sc7180_jack_free;

	return snd_soc_component_set_jack(component, &pdata->hs_jack, NULL);
}

static int sc7180_hdmi_init(struct snd_soc_pcm_runtime *rtd)
{
	struct snd_soc_card *card = rtd->card;
	struct sc7180_snd_data *pdata = snd_soc_card_get_drvdata(card);
	struct snd_soc_dai *codec_dai = snd_soc_rtd_to_codec(rtd, 0);
	struct snd_soc_component *component = codec_dai->component;
	struct snd_jack *jack;
	int rval;

	rval = snd_soc_card_jack_new(
			card, "HDMI Jack",
			SND_JACK_LINEOUT,
			&pdata->hdmi_jack);

	if (rval < 0) {
		dev_err(card->dev, "Unable to add HDMI Jack\n");
		return rval;
	}

	jack = pdata->hdmi_jack.jack;
	jack->private_data = component;
	jack->private_free = sc7180_jack_free;

	return snd_soc_component_set_jack(component, &pdata->hdmi_jack, NULL);
}

static int sc7180_init(struct snd_soc_pcm_runtime *rtd)
{
	struct snd_soc_dai *cpu_dai = snd_soc_rtd_to_cpu(rtd, 0);

	switch (cpu_dai->id) {
	case MI2S_PRIMARY:
		return sc7180_headset_init(rtd);
	case MI2S_SECONDARY:
		return 0;
	case LPASS_DP_RX:
		return sc7180_hdmi_init(rtd);
	default:
		dev_err(rtd->dev, "%s: invalid dai id 0x%x\n", __func__,
			cpu_dai->id);
		return -EINVAL;
	}
	return 0;
}

static int sc7180_qdsp_init(struct snd_soc_pcm_runtime *rtd)
{
<<<<<<< HEAD
	struct snd_soc_pcm_runtime *rtd = substream->private_data;
	struct snd_soc_card *card = rtd->card;
	struct sc7180_snd_data *data = snd_soc_card_get_drvdata(card);
	struct snd_soc_dai *cpu_dai = snd_soc_rtd_to_cpu(rtd, 0);
=======
	struct snd_soc_dai *cpu_dai = snd_soc_rtd_to_cpu(rtd, 0);

	switch (cpu_dai->id) {
	case PRIMARY_MI2S_RX:
		return sc7180_headset_init(rtd);
	case PRIMARY_MI2S_TX:
	case TERTIARY_MI2S_RX:
		return 0;
	case DISPLAY_PORT_RX:
		return sc7180_hdmi_init(rtd);
	default:
		dev_err(rtd->dev, "%s: invalid dai id 0x%x\n", __func__,
			cpu_dai->id);
		return -EINVAL;
	}
	return 0;
}

static int sc7180_startup_realtek_codec(struct snd_soc_pcm_runtime *rtd)
{
>>>>>>> bdb7e192
	struct snd_soc_dai *codec_dai = snd_soc_rtd_to_codec(rtd, 0);
	int pll_id, pll_source, pll_in, pll_out, clk_id, ret;

	if (!strcmp(codec_dai->name, "rt5682-aif1")) {
		pll_source = RT5682_PLL1_S_MCLK;
		pll_id = 0;
		clk_id = RT5682_SCLK_S_PLL1;
		pll_out = RT5682_PLL1_FREQ;
		pll_in = DEFAULT_MCLK_RATE;
	} else if (!strcmp(codec_dai->name, "rt5682s-aif1")) {
		pll_source = RT5682S_PLL_S_MCLK;
		pll_id = RT5682S_PLL2;
		clk_id = RT5682S_SCLK_S_PLL2;
		pll_out = RT5682_PLL1_FREQ;
		pll_in = DEFAULT_MCLK_RATE;
	} else {
		return 0;
	}
	snd_soc_dai_set_fmt(codec_dai,
			    SND_SOC_DAIFMT_BC_FC |
			    SND_SOC_DAIFMT_NB_NF |
			    SND_SOC_DAIFMT_I2S);

	/* Configure PLL1 for codec */
	ret = snd_soc_dai_set_pll(codec_dai, pll_id, pll_source,
				  pll_in, pll_out);
	if (ret) {
		dev_err(rtd->dev, "can't set codec pll: %d\n", ret);
		return ret;
	}

	/* Configure sysclk for codec */
	ret = snd_soc_dai_set_sysclk(codec_dai, clk_id, pll_out,
				     SND_SOC_CLOCK_IN);
	if (ret)
		dev_err(rtd->dev, "snd_soc_dai_set_sysclk err = %d\n",
			ret);

	return ret;
}

static int sc7180_snd_startup(struct snd_pcm_substream *substream)
{
	struct snd_soc_pcm_runtime *rtd = substream->private_data;
	struct snd_soc_card *card = rtd->card;
	struct sc7180_snd_data *data = snd_soc_card_get_drvdata(card);
	struct snd_soc_dai *cpu_dai = snd_soc_rtd_to_cpu(rtd, 0);
	int ret;

	switch (cpu_dai->id) {
	case MI2S_PRIMARY:
		if (++data->pri_mi2s_clk_count == 1) {
			snd_soc_dai_set_sysclk(cpu_dai,
					       LPASS_MCLK0,
					       DEFAULT_MCLK_RATE,
					       SNDRV_PCM_STREAM_PLAYBACK);
		}

		ret = sc7180_startup_realtek_codec(rtd);
		if (ret)
			return ret;

		break;
	case MI2S_SECONDARY:
		break;
	case LPASS_DP_RX:
		break;
	default:
		dev_err(rtd->dev, "%s: invalid dai id 0x%x\n", __func__,
			cpu_dai->id);
		return -EINVAL;
	}
	return 0;
}

static int sc7180_qdsp_snd_startup(struct snd_pcm_substream *substream)
{
	struct snd_soc_pcm_runtime *rtd = substream->private_data;
	struct snd_soc_card *card = rtd->card;
	struct sc7180_snd_data *data = snd_soc_card_get_drvdata(card);
	struct snd_soc_dai *cpu_dai = snd_soc_rtd_to_cpu(rtd, 0);
	struct snd_soc_dai *codec_dai = snd_soc_rtd_to_codec(rtd, 0);
	int ret;

	switch (cpu_dai->id) {
	case PRIMARY_MI2S_RX:
	case PRIMARY_MI2S_TX:
		if (++data->pri_mi2s_clk_count == 1) {
			snd_soc_dai_set_sysclk(cpu_dai,
					       Q6AFE_LPASS_CLK_ID_MCLK_1,
					       DEFAULT_MCLK_RATE,
					       SNDRV_PCM_STREAM_PLAYBACK);
			snd_soc_dai_set_sysclk(cpu_dai,
					       Q6AFE_LPASS_CLK_ID_PRI_MI2S_IBIT,
					       MI2S_BCLK_RATE,
					       SNDRV_PCM_STREAM_PLAYBACK);
		}

		snd_soc_dai_set_fmt(cpu_dai, SND_SOC_DAIFMT_BP_FP);

		ret = sc7180_startup_realtek_codec(rtd);
		if (ret)
			return ret;

		break;
	case TERTIARY_MI2S_RX:
		snd_soc_dai_set_sysclk(cpu_dai,
				       Q6AFE_LPASS_CLK_ID_TER_MI2S_IBIT,
				       MI2S_BCLK_RATE,
				       SNDRV_PCM_STREAM_PLAYBACK);

		snd_soc_dai_set_fmt(codec_dai,
				SND_SOC_DAIFMT_BC_FC |
				SND_SOC_DAIFMT_NB_NF |
				SND_SOC_DAIFMT_I2S);
		snd_soc_dai_set_fmt(cpu_dai, SND_SOC_DAIFMT_BP_FP);
		break;
	case DISPLAY_PORT_RX:
		break;
	default:
		dev_err(rtd->dev, "%s: invalid dai id 0x%x\n", __func__,
			cpu_dai->id);
		return -EINVAL;
	}
	return 0;
}

static int dmic_get(struct snd_kcontrol *kcontrol,
		    struct snd_ctl_elem_value *ucontrol)
{
	struct snd_soc_dapm_context *dapm = snd_soc_dapm_kcontrol_dapm(kcontrol);
	struct sc7180_snd_data *data = snd_soc_card_get_drvdata(dapm->card);

	ucontrol->value.integer.value[0] = data->dmic_switch;
	return 0;
}

static int dmic_set(struct snd_kcontrol *kcontrol,
		    struct snd_ctl_elem_value *ucontrol)
{
	struct snd_soc_dapm_context *dapm = snd_soc_dapm_kcontrol_dapm(kcontrol);
	struct sc7180_snd_data *data = snd_soc_card_get_drvdata(dapm->card);

	data->dmic_switch = ucontrol->value.integer.value[0];
	gpiod_set_value(data->dmic_sel, data->dmic_switch);
	return 0;
}

static void sc7180_snd_shutdown(struct snd_pcm_substream *substream)
{
	struct snd_soc_pcm_runtime *rtd = substream->private_data;
	struct snd_soc_card *card = rtd->card;
	struct sc7180_snd_data *data = snd_soc_card_get_drvdata(card);
	struct snd_soc_dai *cpu_dai = snd_soc_rtd_to_cpu(rtd, 0);

	switch (cpu_dai->id) {
	case MI2S_PRIMARY:
		if (--data->pri_mi2s_clk_count == 0) {
			snd_soc_dai_set_sysclk(cpu_dai,
					       LPASS_MCLK0,
					       0,
					       SNDRV_PCM_STREAM_PLAYBACK);
		}
		break;
	case MI2S_SECONDARY:
		break;
	case LPASS_DP_RX:
		break;
	default:
		dev_err(rtd->dev, "%s: invalid dai id 0x%x\n", __func__,
			cpu_dai->id);
		break;
	}
}

static void sc7180_qdsp_snd_shutdown(struct snd_pcm_substream *substream)
{
	struct snd_soc_pcm_runtime *rtd = substream->private_data;
	struct snd_soc_card *card = rtd->card;
	struct sc7180_snd_data *data = snd_soc_card_get_drvdata(card);
	struct snd_soc_dai *cpu_dai = snd_soc_rtd_to_cpu(rtd, 0);

	switch (cpu_dai->id) {
	case PRIMARY_MI2S_RX:
	case PRIMARY_MI2S_TX:
		if (--data->pri_mi2s_clk_count == 0) {
			snd_soc_dai_set_sysclk(cpu_dai,
					       Q6AFE_LPASS_CLK_ID_MCLK_1,
					       0,
					       SNDRV_PCM_STREAM_PLAYBACK);
			snd_soc_dai_set_sysclk(cpu_dai,
					       Q6AFE_LPASS_CLK_ID_PRI_MI2S_IBIT,
					       0,
					       SNDRV_PCM_STREAM_PLAYBACK);
		}
		break;
	case TERTIARY_MI2S_RX:
		snd_soc_dai_set_sysclk(cpu_dai,
				       Q6AFE_LPASS_CLK_ID_TER_MI2S_IBIT,
				       0,
				       SNDRV_PCM_STREAM_PLAYBACK);
		break;
	case DISPLAY_PORT_RX:
		break;
	default:
		dev_err(rtd->dev, "%s: invalid dai id 0x%x\n", __func__,
			cpu_dai->id);
		break;
	}
}

static int sc7180_adau7002_init(struct snd_soc_pcm_runtime *rtd)
{
	struct snd_soc_dai *cpu_dai = snd_soc_rtd_to_cpu(rtd, 0);

	switch (cpu_dai->id) {
	case MI2S_PRIMARY:
		return 0;
	case MI2S_SECONDARY:
		return 0;
	case LPASS_DP_RX:
		return sc7180_hdmi_init(rtd);
	default:
		dev_err(rtd->dev, "%s: invalid dai id 0x%x\n", __func__,
			cpu_dai->id);
		return -EINVAL;
	}
	return 0;
}

static int sc7180_adau7002_snd_startup(struct snd_pcm_substream *substream)
{
	struct snd_soc_pcm_runtime *rtd = substream->private_data;
	struct snd_soc_dai *cpu_dai = snd_soc_rtd_to_cpu(rtd, 0);
	struct snd_soc_dai *codec_dai = snd_soc_rtd_to_codec(rtd, 0);
	struct snd_pcm_runtime *runtime = substream->runtime;

	switch (cpu_dai->id) {
	case MI2S_PRIMARY:
		snd_soc_dai_set_fmt(codec_dai,
				    SND_SOC_DAIFMT_CBS_CFS |
				    SND_SOC_DAIFMT_NB_NF |
				    SND_SOC_DAIFMT_I2S);
		runtime->hw.formats = SNDRV_PCM_FMTBIT_S32_LE;
		snd_pcm_hw_constraint_msbits(runtime, 0, 32, 32);

		break;
	case MI2S_SECONDARY:
		break;
	case LPASS_DP_RX:
		break;
	default:
		dev_err(rtd->dev, "%s: invalid dai id 0x%x\n", __func__,
			cpu_dai->id);
		return -EINVAL;
	}
	return 0;
}

static int sc7180_qdsp_be_hw_params_fixup(struct snd_soc_pcm_runtime *rtd,
				     struct snd_pcm_hw_params *params)
{
	struct snd_interval *rate = hw_param_interval(params,
					SNDRV_PCM_HW_PARAM_RATE);
	struct snd_interval *channels = hw_param_interval(params,
					SNDRV_PCM_HW_PARAM_CHANNELS);

	rate->min = rate->max = 48000;
	channels->min = channels->max = 2;

	return 0;
}

static const struct snd_soc_ops sc7180_ops = {
	.startup = sc7180_snd_startup,
	.shutdown = sc7180_snd_shutdown,
};

static const struct snd_soc_ops sc7180_qdsp_ops = {
	.startup = sc7180_qdsp_snd_startup,
	.shutdown = sc7180_qdsp_snd_shutdown,
};

static const struct snd_soc_ops sc7180_adau7002_ops = {
	.startup = sc7180_adau7002_snd_startup,
};

static const struct snd_soc_dapm_widget sc7180_snd_widgets[] = {
	SND_SOC_DAPM_HP("Headphone Jack", NULL),
	SND_SOC_DAPM_MIC("Headset Mic", NULL),
};

static const struct snd_kcontrol_new sc7180_snd_controls[] = {
	SOC_DAPM_PIN_SWITCH("Headphone Jack"),
	SOC_DAPM_PIN_SWITCH("Headset Mic"),
};

static const struct snd_soc_dapm_widget sc7180_adau7002_snd_widgets[] = {
	SND_SOC_DAPM_MIC("DMIC", NULL),
};

static const char * const dmic_mux_text[] = {
	"Front Mic",
	"Rear Mic",
};

static SOC_ENUM_SINGLE_DECL(sc7180_dmic_enum,
			    SND_SOC_NOPM, 0, dmic_mux_text);

static const struct snd_kcontrol_new sc7180_dmic_mux_control =
	SOC_DAPM_ENUM_EXT("DMIC Select Mux", sc7180_dmic_enum,
			  dmic_get, dmic_set);

static const struct snd_soc_dapm_widget sc7180_snd_dual_mic_widgets[] = {
	SND_SOC_DAPM_HP("Headphone Jack", NULL),
	SND_SOC_DAPM_MIC("Headset Mic", NULL),
	SND_SOC_DAPM_MIC("DMIC", NULL),
	SND_SOC_DAPM_MUX("Dmic Mux", SND_SOC_NOPM, 0, 0, &sc7180_dmic_mux_control),
};

static const struct snd_kcontrol_new sc7180_snd_dual_mic_controls[] = {
	SOC_DAPM_PIN_SWITCH("Headphone Jack"),
	SOC_DAPM_PIN_SWITCH("Headset Mic"),
};

static const struct snd_soc_dapm_route sc7180_snd_dual_mic_audio_route[] = {
	{"Dmic Mux", "Front Mic", "DMIC"},
	{"Dmic Mux", "Rear Mic", "DMIC"},
};

static int sc7180_snd_platform_probe(struct platform_device *pdev)
{
	struct snd_soc_card *card;
	struct sc7180_snd_data *data;
	struct device *dev = &pdev->dev;
	struct snd_soc_dai_link *link;
	int ret;
	int i;
	bool qdsp = false, no_headphone = false;

	/* Allocate the private data */
	data = devm_kzalloc(dev, sizeof(*data), GFP_KERNEL);
	if (!data)
		return -ENOMEM;

	card = &data->card;
	snd_soc_card_set_drvdata(card, data);

	card->owner = THIS_MODULE;
	card->driver_name = DRIVER_NAME;
	card->dev = dev;
	card->dapm_widgets = sc7180_snd_widgets;
	card->num_dapm_widgets = ARRAY_SIZE(sc7180_snd_widgets);
	card->controls = sc7180_snd_controls;
	card->num_controls = ARRAY_SIZE(sc7180_snd_controls);

	if (of_property_read_bool(dev->of_node, "dmic-gpios")) {
		card->dapm_widgets = sc7180_snd_dual_mic_widgets,
		card->num_dapm_widgets = ARRAY_SIZE(sc7180_snd_dual_mic_widgets),
		card->controls = sc7180_snd_dual_mic_controls,
		card->num_controls = ARRAY_SIZE(sc7180_snd_dual_mic_controls),
		card->dapm_routes = sc7180_snd_dual_mic_audio_route,
		card->num_dapm_routes = ARRAY_SIZE(sc7180_snd_dual_mic_audio_route),
		data->dmic_sel = devm_gpiod_get(&pdev->dev, "dmic", GPIOD_OUT_LOW);
		if (IS_ERR(data->dmic_sel)) {
			dev_err(&pdev->dev, "DMIC gpio failed err=%ld\n", PTR_ERR(data->dmic_sel));
			return PTR_ERR(data->dmic_sel);
		}
	}

	if (of_device_is_compatible(dev->of_node, "google,sc7180-coachz")) {
		no_headphone = true;
		card->dapm_widgets = sc7180_adau7002_snd_widgets;
		card->num_dapm_widgets = ARRAY_SIZE(sc7180_adau7002_snd_widgets);
	} else if (of_device_is_compatible(dev->of_node, "qcom,sc7180-qdsp6-sndcard")) {
		qdsp = true;
	}

	ret = qcom_snd_parse_of(card);
	if (ret)
		return ret;

	for_each_card_prelinks(card, i, link) {
		if (no_headphone) {
			link->ops = &sc7180_adau7002_ops;
			link->init = sc7180_adau7002_init;
		} else if (qdsp) {
			if (link->no_pcm == 1) {
				link->ops = &sc7180_qdsp_ops;
				link->be_hw_params_fixup = sc7180_qdsp_be_hw_params_fixup;
				link->init = sc7180_qdsp_init;
			}
		} else {
			link->ops = &sc7180_ops;
			link->init = sc7180_init;
		}
	}

	return devm_snd_soc_register_card(dev, card);
}

static const struct of_device_id sc7180_snd_device_id[]  = {
	{.compatible = "google,sc7180-trogdor"},
	{.compatible = "google,sc7180-coachz"},
	{.compatible = "qcom,sc7180-qdsp6-sndcard"},
	{},
};
MODULE_DEVICE_TABLE(of, sc7180_snd_device_id);

static struct platform_driver sc7180_snd_driver = {
	.probe = sc7180_snd_platform_probe,
	.driver = {
		.name = "msm-snd-sc7180",
		.of_match_table = sc7180_snd_device_id,
		.pm = &snd_soc_pm_ops,
	},
};
module_platform_driver(sc7180_snd_driver);

MODULE_DESCRIPTION("sc7180 ASoC Machine Driver");
MODULE_LICENSE("GPL v2");<|MERGE_RESOLUTION|>--- conflicted
+++ resolved
@@ -20,10 +20,7 @@
 #include "../codecs/rt5682.h"
 #include "../codecs/rt5682s.h"
 #include "common.h"
-<<<<<<< HEAD
-=======
 #include "qdsp6/q6afe.h"
->>>>>>> bdb7e192
 
 #define DEFAULT_MCLK_RATE		19200000
 #define MI2S_BCLK_RATE			1536000
@@ -141,12 +138,6 @@
 
 static int sc7180_qdsp_init(struct snd_soc_pcm_runtime *rtd)
 {
-<<<<<<< HEAD
-	struct snd_soc_pcm_runtime *rtd = substream->private_data;
-	struct snd_soc_card *card = rtd->card;
-	struct sc7180_snd_data *data = snd_soc_card_get_drvdata(card);
-	struct snd_soc_dai *cpu_dai = snd_soc_rtd_to_cpu(rtd, 0);
-=======
 	struct snd_soc_dai *cpu_dai = snd_soc_rtd_to_cpu(rtd, 0);
 
 	switch (cpu_dai->id) {
@@ -167,7 +158,6 @@
 
 static int sc7180_startup_realtek_codec(struct snd_soc_pcm_runtime *rtd)
 {
->>>>>>> bdb7e192
 	struct snd_soc_dai *codec_dai = snd_soc_rtd_to_codec(rtd, 0);
 	int pll_id, pll_source, pll_in, pll_out, clk_id, ret;
 
