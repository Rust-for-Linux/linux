--- conflicted
+++ resolved
@@ -119,13 +119,10 @@
 	if (ret)
 		goto unregister_dmic_dev;
 
-<<<<<<< HEAD
-=======
 	check_acp_config(pci, chip);
 	if (!chip->is_pdm_dev && !chip->is_i2s_config)
 		goto skip_pdev_creation;
 
->>>>>>> 0c383648
 	res = devm_kcalloc(&pci->dev, num_res, sizeof(struct resource), GFP_KERNEL);
 	if (!res) {
 		ret = -ENOMEM;
@@ -143,11 +140,6 @@
 		}
 	}
 
-	ret = check_acp_pdm(pci, chip);
-	if (ret < 0)
-		goto skip_pdev_creation;
-
-	chip->flag = flag;
 	memset(&pdevinfo, 0, sizeof(pdevinfo));
 
 	pdevinfo.name = chip->name;
@@ -207,19 +199,12 @@
 	ret = acp_init(chip);
 	if (ret)
 		dev_err(dev, "ACP init failed\n");
-<<<<<<< HEAD
-	child = chip->chip_pdev->dev;
-	adata = dev_get_drvdata(&child);
-	if (adata)
-		acp_enable_interrupts(adata);
-=======
 	if (chip->chip_pdev) {
 		child = chip->chip_pdev->dev;
 		adata = dev_get_drvdata(&child);
 		if (adata)
 			acp_enable_interrupts(adata);
 	}
->>>>>>> 0c383648
 	return ret;
 }
 
