--- conflicted
+++ resolved
@@ -84,14 +84,11 @@
 	.tdm_mode = false,
 };
 
-<<<<<<< HEAD
-=======
 static struct acp_card_drvdata acp_dmic_data = {
 	.dmic_cpu_id = DMIC,
 	.dmic_codec_id = DMIC,
 };
 
->>>>>>> bdb7e192
 static bool acp_asoc_init_ops(struct acp_card_drvdata *priv)
 {
 	bool has_ops = false;
@@ -173,11 +170,8 @@
 			card->name, ret);
 		goto out;
 	}
-<<<<<<< HEAD
-=======
 	if (!strcmp(pdev->name, "acp-pdm-mach"))
 		acp_card_drvdata->platform =  *((int *)dev->platform_data);
->>>>>>> bdb7e192
 
 	dmi_id = dmi_first_match(acp_quirk_table);
 	if (dmi_id && dmi_id->driver_data)
