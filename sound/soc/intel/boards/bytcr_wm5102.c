--- conflicted
+++ resolved
@@ -285,12 +285,8 @@
 	struct snd_soc_card *card = runtime->card;
 	struct byt_wm5102_private *priv = snd_soc_card_get_drvdata(card);
 	struct snd_soc_component *component = snd_soc_rtd_to_codec(runtime, 0)->component;
-<<<<<<< HEAD
-	int ret, jack_type;
-=======
 	const struct snd_soc_dapm_route *custom_map = NULL;
 	int ret, jack_type, num_routes = 0;
->>>>>>> bdb7e192
 
 	card->dapm.idle_bias_off = true;
 
@@ -417,11 +413,7 @@
 		return ret;
 	}
 
-<<<<<<< HEAD
-	ret = snd_soc_dai_set_tdm_slot(snd_soc_rtd_to_cpu(rtd, 0), 0x3, 0x3, 2, 16);
-=======
 	ret = snd_soc_dai_set_tdm_slot(snd_soc_rtd_to_cpu(rtd, 0), 0x3, 0x3, 2, bits);
->>>>>>> bdb7e192
 	if (ret) {
 		dev_err(rtd->dev, "Error setting I2S config: %d\n", ret);
 		return ret;
