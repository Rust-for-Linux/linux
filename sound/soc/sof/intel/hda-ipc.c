// SPDX-License-Identifier: (GPL-2.0-only OR BSD-3-Clause)
//
// This file is provided under a dual BSD/GPLv2 license.  When using or
// redistributing this file, you may do so under either license.
//
// Copyright(c) 2018 Intel Corporation. All rights reserved.
//
// Authors: Liam Girdwood <liam.r.girdwood@linux.intel.com>
//	    Ranjani Sridharan <ranjani.sridharan@linux.intel.com>
//	    Rander Wang <rander.wang@intel.com>
//          Keyon Jie <yang.jie@linux.intel.com>
//

/*
 * Hardware interface for generic Intel audio DSP HDA IP
 */

#include <sound/sof/ipc4/header.h>
<<<<<<< HEAD
=======
#include <trace/events/sof_intel.h>
>>>>>>> 7365df19
#include "../ops.h"
#include "hda.h"

static void hda_dsp_ipc_host_done(struct snd_sof_dev *sdev)
{
	/*
	 * tell DSP cmd is done - clear busy
	 * interrupt and send reply msg to dsp
	 */
	snd_sof_dsp_update_bits_forced(sdev, HDA_DSP_BAR,
				       HDA_DSP_REG_HIPCT,
				       HDA_DSP_REG_HIPCT_BUSY,
				       HDA_DSP_REG_HIPCT_BUSY);

	/* unmask BUSY interrupt */
	snd_sof_dsp_update_bits(sdev, HDA_DSP_BAR,
				HDA_DSP_REG_HIPCCTL,
				HDA_DSP_REG_HIPCCTL_BUSY,
				HDA_DSP_REG_HIPCCTL_BUSY);
}

static void hda_dsp_ipc_dsp_done(struct snd_sof_dev *sdev)
{
	/*
	 * set DONE bit - tell DSP we have received the reply msg
	 * from DSP, and processed it, don't send more reply to host
	 */
	snd_sof_dsp_update_bits_forced(sdev, HDA_DSP_BAR,
				       HDA_DSP_REG_HIPCIE,
				       HDA_DSP_REG_HIPCIE_DONE,
				       HDA_DSP_REG_HIPCIE_DONE);

	/* unmask Done interrupt */
	snd_sof_dsp_update_bits(sdev, HDA_DSP_BAR,
				HDA_DSP_REG_HIPCCTL,
				HDA_DSP_REG_HIPCCTL_DONE,
				HDA_DSP_REG_HIPCCTL_DONE);
}

int hda_dsp_ipc_send_msg(struct snd_sof_dev *sdev, struct snd_sof_ipc_msg *msg)
{
	/* send IPC message to DSP */
	sof_mailbox_write(sdev, sdev->host_box.offset, msg->msg_data,
			  msg->msg_size);
	snd_sof_dsp_write(sdev, HDA_DSP_BAR, HDA_DSP_REG_HIPCI,
			  HDA_DSP_REG_HIPCI_BUSY);

	return 0;
}

int hda_dsp_ipc4_send_msg(struct snd_sof_dev *sdev, struct snd_sof_ipc_msg *msg)
{
	struct sof_ipc4_msg *msg_data = msg->msg_data;

	/* send the message via mailbox */
	if (msg_data->data_size)
		sof_mailbox_write(sdev, sdev->host_box.offset, msg_data->data_ptr,
				  msg_data->data_size);

	snd_sof_dsp_write(sdev, HDA_DSP_BAR, HDA_DSP_REG_HIPCIE, msg_data->extension);
	snd_sof_dsp_write(sdev, HDA_DSP_BAR, HDA_DSP_REG_HIPCI,
			  msg_data->primary | HDA_DSP_REG_HIPCI_BUSY);

	return 0;
}

void hda_dsp_ipc_get_reply(struct snd_sof_dev *sdev)
{
	struct snd_sof_ipc_msg *msg = sdev->msg;
	struct sof_ipc_reply reply;
	struct sof_ipc_cmd_hdr *hdr;

	/*
	 * Sometimes, there is unexpected reply ipc arriving. The reply
	 * ipc belongs to none of the ipcs sent from driver.
	 * In this case, the driver must ignore the ipc.
	 */
	if (!msg) {
		dev_warn(sdev->dev, "unexpected ipc interrupt raised!\n");
		return;
	}

	hdr = msg->msg_data;
	if (hdr->cmd == (SOF_IPC_GLB_PM_MSG | SOF_IPC_PM_CTX_SAVE) ||
	    hdr->cmd == (SOF_IPC_GLB_PM_MSG | SOF_IPC_PM_GATE)) {
		/*
		 * memory windows are powered off before sending IPC reply,
		 * so we can't read the mailbox for CTX_SAVE and PM_GATE
		 * replies.
		 */
		reply.error = 0;
		reply.hdr.cmd = SOF_IPC_GLB_REPLY;
		reply.hdr.size = sizeof(reply);
		memcpy(msg->reply_data, &reply, sizeof(reply));

		msg->reply_error = 0;
	} else {
		snd_sof_ipc_get_reply(sdev);
	}
}

irqreturn_t hda_dsp_ipc4_irq_thread(int irq, void *context)
{
	struct sof_ipc4_msg notification_data = {{ 0 }};
	struct snd_sof_dev *sdev = context;
	bool ipc_irq = false;
	u32 hipcie, hipct;

	hipcie = snd_sof_dsp_read(sdev, HDA_DSP_BAR, HDA_DSP_REG_HIPCIE);
	if (hipcie & HDA_DSP_REG_HIPCIE_DONE) {
		/* DSP received the message */
		snd_sof_dsp_update_bits(sdev, HDA_DSP_BAR, HDA_DSP_REG_HIPCCTL,
					HDA_DSP_REG_HIPCCTL_DONE, 0);
		hda_dsp_ipc_dsp_done(sdev);

		ipc_irq = true;
	}

	hipct = snd_sof_dsp_read(sdev, HDA_DSP_BAR, HDA_DSP_REG_HIPCT);
	if (hipct & HDA_DSP_REG_HIPCT_BUSY) {
		/* Message from DSP (reply or notification) */
		u32 hipcte = snd_sof_dsp_read(sdev, HDA_DSP_BAR,
					      HDA_DSP_REG_HIPCTE);
		u32 primary = hipct & HDA_DSP_REG_HIPCT_MSG_MASK;
		u32 extension = hipcte & HDA_DSP_REG_HIPCTE_MSG_MASK;

		/* mask BUSY interrupt */
		snd_sof_dsp_update_bits(sdev, HDA_DSP_BAR, HDA_DSP_REG_HIPCCTL,
					HDA_DSP_REG_HIPCCTL_BUSY, 0);

		if (primary & SOF_IPC4_MSG_DIR_MASK) {
			/* Reply received */
<<<<<<< HEAD
			struct sof_ipc4_msg *data = sdev->ipc->msg.reply_data;

			data->primary = primary;
			data->extension = extension;

			spin_lock_irq(&sdev->ipc_lock);

			snd_sof_ipc_get_reply(sdev);
			snd_sof_ipc_reply(sdev, data->primary);

			spin_unlock_irq(&sdev->ipc_lock);
=======
			if (likely(sdev->fw_state == SOF_FW_BOOT_COMPLETE)) {
				struct sof_ipc4_msg *data = sdev->ipc->msg.reply_data;

				data->primary = primary;
				data->extension = extension;

				spin_lock_irq(&sdev->ipc_lock);

				snd_sof_ipc_get_reply(sdev);
				snd_sof_ipc_reply(sdev, data->primary);

				spin_unlock_irq(&sdev->ipc_lock);
			} else {
				dev_dbg_ratelimited(sdev->dev,
						    "IPC reply before FW_READY: %#x|%#x\n",
						    primary, extension);
			}
>>>>>>> 7365df19
		} else {
			/* Notification received */

			notification_data.primary = primary;
			notification_data.extension = extension;
			sdev->ipc->msg.rx_data = &notification_data;
			snd_sof_ipc_msgs_rx(sdev);
			sdev->ipc->msg.rx_data = NULL;
		}

		/* Let DSP know that we have finished processing the message */
		hda_dsp_ipc_host_done(sdev);

		ipc_irq = true;
	}

	if (!ipc_irq)
		/* This interrupt is not shared so no need to return IRQ_NONE. */
		dev_dbg_ratelimited(sdev->dev, "nothing to do in IPC IRQ thread\n");

	return IRQ_HANDLED;
}

/* IPC handler thread */
irqreturn_t hda_dsp_ipc_irq_thread(int irq, void *context)
{
	struct snd_sof_dev *sdev = context;
	u32 hipci;
	u32 hipcie;
	u32 hipct;
	u32 hipcte;
	u32 msg;
	u32 msg_ext;
	bool ipc_irq = false;

	/* read IPC status */
	hipcie = snd_sof_dsp_read(sdev, HDA_DSP_BAR,
				  HDA_DSP_REG_HIPCIE);
	hipct = snd_sof_dsp_read(sdev, HDA_DSP_BAR, HDA_DSP_REG_HIPCT);
	hipci = snd_sof_dsp_read(sdev, HDA_DSP_BAR, HDA_DSP_REG_HIPCI);
	hipcte = snd_sof_dsp_read(sdev, HDA_DSP_BAR, HDA_DSP_REG_HIPCTE);

	/* is this a reply message from the DSP */
	if (hipcie & HDA_DSP_REG_HIPCIE_DONE) {
		msg = hipci & HDA_DSP_REG_HIPCI_MSG_MASK;
		msg_ext = hipcie & HDA_DSP_REG_HIPCIE_MSG_MASK;

		trace_sof_intel_ipc_firmware_response(sdev, msg, msg_ext);

		/* mask Done interrupt */
		snd_sof_dsp_update_bits(sdev, HDA_DSP_BAR,
					HDA_DSP_REG_HIPCCTL,
					HDA_DSP_REG_HIPCCTL_DONE, 0);

		/*
		 * Make sure the interrupt thread cannot be preempted between
		 * waking up the sender and re-enabling the interrupt. Also
		 * protect against a theoretical race with sof_ipc_tx_message():
		 * if the DSP is fast enough to receive an IPC message, reply to
		 * it, and the host interrupt processing calls this function on
		 * a different core from the one, where the sending is taking
		 * place, the message might not yet be marked as expecting a
		 * reply.
		 */
		if (likely(sdev->fw_state == SOF_FW_BOOT_COMPLETE)) {
			spin_lock_irq(&sdev->ipc_lock);

			/* handle immediate reply from DSP core */
			hda_dsp_ipc_get_reply(sdev);
			snd_sof_ipc_reply(sdev, msg);

			/* set the done bit */
			hda_dsp_ipc_dsp_done(sdev);

			spin_unlock_irq(&sdev->ipc_lock);
		} else {
			dev_dbg_ratelimited(sdev->dev, "IPC reply before FW_READY: %#x\n",
					    msg);
		}

		ipc_irq = true;
	}

	/* is this a new message from DSP */
	if (hipct & HDA_DSP_REG_HIPCT_BUSY) {
		msg = hipct & HDA_DSP_REG_HIPCT_MSG_MASK;
		msg_ext = hipcte & HDA_DSP_REG_HIPCTE_MSG_MASK;

		trace_sof_intel_ipc_firmware_initiated(sdev, msg, msg_ext);

		/* mask BUSY interrupt */
		snd_sof_dsp_update_bits(sdev, HDA_DSP_BAR,
					HDA_DSP_REG_HIPCCTL,
					HDA_DSP_REG_HIPCCTL_BUSY, 0);

		/* handle messages from DSP */
		if ((hipct & SOF_IPC_PANIC_MAGIC_MASK) == SOF_IPC_PANIC_MAGIC) {
			struct sof_intel_hda_dev *hda = sdev->pdata->hw_pdata;
			bool non_recoverable = true;

			/*
			 * This is a PANIC message!
			 *
			 * If it is arriving during firmware boot and it is not
			 * the last boot attempt then change the non_recoverable
			 * to false as the DSP might be able to boot in the next
			 * iteration(s)
			 */
			if (sdev->fw_state == SOF_FW_BOOT_IN_PROGRESS &&
			    hda->boot_iteration < HDA_FW_BOOT_ATTEMPTS)
				non_recoverable = false;

			snd_sof_dsp_panic(sdev, HDA_DSP_PANIC_OFFSET(msg_ext),
					  non_recoverable);
		} else {
			/* normal message - process normally */
			snd_sof_ipc_msgs_rx(sdev);
		}

		hda_dsp_ipc_host_done(sdev);

		ipc_irq = true;
	}

	if (!ipc_irq) {
		/*
		 * This interrupt is not shared so no need to return IRQ_NONE.
		 */
		dev_dbg_ratelimited(sdev->dev,
				    "nothing to do in IPC IRQ thread\n");
	}

	return IRQ_HANDLED;
}

/* Check if an IPC IRQ occurred */
bool hda_dsp_check_ipc_irq(struct snd_sof_dev *sdev)
{
	struct sof_intel_hda_dev *hda = sdev->pdata->hw_pdata;
	bool ret = false;
	u32 irq_status;

	/* store status */
	irq_status = snd_sof_dsp_read(sdev, HDA_DSP_BAR, HDA_DSP_REG_ADSPIS);
	trace_sof_intel_hda_irq_ipc_check(sdev, irq_status);

	/* invalid message ? */
	if (irq_status == 0xffffffff)
		goto out;

	/* IPC message ? */
	if (irq_status & HDA_DSP_ADSPIS_IPC)
		ret = true;

	/* CLDMA message ? */
	if (irq_status & HDA_DSP_ADSPIS_CL_DMA) {
		hda->code_loading = 0;
		wake_up(&hda->waitq);
		ret = false;
	}

out:
	return ret;
}

int hda_dsp_ipc_get_mailbox_offset(struct snd_sof_dev *sdev)
{
	return HDA_DSP_MBOX_UPLINK_OFFSET;
}

int hda_dsp_ipc_get_window_offset(struct snd_sof_dev *sdev, u32 id)
{
	return SRAM_WINDOW_OFFSET(id);
}

int hda_ipc_msg_data(struct snd_sof_dev *sdev,
		     struct snd_pcm_substream *substream,
		     void *p, size_t sz)
{
	if (!substream || !sdev->stream_box.size) {
		sof_mailbox_read(sdev, sdev->dsp_box.offset, p, sz);
	} else {
		struct hdac_stream *hstream = substream->runtime->private_data;
		struct sof_intel_hda_stream *hda_stream;

		hda_stream = container_of(hstream,
					  struct sof_intel_hda_stream,
					  hext_stream.hstream);

		/* The stream might already be closed */
		if (!hstream)
			return -ESTRPIPE;

		sof_mailbox_read(sdev, hda_stream->sof_intel_stream.posn_offset, p, sz);
	}

	return 0;
}

int hda_set_stream_data_offset(struct snd_sof_dev *sdev,
			       struct snd_pcm_substream *substream,
			       size_t posn_offset)
{
	struct hdac_stream *hstream = substream->runtime->private_data;
	struct sof_intel_hda_stream *hda_stream;

	hda_stream = container_of(hstream, struct sof_intel_hda_stream,
				  hext_stream.hstream);

	/* check for unaligned offset or overflow */
	if (posn_offset > sdev->stream_box.size ||
	    posn_offset % sizeof(struct sof_ipc_stream_posn) != 0)
		return -EINVAL;

	hda_stream->sof_intel_stream.posn_offset = sdev->stream_box.offset + posn_offset;

	dev_dbg(sdev->dev, "pcm: stream dir %d, posn mailbox offset is %zu",
		substream->stream, hda_stream->sof_intel_stream.posn_offset);

	return 0;
}<|MERGE_RESOLUTION|>--- conflicted
+++ resolved
@@ -16,10 +16,7 @@
  */
 
 #include <sound/sof/ipc4/header.h>
-<<<<<<< HEAD
-=======
 #include <trace/events/sof_intel.h>
->>>>>>> 7365df19
 #include "../ops.h"
 #include "hda.h"
 
@@ -152,19 +149,6 @@
 
 		if (primary & SOF_IPC4_MSG_DIR_MASK) {
 			/* Reply received */
-<<<<<<< HEAD
-			struct sof_ipc4_msg *data = sdev->ipc->msg.reply_data;
-
-			data->primary = primary;
-			data->extension = extension;
-
-			spin_lock_irq(&sdev->ipc_lock);
-
-			snd_sof_ipc_get_reply(sdev);
-			snd_sof_ipc_reply(sdev, data->primary);
-
-			spin_unlock_irq(&sdev->ipc_lock);
-=======
 			if (likely(sdev->fw_state == SOF_FW_BOOT_COMPLETE)) {
 				struct sof_ipc4_msg *data = sdev->ipc->msg.reply_data;
 
@@ -182,7 +166,6 @@
 						    "IPC reply before FW_READY: %#x|%#x\n",
 						    primary, extension);
 			}
->>>>>>> 7365df19
 		} else {
 			/* Notification received */
 
