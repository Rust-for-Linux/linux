// SPDX-License-Identifier: GPL-2.0
//
// CS35l41 ALSA HDA audio driver
//
// Copyright 2021 Cirrus Logic, Inc.
//
// Author: Lucas Tanure <tanureal@opensource.cirrus.com>

#include <linux/acpi.h>
#include <linux/module.h>
#include <linux/moduleparam.h>
#include <sound/hda_codec.h>
#include <sound/soc.h>
#include <linux/pm_runtime.h>
#include "hda_local.h"
#include "hda_auto_parser.h"
#include "hda_jack.h"
#include "hda_generic.h"
#include "hda_component.h"
#include "cs35l41_hda.h"
#include "hda_cs_dsp_ctl.h"
#include "cs35l41_hda_property.h"

#define CS35L41_FIRMWARE_ROOT "cirrus/"
#define CS35L41_PART "cs35l41"

#define HALO_STATE_DSP_CTL_NAME		"HALO_STATE"
#define HALO_STATE_DSP_CTL_TYPE		5
#define HALO_STATE_DSP_CTL_ALG		262308
#define CAL_R_DSP_CTL_NAME		"CAL_R"
#define CAL_STATUS_DSP_CTL_NAME		"CAL_STATUS"
#define CAL_CHECKSUM_DSP_CTL_NAME	"CAL_CHECKSUM"
#define CAL_AMBIENT_DSP_CTL_NAME	"CAL_AMBIENT"
#define CAL_DSP_CTL_TYPE		5
#define CAL_DSP_CTL_ALG			205
#define CS35L41_UUID			"50d90cdc-3de4-4f18-b528-c7fe3b71f40d"
#define CS35L41_DSM_GET_MUTE		5
#define CS35L41_NOTIFY_EVENT		0x91

static bool firmware_autostart = 1;
module_param(firmware_autostart, bool, 0444);
MODULE_PARM_DESC(firmware_autostart, "Allow automatic firmware download on boot"
			     "(0=Disable, 1=Enable) (default=1); ");

static const struct reg_sequence cs35l41_hda_config[] = {
	{ CS35L41_PLL_CLK_CTRL,		0x00000430 }, // 3072000Hz, BCLK Input, PLL_REFCLK_EN = 1
	{ CS35L41_DSP_CLK_CTRL,		0x00000003 }, // DSP CLK EN
	{ CS35L41_GLOBAL_CLK_CTRL,	0x00000003 }, // GLOBAL_FS = 48 kHz
	{ CS35L41_SP_ENABLES,		0x00010000 }, // ASP_RX1_EN = 1
	{ CS35L41_SP_RATE_CTRL,		0x00000021 }, // ASP_BCLK_FREQ = 3.072 MHz
	{ CS35L41_SP_FORMAT,		0x20200200 }, // 32 bits RX/TX slots, I2S, clk consumer
	{ CS35L41_SP_HIZ_CTRL,		0x00000002 }, // Hi-Z unused
	{ CS35L41_SP_TX_WL,		0x00000018 }, // 24 cycles/slot
	{ CS35L41_SP_RX_WL,		0x00000018 }, // 24 cycles/slot
	{ CS35L41_DAC_PCM1_SRC,		0x00000008 }, // DACPCM1_SRC = ASPRX1
	{ CS35L41_ASP_TX1_SRC,		0x00000018 }, // ASPTX1 SRC = VMON
	{ CS35L41_ASP_TX2_SRC,		0x00000019 }, // ASPTX2 SRC = IMON
	{ CS35L41_ASP_TX3_SRC,		0x00000032 }, // ASPTX3 SRC = ERRVOL
	{ CS35L41_ASP_TX4_SRC,		0x00000033 }, // ASPTX4 SRC = CLASSH_TGT
	{ CS35L41_DSP1_RX1_SRC,		0x00000008 }, // DSP1RX1 SRC = ASPRX1
	{ CS35L41_DSP1_RX2_SRC,		0x00000009 }, // DSP1RX2 SRC = ASPRX2
	{ CS35L41_DSP1_RX3_SRC,         0x00000018 }, // DSP1RX3 SRC = VMON
	{ CS35L41_DSP1_RX4_SRC,         0x00000019 }, // DSP1RX4 SRC = IMON
	{ CS35L41_DSP1_RX5_SRC,         0x00000020 }, // DSP1RX5 SRC = ERRVOL
};

static const struct reg_sequence cs35l41_hda_config_dsp[] = {
	{ CS35L41_PLL_CLK_CTRL,		0x00000430 }, // 3072000Hz, BCLK Input, PLL_REFCLK_EN = 1
	{ CS35L41_DSP_CLK_CTRL,		0x00000003 }, // DSP CLK EN
	{ CS35L41_GLOBAL_CLK_CTRL,	0x00000003 }, // GLOBAL_FS = 48 kHz
	{ CS35L41_SP_ENABLES,		0x00010001 }, // ASP_RX1_EN = 1, ASP_TX1_EN = 1
	{ CS35L41_SP_RATE_CTRL,		0x00000021 }, // ASP_BCLK_FREQ = 3.072 MHz
	{ CS35L41_SP_FORMAT,		0x20200200 }, // 32 bits RX/TX slots, I2S, clk consumer
	{ CS35L41_SP_HIZ_CTRL,		0x00000003 }, // Hi-Z unused/disabled
	{ CS35L41_SP_TX_WL,		0x00000018 }, // 24 cycles/slot
	{ CS35L41_SP_RX_WL,		0x00000018 }, // 24 cycles/slot
	{ CS35L41_DAC_PCM1_SRC,		0x00000032 }, // DACPCM1_SRC = ERR_VOL
	{ CS35L41_ASP_TX1_SRC,		0x00000018 }, // ASPTX1 SRC = VMON
	{ CS35L41_ASP_TX2_SRC,		0x00000019 }, // ASPTX2 SRC = IMON
	{ CS35L41_ASP_TX3_SRC,		0x00000028 }, // ASPTX3 SRC = VPMON
	{ CS35L41_ASP_TX4_SRC,		0x00000029 }, // ASPTX4 SRC = VBSTMON
	{ CS35L41_DSP1_RX1_SRC,		0x00000008 }, // DSP1RX1 SRC = ASPRX1
	{ CS35L41_DSP1_RX2_SRC,		0x00000008 }, // DSP1RX2 SRC = ASPRX1
	{ CS35L41_DSP1_RX3_SRC,         0x00000018 }, // DSP1RX3 SRC = VMON
	{ CS35L41_DSP1_RX4_SRC,         0x00000019 }, // DSP1RX4 SRC = IMON
	{ CS35L41_DSP1_RX5_SRC,         0x00000029 }, // DSP1RX5 SRC = VBSTMON
};

static const struct reg_sequence cs35l41_hda_unmute[] = {
	{ CS35L41_AMP_DIG_VOL_CTRL,	0x00008000 }, // AMP_HPF_PCM_EN = 1, AMP_VOL_PCM  0.0 dB
	{ CS35L41_AMP_GAIN_CTRL,	0x00000084 }, // AMP_GAIN_PCM 4.5 dB
};

static const struct reg_sequence cs35l41_hda_unmute_dsp[] = {
	{ CS35L41_AMP_DIG_VOL_CTRL,	0x00008000 }, // AMP_HPF_PCM_EN = 1, AMP_VOL_PCM  0.0 dB
	{ CS35L41_AMP_GAIN_CTRL,	0x00000233 }, // AMP_GAIN_PCM = 17.5dB AMP_GAIN_PDM = 19.5dB
};

static const struct reg_sequence cs35l41_hda_mute[] = {
	{ CS35L41_AMP_GAIN_CTRL,	0x00000000 }, // AMP_GAIN_PCM 0.5 dB
	{ CS35L41_AMP_DIG_VOL_CTRL,	0x0000A678 }, // AMP_HPF_PCM_EN = 1, AMP_VOL_PCM Mute
};

static void cs35l41_add_controls(struct cs35l41_hda *cs35l41)
{
	struct hda_cs_dsp_ctl_info info;

	info.device_name = cs35l41->amp_name;
	info.fw_type = cs35l41->firmware_type;
	info.card = cs35l41->codec->card;

	hda_cs_dsp_add_controls(&cs35l41->cs_dsp, &info);
}

static const struct cs_dsp_client_ops client_ops = {
	.control_remove = hda_cs_dsp_control_remove,
};

static int cs35l41_request_firmware_file(struct cs35l41_hda *cs35l41,
					 const struct firmware **firmware, char **filename,
					 const char *dir, const char *ssid, const char *amp_name,
					 int spkid, const char *filetype)
{
	const char * const dsp_name = cs35l41->cs_dsp.name;
	char *s, c;
	int ret = 0;

	if (spkid > -1 && ssid && amp_name)
		*filename = kasprintf(GFP_KERNEL, "%s%s-%s-%s-%s-spkid%d-%s.%s", dir, CS35L41_PART,
				      dsp_name, hda_cs_dsp_fw_ids[cs35l41->firmware_type],
				      ssid, spkid, amp_name, filetype);
	else if (spkid > -1 && ssid)
		*filename = kasprintf(GFP_KERNEL, "%s%s-%s-%s-%s-spkid%d.%s", dir, CS35L41_PART,
				      dsp_name, hda_cs_dsp_fw_ids[cs35l41->firmware_type],
				      ssid, spkid, filetype);
	else if (ssid && amp_name)
		*filename = kasprintf(GFP_KERNEL, "%s%s-%s-%s-%s-%s.%s", dir, CS35L41_PART,
				      dsp_name, hda_cs_dsp_fw_ids[cs35l41->firmware_type],
				      ssid, amp_name, filetype);
	else if (ssid)
		*filename = kasprintf(GFP_KERNEL, "%s%s-%s-%s-%s.%s", dir, CS35L41_PART,
				      dsp_name, hda_cs_dsp_fw_ids[cs35l41->firmware_type],
				      ssid, filetype);
	else
		*filename = kasprintf(GFP_KERNEL, "%s%s-%s-%s.%s", dir, CS35L41_PART,
				      dsp_name, hda_cs_dsp_fw_ids[cs35l41->firmware_type],
				      filetype);

	if (*filename == NULL)
		return -ENOMEM;

	/*
	 * Make sure that filename is lower-case and any non alpha-numeric
	 * characters except full stop and '/' are replaced with hyphens.
	 */
	s = *filename;
	while (*s) {
		c = *s;
		if (isalnum(c))
			*s = tolower(c);
		else if (c != '.' && c != '/')
			*s = '-';
		s++;
	}

	ret = firmware_request_nowarn(firmware, *filename, cs35l41->dev);
	if (ret != 0) {
		dev_dbg(cs35l41->dev, "Failed to request '%s'\n", *filename);
		kfree(*filename);
		*filename = NULL;
	}

	return ret;
}

static int cs35l41_request_firmware_files_spkid(struct cs35l41_hda *cs35l41,
						const struct firmware **wmfw_firmware,
						char **wmfw_filename,
						const struct firmware **coeff_firmware,
						char **coeff_filename)
{
	int ret;

	/* try cirrus/part-dspN-fwtype-sub<-spkidN><-ampname>.wmfw */
	ret = cs35l41_request_firmware_file(cs35l41, wmfw_firmware, wmfw_filename,
					    CS35L41_FIRMWARE_ROOT,
					    cs35l41->acpi_subsystem_id, cs35l41->amp_name,
					    cs35l41->speaker_id, "wmfw");
	if (!ret) {
		/* try cirrus/part-dspN-fwtype-sub<-spkidN><-ampname>.bin */
		ret = cs35l41_request_firmware_file(cs35l41, coeff_firmware, coeff_filename,
						    CS35L41_FIRMWARE_ROOT,
						    cs35l41->acpi_subsystem_id, cs35l41->amp_name,
						    cs35l41->speaker_id, "bin");
		if (ret)
			goto coeff_err;

		return 0;
	}

	/* try cirrus/part-dspN-fwtype-sub<-ampname>.wmfw */
	ret = cs35l41_request_firmware_file(cs35l41, wmfw_firmware, wmfw_filename,
					    CS35L41_FIRMWARE_ROOT, cs35l41->acpi_subsystem_id,
					    cs35l41->amp_name, -1, "wmfw");
	if (!ret) {
		/* try cirrus/part-dspN-fwtype-sub<-spkidN><-ampname>.bin */
		ret = cs35l41_request_firmware_file(cs35l41, coeff_firmware, coeff_filename,
						    CS35L41_FIRMWARE_ROOT,
						    cs35l41->acpi_subsystem_id, cs35l41->amp_name,
						    cs35l41->speaker_id, "bin");
		if (ret)
			goto coeff_err;

		return 0;
	}

	/* try cirrus/part-dspN-fwtype-sub<-spkidN>.wmfw */
	ret = cs35l41_request_firmware_file(cs35l41, wmfw_firmware, wmfw_filename,
					    CS35L41_FIRMWARE_ROOT, cs35l41->acpi_subsystem_id,
					    NULL, cs35l41->speaker_id, "wmfw");
	if (!ret) {
		/* try cirrus/part-dspN-fwtype-sub<-spkidN><-ampname>.bin */
		ret = cs35l41_request_firmware_file(cs35l41, coeff_firmware, coeff_filename,
						    CS35L41_FIRMWARE_ROOT,
						    cs35l41->acpi_subsystem_id,
						    cs35l41->amp_name, cs35l41->speaker_id, "bin");
		if (ret)
			/* try cirrus/part-dspN-fwtype-sub<-spkidN>.bin */
			ret = cs35l41_request_firmware_file(cs35l41, coeff_firmware,
							    coeff_filename, CS35L41_FIRMWARE_ROOT,
							    cs35l41->acpi_subsystem_id, NULL,
							    cs35l41->speaker_id, "bin");
		if (ret)
			goto coeff_err;

		return 0;
	}

	/* try cirrus/part-dspN-fwtype-sub.wmfw */
	ret = cs35l41_request_firmware_file(cs35l41, wmfw_firmware, wmfw_filename,
					    CS35L41_FIRMWARE_ROOT, cs35l41->acpi_subsystem_id,
					    NULL, -1, "wmfw");
	if (!ret) {
		/* try cirrus/part-dspN-fwtype-sub<-spkidN><-ampname>.bin */
		ret = cs35l41_request_firmware_file(cs35l41, coeff_firmware, coeff_filename,
						    CS35L41_FIRMWARE_ROOT,
						    cs35l41->acpi_subsystem_id, cs35l41->amp_name,
						    cs35l41->speaker_id, "bin");
		if (ret)
			/* try cirrus/part-dspN-fwtype-sub<-spkidN>.bin */
			ret = cs35l41_request_firmware_file(cs35l41, coeff_firmware,
							    coeff_filename, CS35L41_FIRMWARE_ROOT,
							    cs35l41->acpi_subsystem_id, NULL,
							    cs35l41->speaker_id, "bin");
		if (ret)
			goto coeff_err;
	}

	return ret;
coeff_err:
	release_firmware(*wmfw_firmware);
	kfree(*wmfw_filename);
	return ret;
}

static int cs35l41_fallback_firmware_file(struct cs35l41_hda *cs35l41,
					  const struct firmware **wmfw_firmware,
					  char **wmfw_filename,
					  const struct firmware **coeff_firmware,
					  char **coeff_filename)
{
	int ret;

	/* Handle fallback */
	dev_warn(cs35l41->dev, "Falling back to default firmware.\n");

	/* fallback try cirrus/part-dspN-fwtype.wmfw */
	ret = cs35l41_request_firmware_file(cs35l41, wmfw_firmware, wmfw_filename,
					    CS35L41_FIRMWARE_ROOT, NULL, NULL, -1, "wmfw");
	if (ret)
		goto err;

	/* fallback try cirrus/part-dspN-fwtype.bin */
	ret = cs35l41_request_firmware_file(cs35l41, coeff_firmware, coeff_filename,
					    CS35L41_FIRMWARE_ROOT, NULL, NULL, -1, "bin");
	if (ret) {
		release_firmware(*wmfw_firmware);
		kfree(*wmfw_filename);
		goto err;
	}
	return 0;

err:
	dev_warn(cs35l41->dev, "Unable to find firmware and tuning\n");
	return ret;
}

static int cs35l41_request_firmware_files(struct cs35l41_hda *cs35l41,
					  const struct firmware **wmfw_firmware,
					  char **wmfw_filename,
					  const struct firmware **coeff_firmware,
					  char **coeff_filename)
{
	int ret;

	if (cs35l41->speaker_id > -1) {
		ret = cs35l41_request_firmware_files_spkid(cs35l41, wmfw_firmware, wmfw_filename,
							   coeff_firmware, coeff_filename);
		goto out;
	}

	/* try cirrus/part-dspN-fwtype-sub<-ampname>.wmfw */
	ret = cs35l41_request_firmware_file(cs35l41, wmfw_firmware, wmfw_filename,
					    CS35L41_FIRMWARE_ROOT, cs35l41->acpi_subsystem_id,
					    cs35l41->amp_name, -1, "wmfw");
	if (!ret) {
		/* try cirrus/part-dspN-fwtype-sub<-ampname>.bin */
		ret = cs35l41_request_firmware_file(cs35l41, coeff_firmware, coeff_filename,
						    CS35L41_FIRMWARE_ROOT,
						    cs35l41->acpi_subsystem_id, cs35l41->amp_name,
						    -1, "bin");
		if (ret)
			goto coeff_err;

		goto out;
	}

	/* try cirrus/part-dspN-fwtype-sub.wmfw */
	ret = cs35l41_request_firmware_file(cs35l41, wmfw_firmware, wmfw_filename,
					    CS35L41_FIRMWARE_ROOT, cs35l41->acpi_subsystem_id,
					    NULL, -1, "wmfw");
	if (!ret) {
		/* try cirrus/part-dspN-fwtype-sub<-ampname>.bin */
		ret = cs35l41_request_firmware_file(cs35l41, coeff_firmware, coeff_filename,
						    CS35L41_FIRMWARE_ROOT,
						    cs35l41->acpi_subsystem_id,
						    cs35l41->amp_name, -1, "bin");
		if (ret)
			/* try cirrus/part-dspN-fwtype-sub.bin */
			ret = cs35l41_request_firmware_file(cs35l41, coeff_firmware, coeff_filename,
							    CS35L41_FIRMWARE_ROOT,
							    cs35l41->acpi_subsystem_id, NULL, -1,
							    "bin");
		if (ret)
			goto coeff_err;
	}

out:
	if (ret)
		/* if all attempts at finding firmware fail, try fallback */
		goto fallback;

	return 0;

coeff_err:
	release_firmware(*wmfw_firmware);
	kfree(*wmfw_filename);
fallback:
	return cs35l41_fallback_firmware_file(cs35l41, wmfw_firmware, wmfw_filename,
					      coeff_firmware, coeff_filename);
}

#if IS_ENABLED(CONFIG_EFI)
static int cs35l41_apply_calibration(struct cs35l41_hda *cs35l41, __be32 ambient, __be32 r0,
				     __be32 status, __be32 checksum)
{
	int ret;

	ret = hda_cs_dsp_write_ctl(&cs35l41->cs_dsp, CAL_AMBIENT_DSP_CTL_NAME, CAL_DSP_CTL_TYPE,
				   CAL_DSP_CTL_ALG, &ambient, 4);
	if (ret) {
		dev_err(cs35l41->dev, "Cannot Write Control: %s - %d\n", CAL_AMBIENT_DSP_CTL_NAME,
			ret);
		return ret;
	}
	ret = hda_cs_dsp_write_ctl(&cs35l41->cs_dsp, CAL_R_DSP_CTL_NAME, CAL_DSP_CTL_TYPE,
				   CAL_DSP_CTL_ALG, &r0, 4);
	if (ret) {
		dev_err(cs35l41->dev, "Cannot Write Control: %s - %d\n", CAL_R_DSP_CTL_NAME, ret);
		return ret;
	}
	ret = hda_cs_dsp_write_ctl(&cs35l41->cs_dsp, CAL_STATUS_DSP_CTL_NAME, CAL_DSP_CTL_TYPE,
				   CAL_DSP_CTL_ALG, &status, 4);
	if (ret) {
		dev_err(cs35l41->dev, "Cannot Write Control: %s - %d\n", CAL_STATUS_DSP_CTL_NAME,
			ret);
		return ret;
	}
	ret = hda_cs_dsp_write_ctl(&cs35l41->cs_dsp, CAL_CHECKSUM_DSP_CTL_NAME, CAL_DSP_CTL_TYPE,
				   CAL_DSP_CTL_ALG, &checksum, 4);
	if (ret) {
		dev_err(cs35l41->dev, "Cannot Write Control: %s - %d\n", CAL_CHECKSUM_DSP_CTL_NAME,
			ret);
		return ret;
	}

	return 0;
}

static int cs35l41_save_calibration(struct cs35l41_hda *cs35l41)
{
	static efi_guid_t efi_guid = EFI_GUID(0x02f9af02, 0x7734, 0x4233, 0xb4, 0x3d, 0x93, 0xfe,
					      0x5a, 0xa3, 0x5d, 0xb3);
	static efi_char16_t efi_name[] = L"CirrusSmartAmpCalibrationData";
	const struct cs35l41_amp_efi_data *efi_data;
	const struct cs35l41_amp_cal_data *cl;
	unsigned long data_size = 0;
	efi_status_t status;
	int ret = 0;
	u8 *data = NULL;
	u32 attr;

	/* Get real size of UEFI variable */
	status = efi.get_variable(efi_name, &efi_guid, &attr, &data_size, data);
	if (status == EFI_BUFFER_TOO_SMALL) {
		ret = -ENODEV;
		/* Allocate data buffer of data_size bytes */
		data = vmalloc(data_size);
		if (!data)
			return -ENOMEM;
		/* Get variable contents into buffer */
		status = efi.get_variable(efi_name, &efi_guid, &attr, &data_size, data);
		if (status == EFI_SUCCESS) {
			efi_data = (struct cs35l41_amp_efi_data *)data;
			dev_dbg(cs35l41->dev, "Calibration: Size=%d, Amp Count=%d\n",
				efi_data->size, efi_data->count);
			if (efi_data->count > cs35l41->index) {
				cl = &efi_data->data[cs35l41->index];
				dev_dbg(cs35l41->dev,
					"Calibration: Ambient=%02x, Status=%02x, R0=%d\n",
					cl->calAmbient, cl->calStatus, cl->calR);

				/* Calibration can only be applied whilst the DSP is not running */
				ret = cs35l41_apply_calibration(cs35l41,
								cpu_to_be32(cl->calAmbient),
								cpu_to_be32(cl->calR),
								cpu_to_be32(cl->calStatus),
								cpu_to_be32(cl->calR + 1));
			}
		}
		vfree(data);
	}
	return ret;
}
#else
static int cs35l41_save_calibration(struct cs35l41_hda *cs35l41)
{
	dev_warn(cs35l41->dev, "Calibration not supported without EFI support.\n");
	return 0;
}
#endif

static int cs35l41_init_dsp(struct cs35l41_hda *cs35l41)
{
	const struct firmware *coeff_firmware = NULL;
	const struct firmware *wmfw_firmware = NULL;
	struct cs_dsp *dsp = &cs35l41->cs_dsp;
	char *coeff_filename = NULL;
	char *wmfw_filename = NULL;
	int ret;

	if (!cs35l41->halo_initialized) {
		cs35l41_configure_cs_dsp(cs35l41->dev, cs35l41->regmap, dsp);
		dsp->client_ops = &client_ops;

		ret = cs_dsp_halo_init(&cs35l41->cs_dsp);
		if (ret)
			return ret;
		cs35l41->halo_initialized = true;
	}

	ret = cs35l41_request_firmware_files(cs35l41, &wmfw_firmware, &wmfw_filename,
					     &coeff_firmware, &coeff_filename);
	if (ret < 0)
		return ret;

	dev_dbg(cs35l41->dev, "Loading WMFW Firmware: %s\n", wmfw_filename);
	if (coeff_filename)
		dev_dbg(cs35l41->dev, "Loading Coefficient File: %s\n", coeff_filename);
	else
		dev_warn(cs35l41->dev, "No Coefficient File available.\n");

	ret = cs_dsp_power_up(dsp, wmfw_firmware, wmfw_filename, coeff_firmware, coeff_filename,
			      hda_cs_dsp_fw_ids[cs35l41->firmware_type]);
	if (ret)
		goto err_release;

	cs35l41_add_controls(cs35l41);

	ret = cs35l41_save_calibration(cs35l41);

err_release:
	release_firmware(wmfw_firmware);
	release_firmware(coeff_firmware);
	kfree(wmfw_filename);
	kfree(coeff_filename);

	return ret;
}

static void cs35l41_shutdown_dsp(struct cs35l41_hda *cs35l41)
{
	struct cs_dsp *dsp = &cs35l41->cs_dsp;

	cs_dsp_stop(dsp);
	cs_dsp_power_down(dsp);
	cs35l41->firmware_running = false;
	dev_dbg(cs35l41->dev, "Unloaded Firmware\n");
}

static void cs35l41_remove_dsp(struct cs35l41_hda *cs35l41)
{
	struct cs_dsp *dsp = &cs35l41->cs_dsp;

	cancel_work_sync(&cs35l41->fw_load_work);

	mutex_lock(&cs35l41->fw_mutex);
	cs35l41_shutdown_dsp(cs35l41);
	cs_dsp_remove(dsp);
	cs35l41->halo_initialized = false;
	mutex_unlock(&cs35l41->fw_mutex);
}

/* Protection release cycle to get the speaker out of Safe-Mode */
static void cs35l41_error_release(struct device *dev, struct regmap *regmap, unsigned int mask)
{
	regmap_write(regmap, CS35L41_PROTECT_REL_ERR_IGN, 0);
	regmap_set_bits(regmap, CS35L41_PROTECT_REL_ERR_IGN, mask);
	regmap_clear_bits(regmap, CS35L41_PROTECT_REL_ERR_IGN, mask);
}

/* Clear all errors to release safe mode. Global Enable must be cleared first. */
static void cs35l41_irq_release(struct cs35l41_hda *cs35l41)
{
	cs35l41_error_release(cs35l41->dev, cs35l41->regmap, cs35l41->irq_errors);
	cs35l41->irq_errors = 0;
}

static void cs35l41_hda_play_start(struct device *dev)
{
	struct cs35l41_hda *cs35l41 = dev_get_drvdata(dev);
	struct regmap *reg = cs35l41->regmap;

	dev_dbg(dev, "Play (Start)\n");

	if (cs35l41->playback_started) {
		dev_dbg(dev, "Playback already started.");
		return;
	}

	cs35l41->playback_started = true;

	if (cs35l41->firmware_running) {
		regmap_multi_reg_write(reg, cs35l41_hda_config_dsp,
				       ARRAY_SIZE(cs35l41_hda_config_dsp));
		regmap_update_bits(reg, CS35L41_PWR_CTRL2,
				   CS35L41_VMON_EN_MASK | CS35L41_IMON_EN_MASK,
				   1 << CS35L41_VMON_EN_SHIFT | 1 << CS35L41_IMON_EN_SHIFT);
		cs35l41_set_cspl_mbox_cmd(cs35l41->dev, reg, CSPL_MBOX_CMD_RESUME);
	} else {
		regmap_multi_reg_write(reg, cs35l41_hda_config, ARRAY_SIZE(cs35l41_hda_config));
	}
	regmap_update_bits(reg, CS35L41_PWR_CTRL2, CS35L41_AMP_EN_MASK, 1 << CS35L41_AMP_EN_SHIFT);
	if (cs35l41->hw_cfg.bst_type == CS35L41_EXT_BOOST)
		regmap_write(reg, CS35L41_GPIO1_CTRL1, 0x00008001);

}

static void cs35l41_mute(struct device *dev, bool mute)
{
	struct cs35l41_hda *cs35l41 = dev_get_drvdata(dev);
	struct regmap *reg = cs35l41->regmap;

	dev_dbg(dev, "Mute(%d:%d) Playback Started: %d\n", mute, cs35l41->mute_override,
		cs35l41->playback_started);

	if (cs35l41->playback_started) {
		if (mute || cs35l41->mute_override) {
			dev_dbg(dev, "Muting\n");
			regmap_multi_reg_write(reg, cs35l41_hda_mute, ARRAY_SIZE(cs35l41_hda_mute));
		} else {
			dev_dbg(dev, "Unmuting\n");
			if (cs35l41->firmware_running) {
				regmap_multi_reg_write(reg, cs35l41_hda_unmute_dsp,
						ARRAY_SIZE(cs35l41_hda_unmute_dsp));
			} else {
				regmap_multi_reg_write(reg, cs35l41_hda_unmute,
						ARRAY_SIZE(cs35l41_hda_unmute));
			}
		}
	}
}

static void cs35l41_hda_play_done(struct device *dev)
{
	struct cs35l41_hda *cs35l41 = dev_get_drvdata(dev);
	struct regmap *reg = cs35l41->regmap;

	dev_dbg(dev, "Play (Complete)\n");

	cs35l41_global_enable(dev, reg, cs35l41->hw_cfg.bst_type, 1,
			      cs35l41->firmware_running);
	cs35l41_mute(dev, false);
}

static void cs35l41_hda_pause_start(struct device *dev)
{
	struct cs35l41_hda *cs35l41 = dev_get_drvdata(dev);
	struct regmap *reg = cs35l41->regmap;

	dev_dbg(dev, "Pause (Start)\n");

<<<<<<< HEAD
	cs35l41_mute(dev, true);
	cs35l41_global_enable(dev, reg, cs35l41->hw_cfg.bst_type, 0, NULL,
=======
	regmap_multi_reg_write(reg, cs35l41_hda_mute, ARRAY_SIZE(cs35l41_hda_mute));
	cs35l41_global_enable(dev, reg, cs35l41->hw_cfg.bst_type, 0,
>>>>>>> 45f1b12e
			      cs35l41->firmware_running);
}

static void cs35l41_hda_pause_done(struct device *dev)
{
	struct cs35l41_hda *cs35l41 = dev_get_drvdata(dev);
	struct regmap *reg = cs35l41->regmap;

	dev_dbg(dev, "Pause (Complete)\n");

	regmap_update_bits(reg, CS35L41_PWR_CTRL2, CS35L41_AMP_EN_MASK, 0 << CS35L41_AMP_EN_SHIFT);
	if (cs35l41->hw_cfg.bst_type == CS35L41_EXT_BOOST)
		regmap_write(reg, CS35L41_GPIO1_CTRL1, 0x00000001);
	if (cs35l41->firmware_running) {
		cs35l41_set_cspl_mbox_cmd(dev, reg, CSPL_MBOX_CMD_PAUSE);
		regmap_update_bits(reg, CS35L41_PWR_CTRL2,
				   CS35L41_VMON_EN_MASK | CS35L41_IMON_EN_MASK,
				   0 << CS35L41_VMON_EN_SHIFT | 0 << CS35L41_IMON_EN_SHIFT);
	}
	cs35l41_irq_release(cs35l41);
	cs35l41->playback_started = false;
}

static void cs35l41_hda_pre_playback_hook(struct device *dev, int action)
{
	struct cs35l41_hda *cs35l41 = dev_get_drvdata(dev);

	switch (action) {
	case HDA_GEN_PCM_ACT_CLEANUP:
		mutex_lock(&cs35l41->fw_mutex);
		cs35l41_hda_pause_start(dev);
		mutex_unlock(&cs35l41->fw_mutex);
		break;
	default:
		break;
	}
}
static void cs35l41_hda_playback_hook(struct device *dev, int action)
{
	struct cs35l41_hda *cs35l41 = dev_get_drvdata(dev);

	switch (action) {
	case HDA_GEN_PCM_ACT_OPEN:
		/*
		 * All amps must be resumed before we can start playing back.
		 * This ensures, for external boost, that all amps are in AMP_SAFE mode.
		 * Do this in HDA_GEN_PCM_ACT_OPEN, since this is run prior to any of the
		 * other actions.
		 */
		pm_runtime_get_sync(dev);
		break;
	case HDA_GEN_PCM_ACT_PREPARE:
		mutex_lock(&cs35l41->fw_mutex);
		cs35l41_hda_play_start(dev);
		mutex_unlock(&cs35l41->fw_mutex);
		break;
	case HDA_GEN_PCM_ACT_CLEANUP:
		mutex_lock(&cs35l41->fw_mutex);
		cs35l41_hda_pause_done(dev);
		mutex_unlock(&cs35l41->fw_mutex);
		break;
	case HDA_GEN_PCM_ACT_CLOSE:
		mutex_lock(&cs35l41->fw_mutex);
		if (!cs35l41->firmware_running && cs35l41->request_fw_load &&
		    !cs35l41->fw_request_ongoing) {
			dev_info(dev, "Requesting Firmware Load after HDA_GEN_PCM_ACT_CLOSE\n");
			cs35l41->fw_request_ongoing = true;
			schedule_work(&cs35l41->fw_load_work);
		}
		mutex_unlock(&cs35l41->fw_mutex);

		/*
		 * Playback must be finished for all amps before we start runtime suspend.
		 * This ensures no amps are playing back when we start putting them to sleep.
		 */
		pm_runtime_mark_last_busy(dev);
		pm_runtime_put_autosuspend(dev);
		break;
	default:
		break;
	}
}

static void cs35l41_hda_post_playback_hook(struct device *dev, int action)
{
	struct cs35l41_hda *cs35l41 = dev_get_drvdata(dev);

	switch (action) {
	case HDA_GEN_PCM_ACT_PREPARE:
		mutex_lock(&cs35l41->fw_mutex);
		cs35l41_hda_play_done(dev);
		mutex_unlock(&cs35l41->fw_mutex);
		break;
	default:
		break;
	}
}

static int cs35l41_hda_channel_map(struct device *dev, unsigned int tx_num, unsigned int *tx_slot,
				    unsigned int rx_num, unsigned int *rx_slot)
{
	struct cs35l41_hda *cs35l41 = dev_get_drvdata(dev);
	static const char * const channel_name[] = { "L", "R" };

	if (!cs35l41->amp_name) {
		if (*rx_slot >= ARRAY_SIZE(channel_name))
			return -EINVAL;

		cs35l41->amp_name = devm_kasprintf(cs35l41->dev, GFP_KERNEL, "%s%d",
						   channel_name[*rx_slot], cs35l41->channel_index);
		if (!cs35l41->amp_name)
			return -ENOMEM;
	}

	return cs35l41_set_channels(cs35l41->dev, cs35l41->regmap, tx_num, tx_slot, rx_num,
				    rx_slot);
}

static int cs35l41_ready_for_reset(struct cs35l41_hda *cs35l41)
{
	int ret = 0;

	mutex_lock(&cs35l41->fw_mutex);
	if (cs35l41->firmware_running) {

		regcache_cache_only(cs35l41->regmap, false);

		ret = cs35l41_exit_hibernate(cs35l41->dev, cs35l41->regmap);
		if (ret) {
			dev_warn(cs35l41->dev, "Unable to exit Hibernate.");
			goto err;
		}

		/* Test key needs to be unlocked to allow the OTP settings to re-apply */
		cs35l41_test_key_unlock(cs35l41->dev, cs35l41->regmap);
		ret = regcache_sync(cs35l41->regmap);
		cs35l41_test_key_lock(cs35l41->dev, cs35l41->regmap);
		if (ret) {
			dev_err(cs35l41->dev, "Failed to restore register cache: %d\n", ret);
			goto err;
		}

		if (cs35l41->hw_cfg.bst_type == CS35L41_EXT_BOOST)
			cs35l41_init_boost(cs35l41->dev, cs35l41->regmap, &cs35l41->hw_cfg);

		cs35l41_shutdown_dsp(cs35l41);
		cs35l41_safe_reset(cs35l41->regmap, cs35l41->hw_cfg.bst_type);
	}
err:
	regcache_cache_only(cs35l41->regmap, true);
	regcache_mark_dirty(cs35l41->regmap);

	mutex_unlock(&cs35l41->fw_mutex);

	return ret;
}

static int cs35l41_system_suspend_prep(struct device *dev)
{
	struct cs35l41_hda *cs35l41 = dev_get_drvdata(dev);

	dev_dbg(cs35l41->dev, "System Suspend Prepare\n");

	if (cs35l41->hw_cfg.bst_type == CS35L41_EXT_BOOST_NO_VSPK_SWITCH) {
		dev_err_once(cs35l41->dev, "System Suspend not supported\n");
		return 0; /* don't block the whole system suspend */
	}

	mutex_lock(&cs35l41->fw_mutex);
	if (cs35l41->playback_started)
		cs35l41_hda_pause_start(dev);
	mutex_unlock(&cs35l41->fw_mutex);

	return 0;
}

static int cs35l41_system_suspend(struct device *dev)
{
	struct cs35l41_hda *cs35l41 = dev_get_drvdata(dev);
	int ret;

	dev_dbg(cs35l41->dev, "System Suspend\n");

	if (cs35l41->hw_cfg.bst_type == CS35L41_EXT_BOOST_NO_VSPK_SWITCH) {
		dev_err_once(cs35l41->dev, "System Suspend not supported\n");
		return 0; /* don't block the whole system suspend */
	}

	mutex_lock(&cs35l41->fw_mutex);
	if (cs35l41->playback_started)
		cs35l41_hda_pause_done(dev);
	mutex_unlock(&cs35l41->fw_mutex);

	ret = pm_runtime_force_suspend(dev);
	if (ret) {
		dev_err(dev, "System Suspend Failed, unable to runtime suspend: %d\n", ret);
		return ret;
	}

	/* Shutdown DSP before system suspend */
	ret = cs35l41_ready_for_reset(cs35l41);

	if (ret)
		dev_err(dev, "System Suspend Failed, not ready for Reset: %d\n", ret);

	/*
	 * Reset GPIO may be shared, so cannot reset here.
	 * However beyond this point, amps may be powered down.
	 */
	return ret;
}

static int cs35l41_system_resume(struct device *dev)
{
	struct cs35l41_hda *cs35l41 = dev_get_drvdata(dev);
	int ret;

	dev_dbg(cs35l41->dev, "System Resume\n");

	if (cs35l41->hw_cfg.bst_type == CS35L41_EXT_BOOST_NO_VSPK_SWITCH) {
		dev_err_once(cs35l41->dev, "System Resume not supported\n");
		return 0; /* don't block the whole system resume */
	}

	if (cs35l41->reset_gpio) {
		usleep_range(2000, 2100);
		gpiod_set_value_cansleep(cs35l41->reset_gpio, 1);
	}

	usleep_range(2000, 2100);

	ret = pm_runtime_force_resume(dev);
	if (ret) {
		dev_err(dev, "System Resume Failed: Unable to runtime resume: %d\n", ret);
		return ret;
	}

	mutex_lock(&cs35l41->fw_mutex);

	if (cs35l41->request_fw_load && !cs35l41->fw_request_ongoing) {
		cs35l41->fw_request_ongoing = true;
		schedule_work(&cs35l41->fw_load_work);
	}
	mutex_unlock(&cs35l41->fw_mutex);

	return ret;
}

static int cs35l41_runtime_idle(struct device *dev)
{
	struct cs35l41_hda *cs35l41 = dev_get_drvdata(dev);

	if (cs35l41->hw_cfg.bst_type == CS35L41_EXT_BOOST_NO_VSPK_SWITCH)
		return -EBUSY; /* suspend not supported yet on this model */
	return 0;
}

static int cs35l41_runtime_suspend(struct device *dev)
{
	struct cs35l41_hda *cs35l41 = dev_get_drvdata(dev);
	int ret = 0;

	dev_dbg(cs35l41->dev, "Runtime Suspend\n");

	if (cs35l41->hw_cfg.bst_type == CS35L41_EXT_BOOST_NO_VSPK_SWITCH) {
		dev_dbg(cs35l41->dev, "Runtime Suspend not supported\n");
		return 0;
	}

	mutex_lock(&cs35l41->fw_mutex);

	if (cs35l41->firmware_running) {
		ret = cs35l41_enter_hibernate(cs35l41->dev, cs35l41->regmap,
					      cs35l41->hw_cfg.bst_type);
		if (ret)
			goto err;
	} else {
		cs35l41_safe_reset(cs35l41->regmap, cs35l41->hw_cfg.bst_type);
	}

	regcache_cache_only(cs35l41->regmap, true);
	regcache_mark_dirty(cs35l41->regmap);

err:
	mutex_unlock(&cs35l41->fw_mutex);

	return ret;
}

static int cs35l41_runtime_resume(struct device *dev)
{
	struct cs35l41_hda *cs35l41 = dev_get_drvdata(dev);
	int ret = 0;

	dev_dbg(cs35l41->dev, "Runtime Resume\n");

	if (cs35l41->hw_cfg.bst_type == CS35L41_EXT_BOOST_NO_VSPK_SWITCH) {
		dev_dbg(cs35l41->dev, "Runtime Resume not supported\n");
		return 0;
	}

	mutex_lock(&cs35l41->fw_mutex);

	regcache_cache_only(cs35l41->regmap, false);

	if (cs35l41->firmware_running)	{
		ret = cs35l41_exit_hibernate(cs35l41->dev, cs35l41->regmap);
		if (ret) {
			dev_warn(cs35l41->dev, "Unable to exit Hibernate.");
			goto err;
		}
	}

	/* Test key needs to be unlocked to allow the OTP settings to re-apply */
	cs35l41_test_key_unlock(cs35l41->dev, cs35l41->regmap);
	ret = regcache_sync(cs35l41->regmap);
	cs35l41_test_key_lock(cs35l41->dev, cs35l41->regmap);
	if (ret) {
		dev_err(cs35l41->dev, "Failed to restore register cache: %d\n", ret);
		goto err;
	}

	if (cs35l41->hw_cfg.bst_type == CS35L41_EXT_BOOST)
		cs35l41_init_boost(cs35l41->dev, cs35l41->regmap, &cs35l41->hw_cfg);

err:
	mutex_unlock(&cs35l41->fw_mutex);

	return ret;
}

static int cs35l41_smart_amp(struct cs35l41_hda *cs35l41)
{
	__be32 halo_sts;
	int ret;

	ret = cs35l41_init_dsp(cs35l41);
	if (ret) {
		dev_warn(cs35l41->dev, "Cannot Initialize Firmware. Error: %d\n", ret);
		goto clean_dsp;
	}

	ret = cs35l41_write_fs_errata(cs35l41->dev, cs35l41->regmap);
	if (ret) {
		dev_err(cs35l41->dev, "Cannot Write FS Errata: %d\n", ret);
		goto clean_dsp;
	}

	ret = cs_dsp_run(&cs35l41->cs_dsp);
	if (ret) {
		dev_err(cs35l41->dev, "Fail to start dsp: %d\n", ret);
		goto clean_dsp;
	}

	ret = read_poll_timeout(hda_cs_dsp_read_ctl, ret,
				be32_to_cpu(halo_sts) == HALO_STATE_CODE_RUN,
				1000, 15000, false, &cs35l41->cs_dsp, HALO_STATE_DSP_CTL_NAME,
				HALO_STATE_DSP_CTL_TYPE, HALO_STATE_DSP_CTL_ALG,
				&halo_sts, sizeof(halo_sts));

	if (ret) {
		dev_err(cs35l41->dev, "Timeout waiting for HALO Core to start. State: %u\n",
			 halo_sts);
		goto clean_dsp;
	}

	ret = cs35l41_set_cspl_mbox_cmd(cs35l41->dev, cs35l41->regmap, CSPL_MBOX_CMD_PAUSE);
	if (ret) {
		dev_err(cs35l41->dev, "Error waiting for DSP to pause: %u\n", ret);
		goto clean_dsp;
	}

	cs35l41->firmware_running = true;

	return 0;

clean_dsp:
	cs35l41_shutdown_dsp(cs35l41);
	return ret;
}

static void cs35l41_load_firmware(struct cs35l41_hda *cs35l41, bool load)
{
	if (cs35l41->firmware_running && !load) {
		dev_dbg(cs35l41->dev, "Unloading Firmware\n");
		cs35l41_shutdown_dsp(cs35l41);
	} else if (!cs35l41->firmware_running && load) {
		dev_dbg(cs35l41->dev, "Loading Firmware\n");
		cs35l41_smart_amp(cs35l41);
	} else {
		dev_dbg(cs35l41->dev, "Unable to Load firmware.\n");
	}
}

static int cs35l41_fw_load_ctl_get(struct snd_kcontrol *kcontrol,
				   struct snd_ctl_elem_value *ucontrol)
{
	struct cs35l41_hda *cs35l41 = snd_kcontrol_chip(kcontrol);

	ucontrol->value.integer.value[0] = cs35l41->request_fw_load;
	return 0;
}

static int cs35l41_mute_override_ctl_get(struct snd_kcontrol *kcontrol,
					 struct snd_ctl_elem_value *ucontrol)
{
	struct cs35l41_hda *cs35l41 = snd_kcontrol_chip(kcontrol);

	ucontrol->value.integer.value[0] = cs35l41->mute_override;
	return 0;
}

static void cs35l41_fw_load_work(struct work_struct *work)
{
	struct cs35l41_hda *cs35l41 = container_of(work, struct cs35l41_hda, fw_load_work);

	pm_runtime_get_sync(cs35l41->dev);

	mutex_lock(&cs35l41->fw_mutex);

	/* Recheck if playback is ongoing, mutex will block playback during firmware loading */
	if (cs35l41->playback_started)
		dev_err(cs35l41->dev, "Cannot Load/Unload firmware during Playback. Retrying...\n");
	else
		cs35l41_load_firmware(cs35l41, cs35l41->request_fw_load);

	cs35l41->fw_request_ongoing = false;
	mutex_unlock(&cs35l41->fw_mutex);

	pm_runtime_mark_last_busy(cs35l41->dev);
	pm_runtime_put_autosuspend(cs35l41->dev);
}

static int cs35l41_fw_load_ctl_put(struct snd_kcontrol *kcontrol,
				   struct snd_ctl_elem_value *ucontrol)
{
	struct cs35l41_hda *cs35l41 = snd_kcontrol_chip(kcontrol);

	if (cs35l41->request_fw_load == ucontrol->value.integer.value[0])
		return 0;

	if (cs35l41->fw_request_ongoing) {
		dev_dbg(cs35l41->dev, "Existing request not complete\n");
		return -EBUSY;
	}

	/* Check if playback is ongoing when initial request is made */
	if (cs35l41->playback_started) {
		dev_err(cs35l41->dev, "Cannot Load/Unload firmware during Playback\n");
		return -EBUSY;
	}

	cs35l41->fw_request_ongoing = true;
	cs35l41->request_fw_load = ucontrol->value.integer.value[0];
	schedule_work(&cs35l41->fw_load_work);

	return 1;
}

static int cs35l41_fw_type_ctl_get(struct snd_kcontrol *kcontrol,
				   struct snd_ctl_elem_value *ucontrol)
{
	struct cs35l41_hda *cs35l41 = snd_kcontrol_chip(kcontrol);

	ucontrol->value.enumerated.item[0] = cs35l41->firmware_type;

	return 0;
}

static int cs35l41_fw_type_ctl_put(struct snd_kcontrol *kcontrol,
				   struct snd_ctl_elem_value *ucontrol)
{
	struct cs35l41_hda *cs35l41 = snd_kcontrol_chip(kcontrol);

	if (ucontrol->value.enumerated.item[0] < HDA_CS_DSP_NUM_FW) {
		if (cs35l41->firmware_type != ucontrol->value.enumerated.item[0]) {
			cs35l41->firmware_type = ucontrol->value.enumerated.item[0];
			return 1;
		} else {
			return 0;
		}
	}

	return -EINVAL;
}

static int cs35l41_fw_type_ctl_info(struct snd_kcontrol *kcontrol, struct snd_ctl_elem_info *uinfo)
{
	return snd_ctl_enum_info(uinfo, 1, ARRAY_SIZE(hda_cs_dsp_fw_ids), hda_cs_dsp_fw_ids);
}

static int cs35l41_create_controls(struct cs35l41_hda *cs35l41)
{
	char fw_type_ctl_name[SNDRV_CTL_ELEM_ID_NAME_MAXLEN];
	char fw_load_ctl_name[SNDRV_CTL_ELEM_ID_NAME_MAXLEN];
	char mute_override_ctl_name[SNDRV_CTL_ELEM_ID_NAME_MAXLEN];
	struct snd_kcontrol_new fw_type_ctl = {
		.name = fw_type_ctl_name,
		.iface = SNDRV_CTL_ELEM_IFACE_CARD,
		.info = cs35l41_fw_type_ctl_info,
		.get = cs35l41_fw_type_ctl_get,
		.put = cs35l41_fw_type_ctl_put,
	};
	struct snd_kcontrol_new fw_load_ctl = {
		.name = fw_load_ctl_name,
		.iface = SNDRV_CTL_ELEM_IFACE_CARD,
		.info = snd_ctl_boolean_mono_info,
		.get = cs35l41_fw_load_ctl_get,
		.put = cs35l41_fw_load_ctl_put,
	};
	struct snd_kcontrol_new mute_override_ctl = {
		.name = mute_override_ctl_name,
		.iface = SNDRV_CTL_ELEM_IFACE_CARD,
		.info = snd_ctl_boolean_mono_info,
		.access = SNDRV_CTL_ELEM_ACCESS_READ | SNDRV_CTL_ELEM_ACCESS_VOLATILE,
		.get = cs35l41_mute_override_ctl_get,
	};
	int ret;

	scnprintf(fw_type_ctl_name, SNDRV_CTL_ELEM_ID_NAME_MAXLEN, "%s DSP1 Firmware Type",
		  cs35l41->amp_name);
	scnprintf(fw_load_ctl_name, SNDRV_CTL_ELEM_ID_NAME_MAXLEN, "%s DSP1 Firmware Load",
		  cs35l41->amp_name);
	scnprintf(mute_override_ctl_name, SNDRV_CTL_ELEM_ID_NAME_MAXLEN, "%s Forced Mute Status",
		  cs35l41->amp_name);

	ret = snd_ctl_add(cs35l41->codec->card, snd_ctl_new1(&fw_type_ctl, cs35l41));
	if (ret) {
		dev_err(cs35l41->dev, "Failed to add KControl %s = %d\n", fw_type_ctl.name, ret);
		return ret;
	}

	dev_dbg(cs35l41->dev, "Added Control %s\n", fw_type_ctl.name);

	ret = snd_ctl_add(cs35l41->codec->card, snd_ctl_new1(&fw_load_ctl, cs35l41));
	if (ret) {
		dev_err(cs35l41->dev, "Failed to add KControl %s = %d\n", fw_load_ctl.name, ret);
		return ret;
	}

	dev_dbg(cs35l41->dev, "Added Control %s\n", fw_load_ctl.name);

	ret = snd_ctl_add(cs35l41->codec->card, snd_ctl_new1(&mute_override_ctl, cs35l41));
	if (ret) {
		dev_err(cs35l41->dev, "Failed to add KControl %s = %d\n", mute_override_ctl.name,
			ret);
		return ret;
	}

	dev_dbg(cs35l41->dev, "Added Control %s\n", mute_override_ctl.name);

	return 0;
}

static bool cs35l41_dsm_supported(acpi_handle handle, unsigned int commands)
{
	guid_t guid;

	guid_parse(CS35L41_UUID, &guid);

	return acpi_check_dsm(handle, &guid, 0, BIT(commands));
}

static int cs35l41_get_acpi_mute_state(struct cs35l41_hda *cs35l41, acpi_handle handle)
{
	guid_t guid;
	union acpi_object *ret;
	int mute = -ENODEV;

	guid_parse(CS35L41_UUID, &guid);

	if (cs35l41_dsm_supported(handle, CS35L41_DSM_GET_MUTE)) {
		ret = acpi_evaluate_dsm(handle, &guid, 0, CS35L41_DSM_GET_MUTE, NULL);
		mute = *ret->buffer.pointer;
		dev_dbg(cs35l41->dev, "CS35L41_DSM_GET_MUTE: %d\n", mute);
	}

	dev_dbg(cs35l41->dev, "%s: %d\n", __func__, mute);

	return mute;
}

static void cs35l41_acpi_device_notify(acpi_handle handle, u32 event, struct device *dev)
{
	struct cs35l41_hda *cs35l41 = dev_get_drvdata(dev);
	int mute;

	if (event != CS35L41_NOTIFY_EVENT)
		return;

	mute = cs35l41_get_acpi_mute_state(cs35l41, handle);
	if (mute < 0) {
		dev_warn(cs35l41->dev, "Unable to retrieve mute state: %d\n", mute);
		return;
	}

	dev_dbg(cs35l41->dev, "Requesting mute value: %d\n", mute);
	cs35l41->mute_override = (mute > 0);
	cs35l41_mute(cs35l41->dev, cs35l41->mute_override);
}

static int cs35l41_hda_bind(struct device *dev, struct device *master, void *master_data)
{
	struct cs35l41_hda *cs35l41 = dev_get_drvdata(dev);
	struct hda_component *comps = master_data;
	unsigned int sleep_flags;
	int ret = 0;

	if (!comps || cs35l41->index < 0 || cs35l41->index >= HDA_MAX_COMPONENTS)
		return -EINVAL;

	comps = &comps[cs35l41->index];
	if (comps->dev)
		return -EBUSY;

	pm_runtime_get_sync(dev);

	mutex_lock(&cs35l41->fw_mutex);

	comps->dev = dev;
	if (!cs35l41->acpi_subsystem_id)
		cs35l41->acpi_subsystem_id = kasprintf(GFP_KERNEL, "%.8x",
						       comps->codec->core.subsystem_id);
	cs35l41->codec = comps->codec;
	strscpy(comps->name, dev_name(dev), sizeof(comps->name));

	cs35l41->firmware_type = HDA_CS_DSP_FW_SPK_PROT;

	if (firmware_autostart) {
		dev_dbg(cs35l41->dev, "Firmware Autostart.\n");
		cs35l41->request_fw_load = true;
		if (cs35l41_smart_amp(cs35l41) < 0)
			dev_warn(cs35l41->dev, "Cannot Run Firmware, reverting to dsp bypass...\n");
	} else {
		dev_dbg(cs35l41->dev, "Firmware Autostart is disabled.\n");
	}

	ret = cs35l41_create_controls(cs35l41);

	comps->playback_hook = cs35l41_hda_playback_hook;
	comps->pre_playback_hook = cs35l41_hda_pre_playback_hook;
	comps->post_playback_hook = cs35l41_hda_post_playback_hook;
	comps->acpi_notify = cs35l41_acpi_device_notify;
	comps->adev = cs35l41->dacpi;

	comps->acpi_notifications_supported = cs35l41_dsm_supported(acpi_device_handle(comps->adev),
		CS35L41_DSM_GET_MUTE);

	cs35l41->mute_override = cs35l41_get_acpi_mute_state(cs35l41,
						acpi_device_handle(cs35l41->dacpi)) > 0;

	mutex_unlock(&cs35l41->fw_mutex);

	sleep_flags = lock_system_sleep();
	if (!device_link_add(&comps->codec->core.dev, cs35l41->dev, DL_FLAG_STATELESS))
		dev_warn(dev, "Unable to create device link\n");
	unlock_system_sleep(sleep_flags);

	pm_runtime_mark_last_busy(dev);
	pm_runtime_put_autosuspend(dev);

	dev_info(cs35l41->dev,
		 "CS35L41 Bound - SSID: %s, BST: %d, VSPK: %d, CH: %c, FW EN: %d, SPKID: %d\n",
		 cs35l41->acpi_subsystem_id, cs35l41->hw_cfg.bst_type,
		 cs35l41->hw_cfg.gpio1.func == CS35l41_VSPK_SWITCH,
		 cs35l41->hw_cfg.spk_pos ? 'R' : 'L',
		 cs35l41->firmware_running, cs35l41->speaker_id);

	return ret;
}

static void cs35l41_hda_unbind(struct device *dev, struct device *master, void *master_data)
{
	struct cs35l41_hda *cs35l41 = dev_get_drvdata(dev);
	struct hda_component *comps = master_data;
	unsigned int sleep_flags;

	if (comps[cs35l41->index].dev == dev) {
		memset(&comps[cs35l41->index], 0, sizeof(*comps));
		sleep_flags = lock_system_sleep();
		device_link_remove(&comps->codec->core.dev, cs35l41->dev);
		unlock_system_sleep(sleep_flags);
	}
}

static const struct component_ops cs35l41_hda_comp_ops = {
	.bind = cs35l41_hda_bind,
	.unbind = cs35l41_hda_unbind,
};

static irqreturn_t cs35l41_bst_short_err(int irq, void *data)
{
	struct cs35l41_hda *cs35l41 = data;

	dev_crit_ratelimited(cs35l41->dev, "LBST Error\n");
	set_bit(CS35L41_BST_SHORT_ERR_RLS_SHIFT, &cs35l41->irq_errors);

	return IRQ_HANDLED;
}

static irqreturn_t cs35l41_bst_dcm_uvp_err(int irq, void *data)
{
	struct cs35l41_hda *cs35l41 = data;

	dev_crit_ratelimited(cs35l41->dev, "DCM VBST Under Voltage Error\n");
	set_bit(CS35L41_BST_UVP_ERR_RLS_SHIFT, &cs35l41->irq_errors);

	return IRQ_HANDLED;
}

static irqreturn_t cs35l41_bst_ovp_err(int irq, void *data)
{
	struct cs35l41_hda *cs35l41 = data;

	dev_crit_ratelimited(cs35l41->dev, "VBST Over Voltage error\n");
	set_bit(CS35L41_BST_OVP_ERR_RLS_SHIFT, &cs35l41->irq_errors);

	return IRQ_HANDLED;
}

static irqreturn_t cs35l41_temp_err(int irq, void *data)
{
	struct cs35l41_hda *cs35l41 = data;

	dev_crit_ratelimited(cs35l41->dev, "Over temperature error\n");
	set_bit(CS35L41_TEMP_ERR_RLS_SHIFT, &cs35l41->irq_errors);

	return IRQ_HANDLED;
}

static irqreturn_t cs35l41_temp_warn(int irq, void *data)
{
	struct cs35l41_hda *cs35l41 = data;

	dev_crit_ratelimited(cs35l41->dev, "Over temperature warning\n");
	set_bit(CS35L41_TEMP_WARN_ERR_RLS_SHIFT, &cs35l41->irq_errors);

	return IRQ_HANDLED;
}

static irqreturn_t cs35l41_amp_short(int irq, void *data)
{
	struct cs35l41_hda *cs35l41 = data;

	dev_crit_ratelimited(cs35l41->dev, "Amp short error\n");
	set_bit(CS35L41_AMP_SHORT_ERR_RLS_SHIFT, &cs35l41->irq_errors);

	return IRQ_HANDLED;
}

static const struct cs35l41_irq cs35l41_irqs[] = {
	CS35L41_IRQ(BST_OVP_ERR, "Boost Overvoltage Error", cs35l41_bst_ovp_err),
	CS35L41_IRQ(BST_DCM_UVP_ERR, "Boost Undervoltage Error", cs35l41_bst_dcm_uvp_err),
	CS35L41_IRQ(BST_SHORT_ERR, "Boost Inductor Short Error", cs35l41_bst_short_err),
	CS35L41_IRQ(TEMP_WARN, "Temperature Warning", cs35l41_temp_warn),
	CS35L41_IRQ(TEMP_ERR, "Temperature Error", cs35l41_temp_err),
	CS35L41_IRQ(AMP_SHORT_ERR, "Amp Short", cs35l41_amp_short),
};

static const struct regmap_irq cs35l41_reg_irqs[] = {
	CS35L41_REG_IRQ(IRQ1_STATUS1, BST_OVP_ERR),
	CS35L41_REG_IRQ(IRQ1_STATUS1, BST_DCM_UVP_ERR),
	CS35L41_REG_IRQ(IRQ1_STATUS1, BST_SHORT_ERR),
	CS35L41_REG_IRQ(IRQ1_STATUS1, TEMP_WARN),
	CS35L41_REG_IRQ(IRQ1_STATUS1, TEMP_ERR),
	CS35L41_REG_IRQ(IRQ1_STATUS1, AMP_SHORT_ERR),
};

static struct regmap_irq_chip cs35l41_regmap_irq_chip = {
	.name = "cs35l41 IRQ1 Controller",
	.status_base = CS35L41_IRQ1_STATUS1,
	.mask_base = CS35L41_IRQ1_MASK1,
	.ack_base = CS35L41_IRQ1_STATUS1,
	.num_regs = 4,
	.irqs = cs35l41_reg_irqs,
	.num_irqs = ARRAY_SIZE(cs35l41_reg_irqs),
	.runtime_pm = true,
};

static int cs35l41_hda_apply_properties(struct cs35l41_hda *cs35l41)
{
	struct cs35l41_hw_cfg *hw_cfg = &cs35l41->hw_cfg;
	bool using_irq = false;
	int irq, irq_pol;
	int ret;
	int i;

	if (!cs35l41->hw_cfg.valid)
		return -EINVAL;

	ret = cs35l41_init_boost(cs35l41->dev, cs35l41->regmap, hw_cfg);
	if (ret)
		return ret;

	if (hw_cfg->gpio1.valid) {
		switch (hw_cfg->gpio1.func) {
		case CS35L41_NOT_USED:
			break;
		case CS35l41_VSPK_SWITCH:
			hw_cfg->gpio1.func = CS35L41_GPIO1_GPIO;
			hw_cfg->gpio1.out_en = true;
			break;
		case CS35l41_SYNC:
			hw_cfg->gpio1.func = CS35L41_GPIO1_MDSYNC;
			break;
		default:
			dev_err(cs35l41->dev, "Invalid function %d for GPIO1\n",
				hw_cfg->gpio1.func);
			return -EINVAL;
		}
	}

	if (hw_cfg->gpio2.valid) {
		switch (hw_cfg->gpio2.func) {
		case CS35L41_NOT_USED:
			break;
		case CS35L41_INTERRUPT:
			using_irq = true;
			hw_cfg->gpio2.func = CS35L41_GPIO2_INT_OPEN_DRAIN;
			break;
		default:
			dev_err(cs35l41->dev, "Invalid GPIO2 function %d\n", hw_cfg->gpio2.func);
			return -EINVAL;
		}
	}

	irq_pol = cs35l41_gpio_config(cs35l41->regmap, hw_cfg);

	if (cs35l41->irq && using_irq) {
		ret = devm_regmap_add_irq_chip(cs35l41->dev, cs35l41->regmap, cs35l41->irq,
					       IRQF_ONESHOT | IRQF_SHARED | irq_pol,
					       0, &cs35l41_regmap_irq_chip, &cs35l41->irq_data);
		if (ret)
			return ret;

		for (i = 0; i < ARRAY_SIZE(cs35l41_irqs); i++) {
			irq = regmap_irq_get_virq(cs35l41->irq_data, cs35l41_irqs[i].irq);
			if (irq < 0)
				return irq;

			ret = devm_request_threaded_irq(cs35l41->dev, irq, NULL,
							cs35l41_irqs[i].handler,
							IRQF_ONESHOT | IRQF_SHARED | irq_pol,
							cs35l41_irqs[i].name, cs35l41);
			if (ret)
				return ret;
		}
	}

	return cs35l41_hda_channel_map(cs35l41->dev, 0, NULL, 1, &hw_cfg->spk_pos);
}

int cs35l41_get_speaker_id(struct device *dev, int amp_index, int num_amps, int fixed_gpio_id)
{
	struct gpio_desc *speaker_id_desc;
	int speaker_id = -ENODEV;

	if (fixed_gpio_id >= 0) {
		dev_dbg(dev, "Found Fixed Speaker ID GPIO (index = %d)\n", fixed_gpio_id);
		speaker_id_desc = gpiod_get_index(dev, NULL, fixed_gpio_id, GPIOD_IN);
		if (IS_ERR(speaker_id_desc)) {
			speaker_id = PTR_ERR(speaker_id_desc);
			return speaker_id;
		}
		speaker_id = gpiod_get_value_cansleep(speaker_id_desc);
		gpiod_put(speaker_id_desc);
		dev_dbg(dev, "Speaker ID = %d\n", speaker_id);
	} else {
		int base_index;
		int gpios_per_amp;
		int count;
		int tmp;
		int i;

		count = gpiod_count(dev, "spk-id");
		if (count > 0) {
			speaker_id = 0;
			gpios_per_amp = count / num_amps;
			base_index = gpios_per_amp * amp_index;

			if (count % num_amps)
				return -EINVAL;

			dev_dbg(dev, "Found %d Speaker ID GPIOs per Amp\n", gpios_per_amp);

			for (i = 0; i < gpios_per_amp; i++) {
				speaker_id_desc = gpiod_get_index(dev, "spk-id", i + base_index,
								  GPIOD_IN);
				if (IS_ERR(speaker_id_desc)) {
					speaker_id = PTR_ERR(speaker_id_desc);
					break;
				}
				tmp = gpiod_get_value_cansleep(speaker_id_desc);
				gpiod_put(speaker_id_desc);
				if (tmp < 0) {
					speaker_id = tmp;
					break;
				}
				speaker_id |= tmp << i;
			}
			dev_dbg(dev, "Speaker ID = %d\n", speaker_id);
		}
	}
	return speaker_id;
}

static int cs35l41_hda_read_acpi(struct cs35l41_hda *cs35l41, const char *hid, int id)
{
	struct cs35l41_hw_cfg *hw_cfg = &cs35l41->hw_cfg;
	u32 values[HDA_MAX_COMPONENTS];
	struct acpi_device *adev;
	struct device *physdev;
	const char *sub;
	char *property;
	size_t nval;
	int i, ret;

	adev = acpi_dev_get_first_match_dev(hid, NULL, -1);
	if (!adev) {
		dev_err(cs35l41->dev, "Failed to find an ACPI device for %s\n", hid);
		return -ENODEV;
	}

	cs35l41->dacpi = adev;
	physdev = get_device(acpi_get_first_physical_node(adev));

	sub = acpi_get_subsystem_id(ACPI_HANDLE(physdev));
	if (IS_ERR(sub))
		sub = NULL;
	cs35l41->acpi_subsystem_id = sub;

	ret = cs35l41_add_dsd_properties(cs35l41, physdev, id, hid);
	if (!ret) {
		dev_info(cs35l41->dev, "Using extra _DSD properties, bypassing _DSD in ACPI\n");
		goto put_physdev;
	}

	property = "cirrus,dev-index";
	ret = device_property_count_u32(physdev, property);
	if (ret <= 0)
		goto err;

	if (ret > ARRAY_SIZE(values)) {
		ret = -EINVAL;
		goto err;
	}
	nval = ret;

	ret = device_property_read_u32_array(physdev, property, values, nval);
	if (ret)
		goto err;

	cs35l41->index = -1;
	for (i = 0; i < nval; i++) {
		if (values[i] == id) {
			cs35l41->index = i;
			break;
		}
	}
	if (cs35l41->index == -1) {
		dev_err(cs35l41->dev, "No index found in %s\n", property);
		ret = -ENODEV;
		goto err;
	}

	/* To use the same release code for all laptop variants we can't use devm_ version of
	 * gpiod_get here, as CLSA010* don't have a fully functional bios with an _DSD node
	 */
	cs35l41->reset_gpio = fwnode_gpiod_get_index(acpi_fwnode_handle(adev), "reset", cs35l41->index,
						     GPIOD_OUT_LOW, "cs35l41-reset");

	property = "cirrus,speaker-position";
	ret = device_property_read_u32_array(physdev, property, values, nval);
	if (ret)
		goto err;
	hw_cfg->spk_pos = values[cs35l41->index];

	cs35l41->channel_index = 0;
	for (i = 0; i < cs35l41->index; i++)
		if (values[i] == hw_cfg->spk_pos)
			cs35l41->channel_index++;

	property = "cirrus,gpio1-func";
	ret = device_property_read_u32_array(physdev, property, values, nval);
	if (ret)
		goto err;
	hw_cfg->gpio1.func = values[cs35l41->index];
	hw_cfg->gpio1.valid = true;

	property = "cirrus,gpio2-func";
	ret = device_property_read_u32_array(physdev, property, values, nval);
	if (ret)
		goto err;
	hw_cfg->gpio2.func = values[cs35l41->index];
	hw_cfg->gpio2.valid = true;

	property = "cirrus,boost-peak-milliamp";
	ret = device_property_read_u32_array(physdev, property, values, nval);
	if (ret == 0)
		hw_cfg->bst_ipk = values[cs35l41->index];
	else
		hw_cfg->bst_ipk = -1;

	property = "cirrus,boost-ind-nanohenry";
	ret = device_property_read_u32_array(physdev, property, values, nval);
	if (ret == 0)
		hw_cfg->bst_ind = values[cs35l41->index];
	else
		hw_cfg->bst_ind = -1;

	property = "cirrus,boost-cap-microfarad";
	ret = device_property_read_u32_array(physdev, property, values, nval);
	if (ret == 0)
		hw_cfg->bst_cap = values[cs35l41->index];
	else
		hw_cfg->bst_cap = -1;

	cs35l41->speaker_id = cs35l41_get_speaker_id(physdev, cs35l41->index, nval, -1);

	if (hw_cfg->bst_ind > 0 || hw_cfg->bst_cap > 0 || hw_cfg->bst_ipk > 0)
		hw_cfg->bst_type = CS35L41_INT_BOOST;
	else
		hw_cfg->bst_type = CS35L41_EXT_BOOST;

	hw_cfg->valid = true;
	put_device(physdev);

	return 0;

err:
	dev_err(cs35l41->dev, "Failed property %s: %d\n", property, ret);
	hw_cfg->valid = false;
	hw_cfg->gpio1.valid = false;
	hw_cfg->gpio2.valid = false;
	acpi_dev_put(cs35l41->dacpi);
put_physdev:
	put_device(physdev);

	return ret;
}

int cs35l41_hda_probe(struct device *dev, const char *device_name, int id, int irq,
		      struct regmap *regmap)
{
	unsigned int int_sts, regid, reg_revid, mtl_revid, chipid, int_status;
	struct cs35l41_hda *cs35l41;
	int ret;

	BUILD_BUG_ON(ARRAY_SIZE(cs35l41_irqs) != ARRAY_SIZE(cs35l41_reg_irqs));
	BUILD_BUG_ON(ARRAY_SIZE(cs35l41_irqs) != CS35L41_NUM_IRQ);

	if (IS_ERR(regmap))
		return PTR_ERR(regmap);

	cs35l41 = devm_kzalloc(dev, sizeof(*cs35l41), GFP_KERNEL);
	if (!cs35l41)
		return -ENOMEM;

	cs35l41->dev = dev;
	cs35l41->irq = irq;
	cs35l41->regmap = regmap;
	dev_set_drvdata(dev, cs35l41);

	ret = cs35l41_hda_read_acpi(cs35l41, device_name, id);
	if (ret)
		return dev_err_probe(cs35l41->dev, ret, "Platform not supported\n");

	if (IS_ERR(cs35l41->reset_gpio)) {
		ret = PTR_ERR(cs35l41->reset_gpio);
		cs35l41->reset_gpio = NULL;
		if (ret == -EBUSY) {
			dev_info(cs35l41->dev, "Reset line busy, assuming shared reset\n");
		} else {
			dev_err_probe(cs35l41->dev, ret, "Failed to get reset GPIO\n");
			goto err;
		}
	}
	if (cs35l41->reset_gpio) {
		usleep_range(2000, 2100);
		gpiod_set_value_cansleep(cs35l41->reset_gpio, 1);
	}

	usleep_range(2000, 2100);

	ret = regmap_read_poll_timeout(cs35l41->regmap, CS35L41_IRQ1_STATUS4, int_status,
				       int_status & CS35L41_OTP_BOOT_DONE, 1000, 100000);
	if (ret) {
		dev_err_probe(cs35l41->dev, ret, "Failed waiting for OTP_BOOT_DONE\n");
		goto err;
	}

	ret = regmap_read(cs35l41->regmap, CS35L41_IRQ1_STATUS3, &int_sts);
	if (ret || (int_sts & CS35L41_OTP_BOOT_ERR)) {
		dev_err_probe(cs35l41->dev, ret, "OTP Boot status %x error\n",
			      int_sts & CS35L41_OTP_BOOT_ERR);
		ret = -EIO;
		goto err;
	}

	ret = regmap_read(cs35l41->regmap, CS35L41_DEVID, &regid);
	if (ret) {
		dev_err_probe(cs35l41->dev, ret, "Get Device ID failed\n");
		goto err;
	}

	ret = regmap_read(cs35l41->regmap, CS35L41_REVID, &reg_revid);
	if (ret) {
		dev_err_probe(cs35l41->dev, ret, "Get Revision ID failed\n");
		goto err;
	}

	mtl_revid = reg_revid & CS35L41_MTLREVID_MASK;

	chipid = (mtl_revid % 2) ? CS35L41R_CHIP_ID : CS35L41_CHIP_ID;
	if (regid != chipid) {
		dev_err(cs35l41->dev, "CS35L41 Device ID (%X). Expected ID %X\n", regid, chipid);
		ret = -ENODEV;
		goto err;
	}

	ret = cs35l41_test_key_unlock(cs35l41->dev, cs35l41->regmap);
	if (ret)
		goto err;

	ret = cs35l41_register_errata_patch(cs35l41->dev, cs35l41->regmap, reg_revid);
	if (ret)
		goto err;

	ret = cs35l41_otp_unpack(cs35l41->dev, cs35l41->regmap);
	if (ret) {
		dev_err_probe(cs35l41->dev, ret, "OTP Unpack failed\n");
		goto err;
	}

	ret = cs35l41_test_key_lock(cs35l41->dev, cs35l41->regmap);
	if (ret)
		goto err;

	cs35l41_mute(cs35l41->dev, true);

	INIT_WORK(&cs35l41->fw_load_work, cs35l41_fw_load_work);
	mutex_init(&cs35l41->fw_mutex);

	pm_runtime_set_autosuspend_delay(cs35l41->dev, 3000);
	pm_runtime_use_autosuspend(cs35l41->dev);
	pm_runtime_mark_last_busy(cs35l41->dev);
	pm_runtime_set_active(cs35l41->dev);
	pm_runtime_get_noresume(cs35l41->dev);
	pm_runtime_enable(cs35l41->dev);

	ret = cs35l41_hda_apply_properties(cs35l41);
	if (ret)
		goto err_pm;

	pm_runtime_put_autosuspend(cs35l41->dev);

	ret = component_add(cs35l41->dev, &cs35l41_hda_comp_ops);
	if (ret) {
		dev_err_probe(cs35l41->dev, ret, "Register component failed\n");
		goto err_pm;
	}

	dev_info(cs35l41->dev, "Cirrus Logic CS35L41 (%x), Revision: %02X\n", regid, reg_revid);

	return 0;

err_pm:
	pm_runtime_dont_use_autosuspend(cs35l41->dev);
	pm_runtime_disable(cs35l41->dev);
	pm_runtime_put_noidle(cs35l41->dev);

err:
	if (cs35l41_safe_reset(cs35l41->regmap, cs35l41->hw_cfg.bst_type))
		gpiod_set_value_cansleep(cs35l41->reset_gpio, 0);
	gpiod_put(cs35l41->reset_gpio);
	acpi_dev_put(cs35l41->dacpi);
	kfree(cs35l41->acpi_subsystem_id);

	return ret;
}
EXPORT_SYMBOL_NS_GPL(cs35l41_hda_probe, SND_HDA_SCODEC_CS35L41);

void cs35l41_hda_remove(struct device *dev)
{
	struct cs35l41_hda *cs35l41 = dev_get_drvdata(dev);

	pm_runtime_get_sync(cs35l41->dev);
	pm_runtime_dont_use_autosuspend(cs35l41->dev);
	pm_runtime_disable(cs35l41->dev);

	if (cs35l41->halo_initialized)
		cs35l41_remove_dsp(cs35l41);

	component_del(cs35l41->dev, &cs35l41_hda_comp_ops);

	acpi_dev_put(cs35l41->dacpi);

	pm_runtime_put_noidle(cs35l41->dev);

	if (cs35l41_safe_reset(cs35l41->regmap, cs35l41->hw_cfg.bst_type))
		gpiod_set_value_cansleep(cs35l41->reset_gpio, 0);
	gpiod_put(cs35l41->reset_gpio);
	kfree(cs35l41->acpi_subsystem_id);
}
EXPORT_SYMBOL_NS_GPL(cs35l41_hda_remove, SND_HDA_SCODEC_CS35L41);

const struct dev_pm_ops cs35l41_hda_pm_ops = {
	RUNTIME_PM_OPS(cs35l41_runtime_suspend, cs35l41_runtime_resume,
		       cs35l41_runtime_idle)
	.prepare = cs35l41_system_suspend_prep,
	SYSTEM_SLEEP_PM_OPS(cs35l41_system_suspend, cs35l41_system_resume)
};
EXPORT_SYMBOL_NS_GPL(cs35l41_hda_pm_ops, SND_HDA_SCODEC_CS35L41);

MODULE_DESCRIPTION("CS35L41 HDA Driver");
MODULE_IMPORT_NS(SND_HDA_CS_DSP_CONTROLS);
MODULE_AUTHOR("Lucas Tanure, Cirrus Logic Inc, <tanureal@opensource.cirrus.com>");
MODULE_LICENSE("GPL");
MODULE_IMPORT_NS(FW_CS_DSP);<|MERGE_RESOLUTION|>--- conflicted
+++ resolved
@@ -610,13 +610,8 @@
 
 	dev_dbg(dev, "Pause (Start)\n");
 
-<<<<<<< HEAD
 	cs35l41_mute(dev, true);
-	cs35l41_global_enable(dev, reg, cs35l41->hw_cfg.bst_type, 0, NULL,
-=======
-	regmap_multi_reg_write(reg, cs35l41_hda_mute, ARRAY_SIZE(cs35l41_hda_mute));
 	cs35l41_global_enable(dev, reg, cs35l41->hw_cfg.bst_type, 0,
->>>>>>> 45f1b12e
 			      cs35l41->firmware_running);
 }
 
