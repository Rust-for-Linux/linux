--- conflicted
+++ resolved
@@ -2103,11 +2103,8 @@
 		   QUIRK_FLAG_SHARE_MEDIA_DEVICE | QUIRK_FLAG_ALIGN_TRANSFER),
 	DEVICE_FLG(0x1395, 0x740a, /* Sennheiser DECT */
 		   QUIRK_FLAG_GET_SAMPLE_RATE),
-<<<<<<< HEAD
-=======
 	DEVICE_FLG(0x1397, 0x0507, /* Behringer UMC202HD */
 		   QUIRK_FLAG_PLAYBACK_FIRST | QUIRK_FLAG_GENERIC_IMPLICIT_FB),
->>>>>>> 7365df19
 	DEVICE_FLG(0x1397, 0x0508, /* Behringer UMC204HD */
 		   QUIRK_FLAG_PLAYBACK_FIRST | QUIRK_FLAG_GENERIC_IMPLICIT_FB),
 	DEVICE_FLG(0x1397, 0x0509, /* Behringer UMC404HD */
